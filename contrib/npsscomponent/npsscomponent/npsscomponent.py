
<<<<<<< HEAD
__all__ = ('NPSScomponent','NPSSProperty')

=======
__all__ = ('NPSScomponent', 'NPSSProperty')
__version__ = '0.1'
>>>>>>> fdb56765

import numpy
import os

from enthought.traits.api import TraitType, Array, Bool, Float, Dict, Int, \
                                 Str, List, Undefined, TraitError, Python
from enthought.traits.trait_handlers import NoDefaultSpecified

from openmdao.main.api import Component, FileTrait, FileValue, UnitsFloat

import npss
npss.isolateContexts(True)

import units

_iodict = { 'input':'in', 'output':'out', 'unset':'in' }

_excludes = set(['type'])


class NPSSProperty(TraitType):
    """ A Trait that sets/gets values within an NPSS model."""

    def __init__(self, default_value=NoDefaultSpecified, **metadata):
        trait = metadata.get('trait', None)
        if trait is not None:
            for name, val in trait._metadata.items():
                if name not in _excludes:
                    metadata.setdefault(name, val)
        super(NPSSProperty, self).__init__(default_value, **metadata)

<<<<<<< HEAD
    def get(self, object, name):
        """Return the NPSS value specified in the ref_name attribute."""
=======
    def get(self, obj, name):
>>>>>>> fdb56765
        trait = self.trait
        # FIXME: pull the file stuff out of here and fix it up
        if trait and isinstance(trait, FileTrait):
            meta = self.trait._metadata.copy()
            meta.pop('iostatus')
            meta['filename'] = getattr(obj._top, self.ref_name+'.filename')
            return FileValue(**meta)
        else:
            return getattr(obj._top, self.ref_name or name)

<<<<<<< HEAD
    def set(self, object, name, value):
        """Set the NPSS value specified in the ref_name attribute."""
=======
    def set(self, obj, name, value):
>>>>>>> fdb56765
        if self.iostatus == 'out':
            raise TraitError('%s is an output trait and cannot be set' % name)

        if self.trait:
            value = self.trait.validate(obj, name, value)
            # FIXME: pull the file stuff out of here and fix it up
            if isinstance(value, FileValue):
                setattr(obj._top, self.ref_name+'.filename', value.filename)
                return
        setattr(obj._top, self.ref_name or name, value)


class NPSScomponent(Component):
    """
    An NPSS wrapper component.  Supports reload requests either internally
    via a flag in the model or externally by setting the reload_model flag.

    arglist is a list of arguments just like the command-line arguments to
    NPSS.  If arglist is a string, it will be split on whitespace to create
    a list.  See the NPSS User Guide for more information.

    If outfile is non-null, NPSS generated output will be routed to that file.

    If top is non-null, it is taken as the name of the 'top' object.

    NOTE: returned arrays are a *copy* of the NPSS data.

    .. parsed-literal::

        TODO: Support index argument to get() and set().
        TODO: Detect & flag execution errors.
        TODO: Save model state as well as component state.
        TODO: Use buffer protocol for array access.
        TODO: Safe multi-thread access (synchronized).
        TODO: CORBA support.
        TODO: function/table attribute support.

    """
    
    # Model options.
    model_filename = Str(iostatus='in', desc='Filename for NPSS model.')
    include_dirs = List(str, iostatus='in', desc='Model include directories.')
    use_default_paths = Bool(True, iostatus='in',
                             desc='Use default NPSS directories.')
    preprocessor_vars = Dict(str, str, iostatus='in',
                             desc='Preprocessor variable definitions')

    # Execution options.
    run_command = Str(iostatus='in', desc='String to parse to run model.')
    reload_flag = Str(iostatus='in', 
                      desc='Path to flag to internally request a model reload.')
    preloaded_dlms = List(str, iostatus='in', desc='Preloaded DLMs.')
    iclod_first = Bool(False, iostatus='in', desc='Search ICLOD before DCLOD.')
    no_dclod = Bool(False, iostatus='in', desc='Do not search DCLOD.')
    no_iclod = Bool(False, iostatus='in', desc='Do not search ICLOD.')
    use_corba = Bool(False, iostatus='in',
                     desc='Enable distributed simulation via CORBA.')

    # Output options.
    output_filename = Str(iostatus='in',
                      desc='Filename for standard streams in all new sessions.')
    trace_execution = Bool(False, iostatus='in',
                           desc='Trace interpreted statement execution.')

    # Advanced options.
    assembly_type = Str(iostatus='in', desc='Type for top object.')
    executive_type = Str(iostatus='in', desc='Top-level executive.')
    preloaded_objs = List(str, iostatus='in', desc='Preloaded Objects.')
    use_solver = Bool(True, iostatus='in', desc='Use default solver.')
    use_constants = Bool(True, iostatus='in', desc='Use default constants.')
    access = Str(iostatus='in', desc='Default access type.')
    autodoc = Bool(False, iostatus='in', desc='Allow abstract creation.')
    ns_ior = Str(iostatus='in', desc='IOR of NamingService.')
    other_opts = Str(iostatus='in', desc='Other options.')

    # Wrapper stuff.
    reload_model = Bool(False, iostatus='in', 
                        desc='Flag to externally request a model reload.')
    
    __ = Python
    
    _ = NPSSProperty(scope='_top')
    
    # 1st session gets bad context for some reason...
    dummy = npss.npss()

    #name='NPSS'
    def __init__(self, doc=None, directory='',
                 arglist=None, output_filename='', top=''):
        super(NPSScomponent, self).__init__(doc, directory)
        if not isinstance(top, basestring):
            self.raise_exception('top must be a string', TypeError)
        self._topstr = top
        self.output_filename = output_filename

        if arglist is not None:
            self._parse_arglist(arglist)
        self._top = None
        
        self.reload()
        
    def __getstate__(self):
        """ Return dict representing this Component's state. """
        state = super(NPSScomponent, self).__getstate__()
        state['_top'] = None  # pyNPSS is unpickleable.
        return state

    def __setstate__(self, state):
        """ Restore this Component's state. """
        super(NPSScomponent, self).__setstate__(state)
        # _top will be set during post_load via reload().

    def post_load(self):
        """ Perform any required operations after model has been loaded. """
        super(NPSScomponent, self).post_load()
        try:
            self.reload()
        except Exception, exc:
            self.raise_exception('Reload caught exception: %s' % exc,
                                 type(exc))

    def pre_delete(self):
        """ Perform any required operations before the model is deleted. """
        super(NPSScomponent, self).pre_delete()
        if self._top is not None:
            self._top.closeSession()
            self._top = None

    def _parse_arglist(self, arglist):
        """ Parse argument list. Assumes flag argument separate from value. """
        access_next = False
        assembly_next = False
        dlm_next = False
        executive_next = False
        include_next = False
        ns_next = False
        obj_next = False
        preproc_next = False

        if isinstance(arglist, basestring):
            args = arglist.split()
        else:
            try:
                args = iter(arglist)
            except TypeError, exc:
                self.raise_exception(exc.args[0], type(exc))

        for arg in args:
            if arg == '-C':
                obj_next = True
            elif obj_next:
                if self._check_path(arg):
                    self.preloaded_objs.append(arg)
                else:
                    self.raise_exception("object '%s' does not exist" % arg,
                                         ValueError)
                obj_next = False
            elif arg == '-D':
                preproc_next = True
            elif preproc_next:
                items = arg.split('=')
                name = items[0]
                if len(items) > 1:
                    value = items[1]
                else:
                    value = '1'
                self.preprocessor_vars[name] = value
                preproc_next = False
            elif arg == '-E':
                executive_next = True
            elif executive_next:
                self.executive_type = arg
                executive_next = False
            elif arg == '-I':
                include_next = True
            elif include_next:
                if self._check_path(arg):
                    self.include_dirs.append(arg)
                else:
                    self.raise_exception("include path '%s' does not exist"
                                         % arg, ValueError)
                include_next = False
            elif arg == '-X':
                assembly_next = True
            elif assembly_next:
                self.assembly_type = arg
                assembly_next = False
            elif arg == '-a':
                access_next = True
            elif access_next:
                if arg == 'PRIV' or arg == 'RO' or arg == 'RW':
                    self.access = arg
                else:
                    self.raise_exception("invalid access '%s'" % arg,
                                         ValueError)
                access_next = False
            elif arg == '-autodoc':
                self.autodoc = True
            elif arg == '-corba':
                self.use_corba = True
            elif arg == '-iclodfirst':
                self.iclod_first = True
            elif arg == '-l':
                dlm_next = True
            elif dlm_next:
                if self._check_path(arg):
                    self.preloaded_dlms.append(arg)
                else:
                    self.raise_exception("DLM path '%s' does not exist" % arg,
                                         ValueError)
                dlm_next = False
            elif arg == '-noconstants':
                self.use_constants = False
            elif arg == '-noDefPaths':
                self.use_default_paths = False
            elif arg == '-nodclod':
                self.no_dclod = True
            elif arg == '-noiclod':
                self.no_iclod = True
            elif arg == '-nosolver':
                self.use_solver = False
            elif arg == '-ns':
                ns_next = True
            elif ns_next:
                if self._check_path(arg):
                    self.ns_ior = arg
                else:
                    self.raise_exception("NameServer IOR path '%s' does not exist"
                                         % arg, ValueError)
                ns_next = False
            elif arg == '-trace':
                self.trace_execution = True
            elif arg.startswith('-'):
                self.raise_exception("illegal option '%s'" % arg, ValueError)
            else:
                if self._check_path(arg):
                    self.model_filename = arg
                else:
                    self.raise_exception("model file '%s' does not exist" % arg,
                                         ValueError)

        if access_next:
            self.raise_exception("expected default access type", ValueError)
        elif assembly_next:
            self.raise_exception("expected assembly type", ValueError)
        elif dlm_next:
            self.raise_exception("expected DLM path", ValueError)
        elif executive_next:
            self.raise_exception("expected executive type", ValueError)
        elif include_next:
            self.raise_exception("expected include path", ValueError)
        elif ns_next:
            self.raise_exception("expected NameServer IOR path", ValueError)
        elif obj_next:
            self.raise_exception("expected object path", ValueError)
        elif preproc_next:
            self.raise_exception("expected preprocessor value", ValueError)

    def _check_path(self, path):
        """ Return True if path can be found. """
        if os.path.isabs(path):
            return os.path.exists(path)
        else:
            return os.path.exists(os.path.join(self.get_abs_directory(), path))

    def _generate_arglist(self):
        """ Generate argument list. """
        arglist = []
        for obj in self.preloaded_objs:
            arglist.append('-C')
            arglist.append(obj)
        for name in self.preprocessor_vars.keys():
            arglist.append('-D')
            arglist.append('%s=%s' % (name, self.preprocessor_vars[name]))
        if self.executive_type:
            arglist.append('-E')
            arglist.append(self.executive_type)
        for path in self.include_dirs:
            arglist.append('-I')
            arglist.append(path)
        if self.assembly_type:
            arglist.append('-X')
            arglist.append(self.assembly_type)
        if self.access:
            arglist.append('-a')
            arglist.append(self.access)
        if self.autodoc:
            arglist.append('-autodoc')
        if self.use_corba:
            arglist.append('-corba')
        if self.iclod_first:
            arglist.append('-iclodfirst')
        for dlm in self.preloaded_dlms:
            arglist.append('-l')
            arglist.append(dlm)
        if not self.use_constants:
            arglist.append('-noconstants')
        if not self.use_default_paths:
            arglist.append('-noDefPaths')
        if self.no_dclod:
            arglist.append('-nodclod')
        if self.no_iclod:
            arglist.append('-noiclod')
        if not self.use_solver:
            arglist.append('-nosolver')
        if self.ns_ior:
            arglist.append('-ns')
            arglist.append(self.ns_ior)
        if self.trace_execution:
            arglist.append('-trace')
        return arglist

    def reload(self):
        """ (Re)load model. """
        is_reload = False
        saved_inputs = {}
        removed_traits = []
        if self._top is not None:
            is_reload = True
            # Save current values and trait info for attributes that are 
            # connected to a source
            for name in self._sources.keys():
                saved_inputs[name] = (self.get(name), 
                                      self.trait(name).ref_name or '', 
                                      self.trait(name).iostatus)
                
            # Remove model input files from external_files list.
            paths = self._top.inputFileList
            cwd = self.get_abs_directory()+os.sep
            for path in paths:
                if path.startswith(cwd):
                    path = path[len(cwd):]
                for i, meta in enumerate(self.external_files):
                    if meta['path'] == path:
                        self.external_files.pop(i)
                        break
            self._top.closeSession()
            self._top = None
            
            # remove all of the old dynamically added traits
            for name, value in self._added_traits.items():
                removed_traits.append((name, value.ref_name or '',
                                       value.iostatus))
                self.remove_trait(name)

        # Default session directory is set during initialization.
        directory = self.get_abs_directory()
        if not os.path.exists(directory):
            raise RuntimeError("Execution directory '%s' not found."
                               % directory)
        self.push_dir(directory)
        try:
            cwd = os.getcwd()+os.sep
            if is_reload:
                self.info('Reloading session in %s', cwd)
            arglist = self._generate_arglist()
            if self.output_filename:
                if not '-singleStream' in arglist:
                    arglist.insert(0, '-singleStream')

            self._top = npss.npss(arglist=arglist, top=self._topstr)

            if self.output_filename:
                self._top.cout.append = is_reload
                self._top.cout.filename = self.output_filename
                if is_reload:
                    msg = '\nReloading session in '+cwd+'\n'
                    if self.model_filename:
                        msg += 'Model filename '+self.model_filename+'\n'
                    self._top.cout.println(msg)
                self.info('output routed to %s', self.output_filename)

            if self.model_filename:
                if not os.path.exists(self.model_filename):
                    raise RuntimeError("Model file '%s' not found while reloading in '%s'."
                                       % (self.model_filename, cwd))
                # Parse NPSS model.
                self._top.parseFile(self.model_filename)
                # Add non-NPSS distribution input files to external_files list.
                paths = self._top.inputFileList
                paths.sort()
                for path in paths:
                    if not path or path.startswith(os.environ['NPSS_TOP']):
                        continue
                    if path.startswith(cwd):
                        path = path[len(cwd):]
                    for meta in self.external_files:
                        if meta['path'] == path:
                            break
                    else:
                        self.external_files.append({'path':path, 'input':True})

            if is_reload:
                for name, ref_name, iostat in removed_traits:
                    if not self.trait(name):
                        self.make_public((name, ref_name, iostat))
                # Need to restore input values.
                for name, value in saved_inputs.items():
                    self.set(name, value[0], force=True)

        finally:
            self.pop_dir()

    def create_in_model(self, base_typ, typ, name):
        """ Create object in model. """
        return self._top.create(base_typ, typ, name)

    def get(self, path, index=None):
        """ Return value for attribute. """
        if index is None:
            return super(NPSScomponent, self).get(path, index)
        else:
            self.raise_exception('Indexing not supported yet',
                                 NotImplementedError)
            
    def set(self, path, value, index=None, srcname=None, force=False):
        """ Set attribute value. """
        if index is None:
            super(NPSScomponent, self).set(path, value, index=index,
                                           srcname=srcname, force=force)
        else:
            self.raise_exception('Indexing not supported yet',
                                 NotImplementedError)

    def _check_trait_settable(self, name, srcname=None, force=False):
        trait = self.trait(name)
        if not trait:
            # try to create a trait on-the-fly to map to an NPSS variable
            trait = self._build_trait(name)
            self.add_trait(name, trait)
        
        return super(NPSScomponent, self)._check_trait_settable(name, srcname,
                                                                force)
        
    def execute(self):
        """ Perform operations associated with running the component. """
        if self.reload_model:
            self.info('External reload request.')
            try:
                self.reload()
            except Exception, exc:
                self.raise_exception('Exception during reload: %s' % exc,
                                     RuntimeError)
        elif self.reload_flag:
            try:
                reload_req = getattr(self._top, self.reload_flag)
            except Exception, exc:
                self.raise_exception("Exception getting '%s': %s"
                                     % (self.reload_flag, exc), RuntimeError)
            else:
                if reload_req:
                    self.info('Internal reload request.')
                    try:
                        self.reload()
                    except Exception, exc:
                        self.raise_exception('Exception during reload: %s'
                                             % exc, RuntimeError)
        try:
            if self.run_command:
                self._top.parseString(self.run_command+';')
            else:
                self._top.run()
        except Exception, exc:
            self.raise_exception('Exception during run: %s' % exc,
                                 RuntimeError)

    def parse_string(self, txt):
        return self._top.parseString(txt)
    
    def _build_trait(self, ref_name, iostatus=None, trait=None):
        """
        Do the following on-the-fly rather than having to 
        manually define variables:

        1. Get the correct array type (default is float).
        2. Set the units from translated NPSS units.
        3. Set the doc string from the description attribute.
        4. Create FileTraits for stream objects.
        """

        doc = None
        try:
            doc = getattr(self._top, ref_name+'.description')
        except AttributeError:
            pass
                
        if iostatus is None:
            try:
                iostat = _iodict[self._top._get(ref_name+'.IOstatus').lower()]
            except (AttributeError, KeyError):
                self.raise_exception("can't determine iostatus for '%s'" %
                                     ref_name, TraitError)
        else:
            iostat = iostatus
            
        if trait is None:
            try:
                typ = self._top.evalExpr(ref_name+'.getDataType()')
            except RuntimeError:
                metadata = {}
                try:
                    typ = self._top.evalExpr(ref_name+'.isA()')
                except RuntimeError:
                    self.raise_exception("can't determine type of NPSS variable '%s'"
                                         % ref_name, RuntimeError)
                if typ == 'InFileStream':
                    iostat = 'in'
                    typ = 'Stream'
                elif typ == 'OutFileStream':
                    iostat = 'out'
                    typ = 'Stream'
                    metadata['content_type'] = \
                        getattr(self._top, ref_name+'.contentType')
                    metadata['binary'] = \
                        getattr(self._top, ref_name+'.binary') != 0
                    metadata['single_precision'] = \
                        getattr(self._top, ref_name+'.singlePrecision') != 0
                    metadata['unformatted'] = \
                        getattr(self._top, ref_name+'.unformatted') != 0
            
            # Primitive method to create correct type.
            if typ == 'real':
                try:
                    npss_units = getattr(self._top, ref_name+'.units')
                except AttributeError:
                    mdao_units = Undefined
                else:
                    if npss_units:
                        if self.have_units_translation(npss_units):
                            mdao_units = self.get_units_translation(npss_units)
                        else:
                            self.warning("No units translation for '%s'"
                                         % npss_units)
                            mdao_units = Undefined
                    else:
                        mdao_units = Undefined
                if mdao_units is Undefined or mdao_units is None:
                    trait = Float(iostatus=iostat, desc=doc)
                else:
                    trait = UnitsFloat(iostatus=iostat, 
                                       desc=doc, units=mdao_units)
            elif typ == 'int':
                trait = Int(iostatus=iostat, desc=doc)
            elif typ == 'string':
                trait = Str(iostatus=iostat, desc=doc)
            elif typ == 'real[]':
                trait = Array(dtype=numpy.float, shape=(None,), 
                              iostatus=iostat, desc=doc)
            elif typ == 'int[]':
                trait = Array(dtype=numpy.int, shape=(None,), 
                              iostatus=iostat, desc=doc)
            elif typ == 'string[]':
                trait = List(str, iostatus=iostat, desc=doc)
            elif typ == 'real[][]':
                trait = Array(dtype=numpy.float, shape=(None, None),
                              iostatus=iostat, desc=doc)
            elif typ == 'int[][]':
                trait = Array(dtype=numpy.int, shape=(None, None), 
                              iostatus=iostat, desc=doc)
            elif typ == 'real[][][]':
                trait = Array(dtype=numpy.float, shape=(None, None, None),
                              iostatus=iostat, desc=doc)
            elif typ == 'Stream':
                trait = FileTrait(iostatus=iostat, desc=doc, **metadata)
            else:
                self.raise_exception("'%s' is an unsupported NPSS type: '%s'" % 
                                     (ref_name, typ), NotImplementedError)
        
        return NPSSProperty(trait=trait, ref_name=trait.ref_name or ref_name)
    
    @staticmethod
    def have_units_translation(npss_units):
        """ Return True if we can translate npss_units. """
        return units.have_translation(npss_units)

    @staticmethod
    def get_units_translation(npss_units):
        """ Return translation for npss_units. """
        return units.get_translation(npss_units)

    @staticmethod
    def set_units_translation(npss_units, mdao_units):
        """ Set translation for npss_units. """
        return units.set_translation(npss_units, mdao_units)
<|MERGE_RESOLUTION|>--- conflicted
+++ resolved
@@ -1,17 +1,12 @@
 
-<<<<<<< HEAD
 __all__ = ('NPSScomponent','NPSSProperty')
 
-=======
-__all__ = ('NPSScomponent', 'NPSSProperty')
-__version__ = '0.1'
->>>>>>> fdb56765
+
+import os
 
 import numpy
-import os
-
 from enthought.traits.api import TraitType, Array, Bool, Float, Dict, Int, \
-                                 Str, List, Undefined, TraitError, Python
+                                 Str, List, Undefined, TraitError, Instance, Python
 from enthought.traits.trait_handlers import NoDefaultSpecified
 
 from openmdao.main.api import Component, FileTrait, FileValue, UnitsFloat
@@ -27,22 +22,18 @@
 
 
 class NPSSProperty(TraitType):
-    """ A Trait that sets/gets values within an NPSS model."""
-
-    def __init__(self, default_value=NoDefaultSpecified, **metadata):
+    """A Trait that sets/gets values within an NPSS model.
+    """
+    def __init__ ( self, default_value = NoDefaultSpecified, **metadata ):
         trait = metadata.get('trait', None)
         if trait is not None:
-            for name, val in trait._metadata.items():
+            for name,val in trait._metadata.items():
                 if name not in _excludes:
                     metadata.setdefault(name, val)
         super(NPSSProperty, self).__init__(default_value, **metadata)
 
-<<<<<<< HEAD
-    def get(self, object, name):
+    def get(self, obj, name):
         """Return the NPSS value specified in the ref_name attribute."""
-=======
-    def get(self, obj, name):
->>>>>>> fdb56765
         trait = self.trait
         # FIXME: pull the file stuff out of here and fix it up
         if trait and isinstance(trait, FileTrait):
@@ -53,15 +44,11 @@
         else:
             return getattr(obj._top, self.ref_name or name)
 
-<<<<<<< HEAD
-    def set(self, object, name, value):
+    def set(self, obj, name, value):
         """Set the NPSS value specified in the ref_name attribute."""
-=======
-    def set(self, obj, name, value):
->>>>>>> fdb56765
         if self.iostatus == 'out':
             raise TraitError('%s is an output trait and cannot be set' % name)
-
+        
         if self.trait:
             value = self.trait.validate(obj, name, value)
             # FIXME: pull the file stuff out of here and fix it up
@@ -69,8 +56,8 @@
                 setattr(obj._top, self.ref_name+'.filename', value.filename)
                 return
         setattr(obj._top, self.ref_name or name, value)
-
-
+        
+        
 class NPSScomponent(Component):
     """
     An NPSS wrapper component.  Supports reload requests either internally
@@ -99,27 +86,36 @@
     """
     
     # Model options.
-    model_filename = Str(iostatus='in', desc='Filename for NPSS model.')
-    include_dirs = List(str, iostatus='in', desc='Model include directories.')
+    model_filename = Str(iostatus='in',
+                         desc='Filename for NPSS model.')
+    include_dirs = List(str, iostatus='in',
+                        desc='Model include directories.')
     use_default_paths = Bool(True, iostatus='in',
                              desc='Use default NPSS directories.')
     preprocessor_vars = Dict(str, str, iostatus='in',
                              desc='Preprocessor variable definitions')
 
     # Execution options.
-    run_command = Str(iostatus='in', desc='String to parse to run model.')
+    run_command = Str(iostatus='in',
+                      desc='String to parse to run model.')
     reload_flag = Str(iostatus='in', 
                       desc='Path to flag to internally request a model reload.')
-    preloaded_dlms = List(str, iostatus='in', desc='Preloaded DLMs.')
-    iclod_first = Bool(False, iostatus='in', desc='Search ICLOD before DCLOD.')
-    no_dclod = Bool(False, iostatus='in', desc='Do not search DCLOD.')
-    no_iclod = Bool(False, iostatus='in', desc='Do not search ICLOD.')
+
+    preloaded_dlms = List(str, iostatus='in',
+                          desc='Preloaded DLMs.')
+    iclod_first = Bool(False, iostatus='in',
+                       desc='Search ICLOD before DCLOD.')
+    no_dclod = Bool(False, iostatus='in', 
+                    desc='Do not search DCLOD.')
+    no_iclod = Bool(False, iostatus='in',
+                    desc='Do not search ICLOD.')
+
     use_corba = Bool(False, iostatus='in',
                      desc='Enable distributed simulation via CORBA.')
 
     # Output options.
     output_filename = Str(iostatus='in',
-                      desc='Filename for standard streams in all new sessions.')
+           desc='Filename for standard streams in all new sessions.')
     trace_execution = Bool(False, iostatus='in',
                            desc='Trace interpreted statement execution.')
 
@@ -128,15 +124,18 @@
     executive_type = Str(iostatus='in', desc='Top-level executive.')
     preloaded_objs = List(str, iostatus='in', desc='Preloaded Objects.')
     use_solver = Bool(True, iostatus='in', desc='Use default solver.')
-    use_constants = Bool(True, iostatus='in', desc='Use default constants.')
+    use_constants = Bool(True, iostatus='in',
+                         desc='Use default constants.')
     access = Str(iostatus='in', desc='Default access type.')
-    autodoc = Bool(False, iostatus='in', desc='Allow abstract creation.')
-    ns_ior = Str(iostatus='in', desc='IOR of NamingService.')
+    autodoc = Bool(False, iostatus='in', 
+                   desc='Allow abstract creation.')
+    ns_ior = Str(iostatus='in', 
+                    desc='IOR of NamingService.')
     other_opts = Str(iostatus='in', desc='Other options.')
 
     # Wrapper stuff.
     reload_model = Bool(False, iostatus='in', 
-                        desc='Flag to externally request a model reload.')
+         desc='Flag to externally request a model reload.')
     
     __ = Python
     
@@ -153,12 +152,25 @@
             self.raise_exception('top must be a string', TypeError)
         self._topstr = top
         self.output_filename = output_filename
-
-        if arglist is not None:
-            self._parse_arglist(arglist)
+        self._arglist = arglist
         self._top = None
         
-        self.reload()
+
+    def hierarchy_defined(self):
+        """Performs checking of paths for any files/directories 
+        supplied as args, in addition to calling the base class
+        version of hierarchy_defined.
+        """
+        super(NPSScomponent, self).hierarchy_defined()
+        
+        if self._arglist is not None:
+            self._parse_arglist(self._arglist)
+        
+        if self.output_filename and not os.path.isabs(self.output_filename):
+            self.output_filename = os.path.join(self.get_abs_directory(),
+                                                self.output_filename)
+            
+        self.reload()        
         
     def __getstate__(self):
         """ Return dict representing this Component's state. """
@@ -238,8 +250,8 @@
                 if self._check_path(arg):
                     self.include_dirs.append(arg)
                 else:
-                    self.raise_exception("include path '%s' does not exist"
-                                         % arg, ValueError)
+                    self.raise_exception("include path '%s' does not exist" % arg,
+                                         ValueError)
                 include_next = False
             elif arg == '-X':
                 assembly_next = True
@@ -286,8 +298,8 @@
                 if self._check_path(arg):
                     self.ns_ior = arg
                 else:
-                    self.raise_exception("NameServer IOR path '%s' does not exist"
-                                         % arg, ValueError)
+                    self.raise_exception("NameServer IOR path '%s' does not exist" % arg,
+                                         ValueError)
                 ns_next = False
             elif arg == '-trace':
                 self.trace_execution = True
@@ -458,7 +470,6 @@
                 # Need to restore input values.
                 for name, value in saved_inputs.items():
                     self.set(name, value[0], force=True)
-
         finally:
             self.pop_dir()
 
@@ -538,7 +549,7 @@
         3. Set the doc string from the description attribute.
         4. Create FileTraits for stream objects.
         """
-
+        
         doc = None
         try:
             doc = getattr(self._top, ref_name+'.description')
@@ -579,7 +590,7 @@
                     metadata['unformatted'] = \
                         getattr(self._top, ref_name+'.unformatted') != 0
             
-            # Primitive method to create correct type.
+        # Primitive method to create correct type.
             if typ == 'real':
                 try:
                     npss_units = getattr(self._top, ref_name+'.units')
@@ -599,28 +610,28 @@
                     trait = Float(iostatus=iostat, desc=doc)
                 else:
                     trait = UnitsFloat(iostatus=iostat, 
-                                       desc=doc, units=mdao_units)
+                                      desc=doc, units=mdao_units)
             elif typ == 'int':
                 trait = Int(iostatus=iostat, desc=doc)
             elif typ == 'string':
                 trait = Str(iostatus=iostat, desc=doc)
             elif typ == 'real[]':
                 trait = Array(dtype=numpy.float, shape=(None,), 
-                              iostatus=iostat, desc=doc)
+                             iostatus=iostat, desc=doc)
             elif typ == 'int[]':
                 trait = Array(dtype=numpy.int, shape=(None,), 
-                              iostatus=iostat, desc=doc)
+                             iostatus=iostat, desc=doc)
             elif typ == 'string[]':
                 trait = List(str, iostatus=iostat, desc=doc)
             elif typ == 'real[][]':
                 trait = Array(dtype=numpy.float, shape=(None, None),
-                              iostatus=iostat, desc=doc)
+                             iostatus=iostat, desc=doc)
             elif typ == 'int[][]':
                 trait = Array(dtype=numpy.int, shape=(None, None), 
-                              iostatus=iostat, desc=doc)
+                             iostatus=iostat, desc=doc)
             elif typ == 'real[][][]':
                 trait = Array(dtype=numpy.float, shape=(None, None, None),
-                              iostatus=iostat, desc=doc)
+                             iostatus=iostat, desc=doc)
             elif typ == 'Stream':
                 trait = FileTrait(iostatus=iostat, desc=doc, **metadata)
             else:
