"""
Test of multiple NPSS instances.
"""

import cPickle
import logging
import os.path
import pkg_resources
import shutil
import unittest

import numpy
from numpy.testing import assert_equal

from enthought.traits.api import Float, Int, Str, List, CBool, Array

from openmdao.main.api import Assembly, Component, Container, FileTrait
from openmdao.main.component import SimulationRoot

from npsscomponent import NPSScomponent, NPSSProperty

ORIG_DIR = os.getcwd()

# pylint: disable-msg=E1101
# "Instance of <class> has no <attr> member"


class Source(Component):
    """ Just something to connect NPSS inputs to. """

    b = CBool(False, iostatus='out')
    f = Float(0., iostatus='out')
    f1d = Array(dtype=numpy.float, shape=(None,), iostatus='out')
    f2d = Array(dtype=numpy.float, shape=(None, None), iostatus='out')
    f3d = Array(dtype=numpy.float, shape=(None, None, None), iostatus='out')
    i = Int(0, iostatus='out')
    i1d = Array(dtype=numpy.int, shape=(None,), iostatus='out')
    i2d = Array(dtype=numpy.int, shape=(None, None), iostatus='out')
    s = Str('', iostatus='out')
    s1d = List(str, iostatus='out')

    text_data = Str(iostatus='in')
    binary_data = Array(dtype=numpy.float, shape=(None,), iostatus='in')
    text_file = FileTrait(iostatus='out')
    binary_file = FileTrait(iostatus='out', binary=True)
        
    def __init__(self, *args, **kwargs):
        super(Source, self).__init__(*args, **kwargs)
        self.text_file.filename = 'source.txt'
        self.binary_file.filename = 'source.bin'

<<<<<<< HEAD
        self.add_container('sub', SourceData())
=======
        SourceData(name='sub', parent=self)
        SourceSubData(name='sub_sub', parent=self)
>>>>>>> fdb56765

    def execute(self):
        """ Write test data to files. """
        out = open(self.text_file.filename, 'w')
        out.write(self.text_data)
        out.close()

        out = open(self.binary_file.filename, 'wb')
        cPickle.dump(self.binary_data, out, 2)
        out.close()


class SourceData(Container):
    """ Sub-container data. """

    b = CBool(False, iostatus='out')
    f = Float(0., iostatus='out')
    f1d = Array(dtype=numpy.float, shape=(None,), iostatus='out')
    f2d = Array(dtype=numpy.float, shape=(None, None), iostatus='out')
    f3d = Array(dtype=numpy.float, shape=(None, None, None), iostatus='out')
    i = Int(0, iostatus='out')
    i1d = Array(dtype=numpy.int, shape=(None,), iostatus='out')
    i2d = Array(dtype=numpy.int, shape=(None, None), iostatus='out')
    s = Str('', iostatus='out')
    s1d = List(str, iostatus='out')
        

class SourceSubData(Container):
    """ Sub-sub-container data. """

    ii = Int(0, iostatus='out')

    def __init__(self, name='SourceSubData', *args, **kwargs):
        super(SourceSubData, self).__init__(name, *args, **kwargs)


class Passthrough(NPSScomponent):
    """ An NPSS component that passes-through various types of variable. """

<<<<<<< HEAD
    def __init__(self, doc=None, directory=''):
        arglist = ['-D', 'XYZZY=twisty narrow passages', '-D', 'FLAG',
                   '-I', '.', '-trace', os.path.join('..', 'passthrough.mdl')]
        super(Passthrough, self).__init__(doc, directory,
=======
    def __init__(self, indirect=False, name='Passthrough', parent=None,
                 doc=None, directory=''):
        arglist = ['-D', 'XYZZY=twisty narrow passages', '-D', 'FLAG',
                   '-I', '.', '-trace']
        mdl = os.path.join('..', 'passthrough.mdl')
        if indirect:
            mdl = os.path.join('..', mdl)
        arglist.append(mdl)
        super(Passthrough, self).__init__(name, parent, doc, directory,
>>>>>>> fdb56765
                                          arglist, 'passthrough.out')

        # Manual interface variable creation.
        # BAN - manual interface variable creation is error prone, because
        #       you can easily create traits that don't talk to the underlying
        #       NPSS model if you're not careful.  All traits talking to NPSS
        #       need to be wrapped in a NPSSProperty trait, which _build_trait()
        #       and make_public() do for you automatically.
        
        #  the following add_trait call adds a trait that will not talk to NPSS
        #      self.add_trait('b_out', CBool(iostatus='out'))
        
        #  this call to add_trait will have the 'b_out' attribute talk to NPSS
        self.add_trait('b_out', NPSSProperty(trait=CBool(iostatus='out')))
                
        self.make_public(['b_in', 'f1d_in', 'f2d_in', 'f3d_in',
                          'i_in', 'i1d_in', 'i2d_in', 's_in', 's1d_in',
                          'text_in', 'binary_in'], iostatus='in')
        
        # Automagic interface variable creation (not for Bool though).
        self.make_public(['f1d_out', 'f2d_out', 'f3d_out',
                          'i_out', 'i1d_out', 'i2d_out', 's_out', 's1d_out',
                          'text_out', 'binary_out'], iostatus='out')

        # (skip 'f_in' to test dynamic trait creation during connect().)
        # (skip 'f_out' to test dynamic trait creation during connect().)

        # Sub-container needs Bools explicitly declared.
        self.hoist('sub.b_in', 'in', trait=CBool(iostatus='in'))
        self.hoist('sub.b_out', 'out', trait=CBool(iostatus='out'))


class Sink(Component):
    """ Just something to connect NPSS outputs to. """

    b = CBool(False, iostatus='in')
    f = Float(0., iostatus='in')
    f1d = Array(dtype=numpy.float, shape=(None,), iostatus='in')
    f2d = Array(dtype=numpy.float, shape=(None, None), iostatus='in')
    f3d = Array(dtype=numpy.float, shape=(None, None, None), iostatus='in')
    i = Int(0, iostatus='in')
    i1d = Array(dtype=numpy.int, shape=(None,), iostatus='in')
    i2d = Array(dtype=numpy.int, shape=(None, None), iostatus='in')
    s = Str('', iostatus='in')
    s1d = List(str, iostatus='in')
    
    text_data = Str(iostatus='out')
    binary_data = Array(dtype=numpy.float, shape=(None,), iostatus='out')
    text_file = FileTrait(iostatus='in')
    binary_file = FileTrait(iostatus='in')
        
    def __init__(self, *args, **kwargs):
        super(Sink, self).__init__(*args, **kwargs)
        self.text_file.filename = 'sink.txt'
        self.binary_file.filename = 'sink.bin'

<<<<<<< HEAD
        self.add_container('sub', SinkData())
=======
        SinkData(name='sub', parent=self)
        SinkSubData(name='sub_sub', parent=self)
>>>>>>> fdb56765

    def execute(self):
        """ Read test data from files. """
        inp = open(self.text_file.filename, 'r')
        self.text_data = inp.read()
        inp.close()

        inp = open(self.binary_file.filename, 'rb')
        self.binary_data = cPickle.load(inp)
        inp.close()


class SinkData(Container):
    """ Sub-container data. """

    b = CBool(False, iostatus='in')
    f = Float(0., iostatus='in')
    f1d = Array(dtype=numpy.float, shape=(None,), iostatus='in')
    f2d = Array(dtype=numpy.float, shape=(None, None), iostatus='in')
    f3d = Array(dtype=numpy.float, shape=(None, None, None), iostatus='in')
    i = Int(0, iostatus='in')
    i1d = Array(dtype=numpy.int, shape=(None,), iostatus='in')
    i2d = Array(dtype=numpy.int, shape=(None, None), iostatus='in')
    s = Str('', iostatus='in')
    s1d = List(str, iostatus='in')
    


class SinkSubData(Container):
    """ Sub-sub-container data. """

    ii = Int(0, iostatus='in')

    def __init__(self, name='SinkSubData', *args, **kwargs):
        super(SinkSubData, self).__init__(name, *args, **kwargs)


class Model(Assembly):
    """ Sends data through Source -> NPSS_A -> NPSS_B -> Sink. """
    
<<<<<<< HEAD
    #name='TestModel', 
    def __init__(self, *args, **kwargs):
        super(Model, self).__init__(*args, **kwargs)
=======
    def __init__(self, indirect=False, name='TestModel', *args, **kwargs):
        super(Model, self).__init__(name, *args, **kwargs)
>>>>>>> fdb56765

        self.add_container('Source', Source())
        self.Source.b = True
        self.Source.f = 3.14159
        self.Source.f1d = [3.14159, 2.781828]
        self.Source.f2d = [[3.14159, 2.781828], [1., 2.]]
        self.Source.f3d = [[[3.14159, 2.781828], [1., 2.]],
                               [[0.1, 1.2], [2.3, 3.4]]]
        self.Source.i = 42
        self.Source.i1d = [42, 666]
        self.Source.i2d = [[42, 666], [9, 8]]
        self.Source.s = 'Hello World!'
        self.Source.s1d = ['the', 'quick', 'brown', 'fox']

        self.Source.text_data = 'Hello World!'
        self.Source.binary_data = [3.14159, 2.781828, 42]

        self.Source.sub.b = True
        self.Source.sub.f = 1.2345
        self.Source.sub.f1d = [1.2345, 3.14159, 2.781828]
        self.Source.sub.f2d = [[1.2345, 3.14159, 2.781828], [1., 2., 3.]]
        self.Source.sub.f3d = [[[1.2345, 3.14159, 2.781828], [1., 2., 3.]],
                               [[0.1, 1.2, 2.3], [2.3, 3.4, 4.5]]]
        self.Source.sub.i = 24
        self.Source.sub.i1d = [24, 42, 666]
        self.Source.sub.i2d = [[24, 42, 666], [9, 8, 7]]
        self.Source.sub.s = 'xyzzy'
        self.Source.sub.s1d = ['maze', 'of', 'twisty', 'passages']

<<<<<<< HEAD
        name = 'NPSS_A'
        self.add_container(name, Passthrough(directory=name))

        name = 'NPSS_B'
        self.add_container(name, Passthrough(directory=name))
=======
        self.Source.sub_sub.ii = 12345678
>>>>>>> fdb56765

        self.add_container('Sink', Sink())

        vnames = ('b', 'f', 'f1d', 'f2d', 'f3d', 'i', 'i1d', 'i2d', 's', 's1d')

        if indirect:
            # Exercise passthru capability.
            assembly = Assembly('Assembly', parent=self, directory='Assembly')
            name = 'NPSS_A'
            Passthrough(indirect, name, assembly, directory=name)
            name = 'NPSS_B'
            Passthrough(indirect, name, assembly, directory=name)

            for var in vnames:
                assembly.create_passthru('NPSS_A.'+var+'_in')
                assembly.create_passthru('NPSS_A.sub.'+var+'_in',
                                         'sub_'+var+'_in')
                assembly.connect('NPSS_A.'+var+'_out', 'NPSS_B.'+var+'_in')
                assembly.connect('NPSS_A.sub.'+var+'_out',
                                 'NPSS_B.sub.'+var+'_in')
                assembly.create_passthru('NPSS_B.'+var+'_out')
                assembly.create_passthru('NPSS_B.sub.'+var+'_out',
                                         'sub_'+var+'_out')

            assembly.create_passthru('NPSS_A.text_in')
            assembly.create_passthru('NPSS_A.binary_in')
            assembly.create_passthru('NPSS_A.sub.sub.i_in', 'sub_sub_i_in')

            assembly.connect('NPSS_A.text_out', 'NPSS_B.text_in')
            assembly.connect('NPSS_A.binary_out', 'NPSS_B.binary_in')
            assembly.connect('NPSS_A.sub.sub.i_out', 'NPSS_B.sub.sub.i_in')

            assembly.create_passthru('NPSS_B.text_out')
            assembly.create_passthru('NPSS_B.binary_out')
            assembly.create_passthru('NPSS_B.sub.sub.i_out', 'sub_sub_i_out')

            to_comp = 'Assembly.'
            from_comp = 'Assembly.'

        else:
            name = 'NPSS_A'
            Passthrough(indirect, name, self, directory=name)
            name = 'NPSS_B'
            Passthrough(indirect, name, self, directory=name)

            for var in vnames:
                self.connect('NPSS_A.'+var+'_out', 'NPSS_B.'+var+'_in')
                self.connect('NPSS_A.sub.'+var+'_out', 'NPSS_B.sub.'+var+'_in')
            self.connect('NPSS_A.text_out', 'NPSS_B.text_in')
            self.connect('NPSS_A.binary_out', 'NPSS_B.binary_in')
            self.connect('NPSS_A.sub.sub.i_out', 'NPSS_B.sub.sub.i_in')

            to_comp = 'NPSS_A.'
            from_comp = 'NPSS_B.'

        for var in vnames:
            self.connect('Source.'+var, to_comp+var+'_in')
            self.connect(from_comp+var+'_out', 'Sink.'+var)
            if indirect:
                self.connect('Source.sub.'+var, to_comp+'sub_'+var+'_in')
                self.connect(from_comp+'sub_'+var+'_out', 'Sink.sub.'+var)
            else:
                self.connect('Source.sub.'+var, to_comp+'sub.'+var+'_in')
                self.connect(from_comp+'sub.'+var+'_out', 'Sink.sub.'+var)

        self.connect('Source.text_file',   to_comp+'text_in')
        self.connect('Source.binary_file', to_comp+'binary_in')

        self.connect(from_comp+'text_out', 'Sink.text_file')
        self.connect(from_comp+'binary_out', 'Sink.binary_file')

        if indirect:
            self.connect('Source.sub_sub.ii', to_comp+'sub_sub_i_in')
            self.connect(from_comp+'sub_sub_i_out', 'Sink.sub_sub.ii')
        else:
            self.connect('Source.sub_sub.ii', to_comp+'sub.sub.i_in')
            self.connect(from_comp+'sub.sub.i_out', 'Sink.sub_sub.ii')


class NPSSTestCase(unittest.TestCase):

    directory = pkg_resources.resource_filename('npsscomponent', 'test')

    def setUp(self):
        """ Called before each test in this class. """
        # Set new simulation root so we can legally access files.
        SimulationRoot.chdir(NPSSTestCase.directory)
        self.model = None

    def tearDown(self):
        """ Called after each test in this class. """
        if self.model:
            self.model.pre_delete()
            try:
                shutil.rmtree(self.model.NPSS_A.directory)
                shutil.rmtree(self.model.NPSS_B.directory)
            except AttributeError:
                shutil.rmtree(self.model.Assembly.directory)
            self.model = None
        end_dir = os.getcwd()
        SimulationRoot.chdir(ORIG_DIR)
        if end_dir != NPSSTestCase.directory:
            self.fail('Ended in %s, expected %s' \
                      % (end_dir, NPSSTestCase.directory))

    def test_direct(self):
        logging.debug('')
        logging.debug('test_direct')
        self.model = Model()
        self.check_connectivity()

    def test_indirect(self):
        logging.debug('')
        logging.debug('test_indirect')
        self.model = Model(indirect=True)
        self.check_connectivity(indirect=True)

    def check_connectivity(self, indirect=False):
        self.assertNotEqual(self.model.Sink.b, self.model.Source.b)
        self.assertNotEqual(self.model.Sink.f, self.model.Source.f)
        self.assertNotEqual(numpy.all(self.model.Sink.f1d==self.model.Source.f1d), True)
        self.assertNotEqual(numpy.all(self.model.Sink.f2d==self.model.Source.f2d), True)
        self.assertNotEqual(numpy.all(self.model.Sink.f3d==self.model.Source.f3d), True)
        self.assertNotEqual(self.model.Sink.i, self.model.Source.i)
        self.assertNotEqual(numpy.all(self.model.Sink.i1d==self.model.Source.i1d), True)
        self.assertNotEqual(numpy.all(self.model.Sink.i2d==self.model.Source.i2d), True)
        self.assertNotEqual(self.model.Sink.s, self.model.Source.s)
        self.assertNotEqual(numpy.all(self.model.Sink.s1d==self.model.Source.s1d), True)

        self.assertNotEqual(self.model.Sink.text_data,
                            self.model.Source.text_data)
        self.assertNotEqual(numpy.all(self.model.Sink.binary_data==self.model.Source.binary_data),
                            True)
        self.assertNotEqual(self.model.Sink.binary_file.binary, True)

        self.assertNotEqual(self.model.Sink.sub.b, self.model.Source.sub.b)
        self.assertNotEqual(self.model.Sink.sub.f, self.model.Source.sub.f)
        self.assertNotEqual(numpy.all(self.model.Sink.sub.f1d==self.model.Source.sub.f1d), True)
        self.assertNotEqual(numpy.all(self.model.Sink.sub.f2d==self.model.Source.sub.f2d), True)
        self.assertNotEqual(numpy.all(self.model.Sink.sub.f3d==self.model.Source.sub.f3d), True)
        self.assertNotEqual(self.model.Sink.sub.i, self.model.Source.sub.i)
        self.assertNotEqual(numpy.all(self.model.Sink.sub.i1d==self.model.Source.sub.i1d), True)
        self.assertNotEqual(numpy.all(self.model.Sink.sub.i2d==self.model.Source.sub.i2d), True)
        self.assertNotEqual(self.model.Sink.sub.s, self.model.Source.sub.s)
        self.assertNotEqual(numpy.all(self.model.Sink.sub.s1d==self.model.Source.sub.s1d), True)

        self.assertNotEqual(self.model.Sink.sub_sub.ii,
                            self.model.Source.sub_sub.ii)

        self.model.run()

        if indirect:
            self.assertEqual(self.model.Source.b,
                             self.model.Assembly.NPSS_A.b_in)
            self.assertEqual(self.model.Assembly.NPSS_A.b_in,
                             self.model.Assembly.NPSS_A.b_out)
        else:
            self.assertEqual(self.model.Source.b,    self.model.NPSS_A.b_in)
            self.assertEqual(self.model.NPSS_A.b_in, self.model.NPSS_A.b_out)

        self.assertEqual(self.model.Sink.b,   self.model.Source.b)
        self.assertEqual(self.model.Sink.f,   self.model.Source.f)
        assert_equal(self.model.Sink.f1d,     self.model.Source.f1d)
        assert_equal(self.model.Sink.f2d,     self.model.Source.f2d)
        assert_equal(self.model.Sink.f3d,     self.model.Source.f3d)
        self.assertEqual(self.model.Sink.i,   self.model.Source.i)
        assert_equal(self.model.Sink.i1d,     self.model.Source.i1d)
        assert_equal(self.model.Sink.i2d,     self.model.Source.i2d)
        self.assertEqual(self.model.Sink.s,   self.model.Source.s)
        self.assertEqual(self.model.Sink.s1d, self.model.Source.s1d)

        self.assertEqual(self.model.Sink.text_data,
                         self.model.Source.text_data)
        self.assertEqual(numpy.all(self.model.Sink.binary_data==self.model.Source.binary_data),
                         True)
        self.assertEqual(self.model.Sink.binary_file.binary, True)

        self.assertEqual(self.model.Sink.sub.b,   self.model.Source.sub.b)
        self.assertEqual(self.model.Sink.sub.f,   self.model.Source.sub.f)
        assert_equal(self.model.Sink.sub.f1d,     self.model.Source.sub.f1d)
        assert_equal(self.model.Sink.sub.f2d,     self.model.Source.sub.f2d)
        assert_equal(self.model.Sink.sub.f3d,     self.model.Source.sub.f3d)
        self.assertEqual(self.model.Sink.sub.i,   self.model.Source.sub.i)
        assert_equal(self.model.Sink.sub.i1d,     self.model.Source.sub.i1d)
        assert_equal(self.model.Sink.sub.i2d,     self.model.Source.sub.i2d)
        self.assertEqual(self.model.Sink.sub.s,   self.model.Source.sub.s)
        self.assertEqual(self.model.Sink.sub.s1d, self.model.Source.sub.s1d)

        self.assertEqual(self.model.Sink.sub_sub.ii,
                         self.model.Source.sub_sub.ii)

        for path in ('source.txt', 'source.bin', 'sink.txt', 'sink.bin'):
            os.remove(path)  # Will raise exception if any files don't exist.

    def test_preprocessor(self):
        logging.debug('')
        logging.debug('test_preprocessor')
        self.model = Model()
        self.assertEqual(self.model.NPSS_A.xyzzy_val, 'twisty narrow passages')
        self.assertEqual(self.model.NPSS_A.flag_val, 1)


if __name__ == '__main__':
    import nose
    import sys
    sys.argv.append('--cover-package=npsscomponent')
    sys.argv.append('--cover-erase')
    nose.runmodule()
<|MERGE_RESOLUTION|>--- conflicted
+++ resolved
@@ -14,7 +14,7 @@
 
 from enthought.traits.api import Float, Int, Str, List, CBool, Array
 
-from openmdao.main.api import Assembly, Component, Container, FileTrait
+from openmdao.main.api import Assembly, Component, Container, FileTrait, set_as_top
 from openmdao.main.component import SimulationRoot
 
 from npsscomponent import NPSScomponent, NPSSProperty
@@ -44,17 +44,14 @@
     text_file = FileTrait(iostatus='out')
     binary_file = FileTrait(iostatus='out', binary=True)
         
-    def __init__(self, *args, **kwargs):
-        super(Source, self).__init__(*args, **kwargs)
+    def hierarchy_defined(self):
+        super(Source, self).hierarchy_defined()
+        
         self.text_file.filename = 'source.txt'
         self.binary_file.filename = 'source.bin'
 
-<<<<<<< HEAD
         self.add_container('sub', SourceData())
-=======
-        SourceData(name='sub', parent=self)
-        SourceSubData(name='sub_sub', parent=self)
->>>>>>> fdb56765
+        self.add_container('sub_sub', SourceSubData())
 
     def execute(self):
         """ Write test data to files. """
@@ -87,30 +84,22 @@
 
     ii = Int(0, iostatus='out')
 
-    def __init__(self, name='SourceSubData', *args, **kwargs):
-        super(SourceSubData, self).__init__(name, *args, **kwargs)
-
 
 class Passthrough(NPSScomponent):
     """ An NPSS component that passes-through various types of variable. """
 
-<<<<<<< HEAD
-    def __init__(self, doc=None, directory=''):
-        arglist = ['-D', 'XYZZY=twisty narrow passages', '-D', 'FLAG',
-                   '-I', '.', '-trace', os.path.join('..', 'passthrough.mdl')]
-        super(Passthrough, self).__init__(doc, directory,
-=======
-    def __init__(self, indirect=False, name='Passthrough', parent=None,
-                 doc=None, directory=''):
+    def __init__(self, indirect=False, doc=None, directory=''):
         arglist = ['-D', 'XYZZY=twisty narrow passages', '-D', 'FLAG',
                    '-I', '.', '-trace']
         mdl = os.path.join('..', 'passthrough.mdl')
         if indirect:
             mdl = os.path.join('..', mdl)
         arglist.append(mdl)
-        super(Passthrough, self).__init__(name, parent, doc, directory,
->>>>>>> fdb56765
+        super(Passthrough, self).__init__(doc, directory,
                                           arglist, 'passthrough.out')
+        
+    def hierarchy_defined(self):
+        super(Passthrough, self).hierarchy_defined()
 
         # Manual interface variable creation.
         # BAN - manual interface variable creation is error prone, because
@@ -136,7 +125,7 @@
 
         # (skip 'f_in' to test dynamic trait creation during connect().)
         # (skip 'f_out' to test dynamic trait creation during connect().)
-
+        
         # Sub-container needs Bools explicitly declared.
         self.hoist('sub.b_in', 'in', trait=CBool(iostatus='in'))
         self.hoist('sub.b_out', 'out', trait=CBool(iostatus='out'))
@@ -161,17 +150,14 @@
     text_file = FileTrait(iostatus='in')
     binary_file = FileTrait(iostatus='in')
         
-    def __init__(self, *args, **kwargs):
-        super(Sink, self).__init__(*args, **kwargs)
+    def hierarchy_defined(self):
+        super(Sink, self).hierarchy_defined()
+        
         self.text_file.filename = 'sink.txt'
         self.binary_file.filename = 'sink.bin'
 
-<<<<<<< HEAD
         self.add_container('sub', SinkData())
-=======
-        SinkData(name='sub', parent=self)
-        SinkSubData(name='sub_sub', parent=self)
->>>>>>> fdb56765
+        self.add_container('sub_sub', SinkSubData())
 
     def execute(self):
         """ Read test data from files. """
@@ -199,28 +185,23 @@
     s1d = List(str, iostatus='in')
     
 
-
 class SinkSubData(Container):
     """ Sub-sub-container data. """
 
     ii = Int(0, iostatus='in')
-
-    def __init__(self, name='SinkSubData', *args, **kwargs):
-        super(SinkSubData, self).__init__(name, *args, **kwargs)
 
 
 class Model(Assembly):
     """ Sends data through Source -> NPSS_A -> NPSS_B -> Sink. """
     
-<<<<<<< HEAD
     #name='TestModel', 
-    def __init__(self, *args, **kwargs):
-        super(Model, self).__init__(*args, **kwargs)
-=======
-    def __init__(self, indirect=False, name='TestModel', *args, **kwargs):
-        super(Model, self).__init__(name, *args, **kwargs)
->>>>>>> fdb56765
-
+    def __init__(self, indirect=False, *args, **kwargs):
+        super(Model, self).__init__(*args, **kwargs)        
+        self._indirect = indirect
+        
+    def hierarchy_defined(self):
+        super(Model, self).hierarchy_defined()
+        
         self.add_container('Source', Source())
         self.Source.b = True
         self.Source.f = 3.14159
@@ -249,28 +230,19 @@
         self.Source.sub.s = 'xyzzy'
         self.Source.sub.s1d = ['maze', 'of', 'twisty', 'passages']
 
-<<<<<<< HEAD
-        name = 'NPSS_A'
-        self.add_container(name, Passthrough(directory=name))
-
-        name = 'NPSS_B'
-        self.add_container(name, Passthrough(directory=name))
-=======
         self.Source.sub_sub.ii = 12345678
->>>>>>> fdb56765
 
         self.add_container('Sink', Sink())
 
         vnames = ('b', 'f', 'f1d', 'f2d', 'f3d', 'i', 'i1d', 'i2d', 's', 's1d')
 
-        if indirect:
+        if self._indirect:
             # Exercise passthru capability.
-            assembly = Assembly('Assembly', parent=self, directory='Assembly')
-            name = 'NPSS_A'
-            Passthrough(indirect, name, assembly, directory=name)
-            name = 'NPSS_B'
-            Passthrough(indirect, name, assembly, directory=name)
-
+            assembly = self.add_container('Assembly',
+                                          Assembly(directory='Assembly'))
+            for name in ['NPSS_A', 'NPSS_B']:
+                assembly.add_container(name, 
+                                       Passthrough(self._indirect, directory=name))
             for var in vnames:
                 assembly.create_passthru('NPSS_A.'+var+'_in')
                 assembly.create_passthru('NPSS_A.sub.'+var+'_in',
@@ -298,11 +270,9 @@
             from_comp = 'Assembly.'
 
         else:
-            name = 'NPSS_A'
-            Passthrough(indirect, name, self, directory=name)
-            name = 'NPSS_B'
-            Passthrough(indirect, name, self, directory=name)
-
+            for name in ['NPSS_A', 'NPSS_B']:
+                self.add_container(name, 
+                                   Passthrough(self._indirect, directory=name))
             for var in vnames:
                 self.connect('NPSS_A.'+var+'_out', 'NPSS_B.'+var+'_in')
                 self.connect('NPSS_A.sub.'+var+'_out', 'NPSS_B.sub.'+var+'_in')
@@ -316,7 +286,7 @@
         for var in vnames:
             self.connect('Source.'+var, to_comp+var+'_in')
             self.connect(from_comp+var+'_out', 'Sink.'+var)
-            if indirect:
+            if self._indirect:
                 self.connect('Source.sub.'+var, to_comp+'sub_'+var+'_in')
                 self.connect(from_comp+'sub_'+var+'_out', 'Sink.sub.'+var)
             else:
@@ -329,7 +299,7 @@
         self.connect(from_comp+'text_out', 'Sink.text_file')
         self.connect(from_comp+'binary_out', 'Sink.binary_file')
 
-        if indirect:
+        if self._indirect:
             self.connect('Source.sub_sub.ii', to_comp+'sub_sub_i_in')
             self.connect(from_comp+'sub_sub_i_out', 'Sink.sub_sub.ii')
         else:
@@ -356,7 +326,7 @@
                 shutil.rmtree(self.model.NPSS_B.directory)
             except AttributeError:
                 shutil.rmtree(self.model.Assembly.directory)
-            self.model = None
+        self.model = None
         end_dir = os.getcwd()
         SimulationRoot.chdir(ORIG_DIR)
         if end_dir != NPSSTestCase.directory:
@@ -366,13 +336,13 @@
     def test_direct(self):
         logging.debug('')
         logging.debug('test_direct')
-        self.model = Model()
+        self.model = set_as_top(Model())
         self.check_connectivity()
 
     def test_indirect(self):
         logging.debug('')
         logging.debug('test_indirect')
-        self.model = Model(indirect=True)
+        self.model = set_as_top(Model(indirect=True))
         self.check_connectivity(indirect=True)
 
     def check_connectivity(self, indirect=False):
@@ -455,10 +425,9 @@
     def test_preprocessor(self):
         logging.debug('')
         logging.debug('test_preprocessor')
-        self.model = Model()
+        self.model = set_as_top(Model())
         self.assertEqual(self.model.NPSS_A.xyzzy_val, 'twisty narrow passages')
         self.assertEqual(self.model.NPSS_A.flag_val, 1)
-
 
 if __name__ == '__main__':
     import nose
