--- conflicted
+++ resolved
@@ -99,13 +99,8 @@
 class Passthrough(NPSScomponent):
     """ An NPSS component that passes-through various types of variable. """
 
-<<<<<<< HEAD
     def __init__(self, indirect=False, doc=None, directory=''):
-=======
-    def __init__(self, indirect=False, name='Passthrough', parent=None,
-                 doc=None, directory=''):
         # Probably only need '-I .' here, others are just for testing.
->>>>>>> 4903b936
         arglist = ['-D', 'XYZZY=twisty narrow passages', '-D', 'FLAG',
                    '-I', '.', '-trace']
         mdl = os.path.join('..', 'passthrough.mdl')
@@ -218,7 +213,6 @@
     If 'indirect', then NPSS_A and NPSS_B are placed inside a subassembly.
     """
     
-<<<<<<< HEAD
     #name='TestModel', 
     def __init__(self, indirect=False, *args, **kwargs):
         super(Model, self).__init__(*args, **kwargs)        
@@ -228,14 +222,6 @@
         super(Model, self).hierarchy_defined()
         
         self.add_container('Source', Source())
-=======
-    def __init__(self, indirect=False, name='TestModel', *args, **kwargs):
-        super(Model, self).__init__(name, *args, **kwargs)
-
-        Source(parent=self)
-
-        # Initialize data to something that doesn't match Sink.
->>>>>>> 4903b936
         self.Source.b = True
         self.Source.f = 3.14159
         self.Source.f1d = [3.14159, 2.781828]
@@ -269,25 +255,14 @@
 
         vnames = ('b', 'f', 'f1d', 'f2d', 'f3d', 'i', 'i1d', 'i2d', 's', 's1d')
 
-<<<<<<< HEAD
         if self._indirect:
-            # Exercise passthru capability.
+            # Exercise passthru capability by placing NPSS instances
+            # in a subassembly.
             assembly = self.add_container('Assembly',
                                           Assembly(directory='Assembly'))
             for name in ['NPSS_A', 'NPSS_B']:
                 assembly.add_container(name, 
                                        Passthrough(self._indirect, directory=name))
-=======
-        if indirect:
-            # Exercise passthru capability by placing NPSS instances
-            # in a subassembly.
-            assembly = Assembly('Assembly', parent=self, directory='Assembly')
-            name = 'NPSS_A'
-            Passthrough(indirect, name, assembly, directory=name)
-            name = 'NPSS_B'
-            Passthrough(indirect, name, assembly, directory=name)
-
->>>>>>> 4903b936
             for var in vnames:
                 assembly.create_passthru('NPSS_A.'+var+'_in')
                 assembly.create_passthru('NPSS_A.sub.'+var+'_in',
@@ -315,18 +290,10 @@
             from_comp = 'Assembly.'
 
         else:
-<<<<<<< HEAD
+            # Don't communicate indirectly through a subassembly.
             for name in ['NPSS_A', 'NPSS_B']:
                 self.add_container(name, 
                                    Passthrough(self._indirect, directory=name))
-=======
-            # Don't communicate indirectly through a subassembly.
-            name = 'NPSS_A'
-            Passthrough(indirect, name, self, directory=name)
-            name = 'NPSS_B'
-            Passthrough(indirect, name, self, directory=name)
-
->>>>>>> 4903b936
             for var in vnames:
                 self.connect('NPSS_A.'+var+'_out', 'NPSS_B.'+var+'_in')
                 self.connect('NPSS_A.sub.'+var+'_out', 'NPSS_B.sub.'+var+'_in')
@@ -382,13 +349,9 @@
                 shutil.rmtree(self.model.NPSS_B.directory)
             except AttributeError:
                 shutil.rmtree(self.model.Assembly.directory)
-<<<<<<< HEAD
         self.model = None
-=======
-            self.model = None
 
         # Verify NPSScomponent didn't mess-up working directory.
->>>>>>> 4903b936
         end_dir = os.getcwd()
         SimulationRoot.chdir(ORIG_DIR)
         if end_dir != NPSSTestCase.directory:
@@ -445,7 +408,6 @@
 
         self.model.run()
 
-        # Check some intermediate values, inside Assembly or not.
         if indirect:
             self.assertEqual(self.model.Source.b,
                              self.model.Assembly.NPSS_A.b_in)
