--- conflicted
+++ resolved
@@ -9,7 +9,7 @@
 
 from enthought.traits.api import Float, Bool
 
-from openmdao.main.api import Assembly, Component
+from openmdao.main.api import Assembly, Component, set_as_top
 from openmdao.main.component import SimulationRoot
 
 from npsscomponent import NPSScomponent
@@ -40,8 +40,8 @@
 
     rerun_flag = Bool(False, iostatus='in')
         
-    def __init__(self, *args, **kwargs):
-        super(MyModel, self).__init__(*args, **kwargs)
+    def hierarchy_defined(self):
+        super(MyModel, self).hierarchy_defined()
 
         self.add_container('Source', Source())
         self.Source.npss_in = 9
@@ -74,7 +74,7 @@
         """ Called before each test in this class. """
         # Reset simulation root so we can legally access files.
         SimulationRoot.chdir(NPSSTestCase.directory)
-        self.model = MyModel()
+        self.model = set_as_top(MyModel())
 
     def tearDown(self):
         """ Called after each test in this class. """
@@ -122,15 +122,9 @@
         try:
             self.model.rerun()
         except RuntimeError, exc:
-<<<<<<< HEAD
-            self.assertEqual(str(exc).startswith(
-                "NPSS: Exception during reload: Model file 'no_such_model' not found while reloading in"),
-                True)
-=======
-            msg = "TestModel.NPSS: Exception during reload: Model file" \
+            msg = "NPSS: Exception during reload: Model file" \
                   " 'no_such_model' not found while reloading in"
             self.assertEqual(str(exc)[:len(msg)], msg)
->>>>>>> fdb56765
         else:
             self.fail('Expected RuntimeError')
 
@@ -138,13 +132,9 @@
         try:
             self.model.run()
         except RuntimeError, exc:
-<<<<<<< HEAD
-            self.assertEqual(str(exc), "NPSS: Exception getting 'no_such_variable': no_such_variable not found")
-=======
-            msg = "TestModel.NPSS: Exception getting 'no_such_variable':" \
+            msg = "NPSS: Exception getting 'no_such_variable':" \
                   " no_such_variable not found"
             self.assertEqual(str(exc), msg)
->>>>>>> fdb56765
         else:
             self.fail('Expected RuntimeError')
 
@@ -185,15 +175,9 @@
         try:
             self.model.rerun()
         except RuntimeError, exc:
-<<<<<<< HEAD
-            self.assertEqual(str(exc).startswith(
-                "NPSS: Exception during reload: Model file 'no_such_model' not found while reloading in"),
-                True)
-=======
-            msg = "TestModel.NPSS: Exception during reload: Model file" \
+            msg = "NPSS: Exception during reload: Model file" \
                   " 'no_such_model' not found while reloading in"
             self.assertEqual(str(exc)[:len(msg)], msg)
->>>>>>> fdb56765
         else:
             self.fail('Expected RuntimeError')
 
