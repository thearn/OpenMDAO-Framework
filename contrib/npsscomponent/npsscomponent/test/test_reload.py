--- conflicted
+++ resolved
@@ -1,6 +1,5 @@
 """
 Test of NPSS auto-reload capability.
-
 By manipulating wrapper or NPSS variables it's possible to cause the wrapper
 to reload the NPSS model.  This is needed to switch models or recover when
 NPSS gets into a state the solver can't get out of.
@@ -49,27 +48,16 @@
 class MyModel(Assembly):
     """ Exercises NPSS auto-reload capability. """ 
 
-<<<<<<< HEAD
-    rerun_flag = Bool(False, iostatus='in')
-        
+       
     def hierarchy_defined(self):
         super(MyModel, self).hierarchy_defined()
-=======
-    def __init__(self, *args, **kwargs):
-        super(MyModel, self).__init__(*args, **kwargs)
->>>>>>> 4903b936
 
         self.add_container('Source', Source())
         self.Source.npss_in = 9
 
-<<<<<<< HEAD
         self.add_container('NPSS', NPSScomponent(arglist='-trace reload.mdl',
                                                  output_filename='reload.out'))
-=======
-        self.NPSS = NPSScomponent(parent=self, arglist='-trace reload.mdl',
-                                  output_filename='reload.out')
         # Set name of internal reload request variable.
->>>>>>> 4903b936
         self.NPSS.reload_flag = 'reload_requested'
         self.NPSS.make_public([
               ('xyzzy_in','','in'),
@@ -106,7 +94,6 @@
         self.model.pre_delete()
         os.remove('reload.out')
         self.model = None
-
         # Verify NPSScomponent didn't mess-up working directory.
         end_dir = os.getcwd()
         SimulationRoot.chdir(ORIG_DIR)
