
import numpy as np

from openmdao.util.testutil import assert_rel_error
from openmdao.test.mpiunittest import MPITestCase, collective_assert_rel_error, \
                                      MPIContext
from openmdao.main.api import Assembly, Component, set_as_top
from openmdao.main.datatypes.api import Float
from openmdao.main.test.simpledriver import SimpleDriver
from openmdao.test.execcomp import ExecCompWithDerivatives

class Paraboloid(Component):
    """ Evaluates the equation f(x,y) = (x-3)^2 + xy + (y+4)^2 - 3 """

    # set up interface to the framework
    # pylint: disable=E1101
    x = Float(0.0, iotype='in', desc='The variable x')
    y = Float(0.0, iotype='in', desc='The variable y')

    f_xy = Float(iotype='out', desc='F(x,y)')

    def execute(self):
        """f(x,y) = (x-3)^2 + xy + (y+4)^2 - 3
        Optimal solution (minimum): x = 6.6667; y = -7.3333
        """

        x = self.x
        y = self.y

        self.f_xy = (x-3.0)**2 + x*y + (y+4.0)**2 - 3.0

    def provideJ(self):
        """Analytical first derivatives"""

        df_dx = 2.0*self.x - 6.0 + self.y
        df_dy = 2.0*self.y + 8.0 + self.x

        self.J = np.array([[df_dx, df_dy]])
        return self.J

    def list_deriv_vars(self):
        input_keys = ('x', 'y')
        output_keys = ('f_xy',)
        return input_keys, output_keys


class MPITests(MPITestCase):

    N_PROCS = 2

    def setUp(self):
        # this model mimics the one in test_derivatives, test_single_comp
        self.top = top = set_as_top(Assembly())
        top.add('comp', Paraboloid())
        top.add('driver', SimpleDriver())
        top.driver.workflow.add(['comp'])
        top.driver.add_parameter('comp.x', low=-1000, high=1000)
        top.driver.add_parameter('comp.y', low=-1000, high=1000)
        top.driver.add_objective('comp.f_xy')

        top.comp.x = 3
        top.comp.y = 5

    def test_run(self):

        self.top.run()

        self.assertEqual(self.top.comp.f_xy, 93.)
        self.assertEqual(self.top._pseudo_0.out0, 93.)

    def test_calc_gradient_fwd(self):
        self.top.run()

        J = self.top.driver.calc_gradient(mode='forward',
                                          return_format='dict')

        J = self.top.driver.workflow._system.get_combined_J(J)

        collective_assert_rel_error(self, 
                                    J['_pseudo_0.out0']['comp.x'][0][0], 
                                    5.0, 0.0001)
        collective_assert_rel_error(self, 
                                    J['_pseudo_0.out0']['comp.y'][0][0], 
                                    21.0, 0.0001)

    def test_calc_gradient_adjoint(self):
        self.top.run()

        J = self.top.driver.calc_gradient(mode='adjoint',
                                          return_format='dict')

        J = self.top.driver.workflow._system.get_combined_J(J)

        # with MPIContext():
        #     self.top._system.dump()
           
        collective_assert_rel_error(self, 
                                    J['_pseudo_0.out0']['comp.x'][0][0], 
                                    5.0, 0.0001)
        collective_assert_rel_error(self,
                                    J['_pseudo_0.out0']['comp.y'][0][0], 
                                    21.0, 0.0001)

    def test_calc_gradient_fd(self):
        self.top.run()

        J = self.top.driver.calc_gradient(mode='fd',
                                          return_format='dict')

        collective_assert_rel_error(self, 
                                    J['_pseudo_0.out0']['comp.x'][0][0], 
                                    5.0, 0.0001)
        collective_assert_rel_error(self, 
                                    J['_pseudo_0.out0']['comp.y'][0][0], 
                                    21.0, 0.0001)
<<<<<<< HEAD
        
    def test_two_to_one_forward(self):
        
        top = set_as_top(Assembly())
        
        exp1 = ["y = 3.0*x"]
        exp2 = ["y = -2.0*x"]
        exp3 = ["y = 5.0*x1 + 4.0*x2"]
        
        deriv1 = ["dy_dx = 3.0"]
        deriv2 = ["dy_dx = -2.0"]
        deriv3 = ["dy_dx1 = 5.0", "dy_dx2 = 4.0"]
        
        top.add('comp1', ExecCompWithDerivatives(exp1, deriv1))
        top.add('comp2', ExecCompWithDerivatives(exp2, deriv2))
        top.add('comp3', ExecCompWithDerivatives(exp3, deriv3))
        top.add('driver', SimpleDriver())
        
        top.driver.workflow.add(['comp1', 'comp2', 'comp3'])
        top.connect('comp1.y', 'comp3.x1')
        top.connect('comp2.y', 'comp3.x2')
        top.driver.add_parameter('comp1.x', low=-100, high=100)
        top.driver.add_parameter('comp2.x', low=-100, high=100)
        top.driver.add_constraint('comp3.y < 1000')
        top.run()

        J = top.driver.workflow.calc_gradient(mode='forward',
                                              return_format='dict')
        print J

    def test_one_to_two_forward(self):
        
        top = set_as_top(Assembly())
        
        exp1 = ["y1 = 3.0*x", "y2 = 4.0*x"]
        exp2 = ["y = -2.0*x"]
        exp3 = ["y = 5.0*x"]
        
        deriv1 = ["dy1_dx = 3.0", "dy2_dx = 4.0"]
        deriv2 = ["dy_dx = -2.0"]
        deriv3 = ["dy_dx = 5.0"]
        
        top.add('comp1', ExecCompWithDerivatives(exp1, deriv1))
        top.add('comp2', ExecCompWithDerivatives(exp2, deriv2))
        top.add('comp3', ExecCompWithDerivatives(exp3, deriv3))
        top.add('driver', SimpleDriver())
        
        top.driver.workflow.add(['comp1', 'comp2', 'comp3'])
        top.connect('comp1.y1', 'comp2.x')
        top.connect('comp1.y2', 'comp3.x')
        top.driver.add_parameter('comp1.x', low=-100, high=100)
        top.driver.add_constraint('comp2.y < 1000')
        top.driver.add_constraint('comp3.y < 1000')
        top.run()
        
        #from openmdao.util.dotgraph import plot_system_tree
        #plot_system_tree(top.driver._system)
        J = top.driver.workflow.calc_gradient(mode='forward',
                                              return_format='dict')
        
        J = top.driver.workflow._system.get_combined_J(J)
        
        collective_assert_rel_error(self, 
                                    J['_pseudo_0.out0']['comp1.x'][0][0], 
                                    -6.0, 0.0001)
        collective_assert_rel_error(self,
                                    J['_pseudo_1.out0']['comp1.x'][0][0], 
                                    20.0, 0.0001)        
=======

    def test_three_way_forward(self):
        
        self.top = set_as_top(Assembly())

        exp1 = ['y1 = 50.0*x1',
                'y2 = 1.0*x1']
        deriv1 = ['dy1_dx1 = 50.0',
                  'dy2_dx1 = 1.0']

        exp2 = ['y1 = 1.2*x1']
        deriv2 = ['dy1_dx1 = 1.2']

        exp3 = ['y1 = 100.0*x1*x2 + 30*x1 + 0.3*x2']
        deriv3 = ['dy1_dx1 = 100.0*x2 + 30',
                  'dy1_dx2 = 100.0*x1 + 0.3']

        self.top.add('comp1', ExecCompWithDerivatives(exp1, deriv1))
        self.top.add('comp2', ExecCompWithDerivatives(exp2, deriv2))
        self.top.add('comp3', ExecCompWithDerivatives(exp3, deriv3))

        self.top.driver.workflow.add(['comp1', 'comp2', 'comp3'])

        self.top.connect('comp1.y1', 'comp2.x1')
        self.top.connect('comp1.y2', 'comp3.x1')
        self.top.connect('comp2.y1', 'comp3.x2')

        self.top.comp1.x1 = 2.0
        self.top.run()

        from openmdao.util.dotgraph import plot_system_tree
        plot_system_tree(self.top.driver.workflow._system)
        
        #J = self.top.driver.calc_gradient(inputs=['comp1.x1'],
        #                                  outputs=['comp3.y1'],
        #                                  mode='forward')
        print J
        #collective_assert_rel_error(self, J[0][0], 24048,0, 0.0001)

>>>>>>> b9e4cf0c
if __name__ == '__main__':
    import unittest
    unittest.main()<|MERGE_RESOLUTION|>--- conflicted
+++ resolved
@@ -113,7 +113,6 @@
         collective_assert_rel_error(self, 
                                     J['_pseudo_0.out0']['comp.y'][0][0], 
                                     21.0, 0.0001)
-<<<<<<< HEAD
         
     def test_two_to_one_forward(self):
         
@@ -182,7 +181,6 @@
         collective_assert_rel_error(self,
                                     J['_pseudo_1.out0']['comp1.x'][0][0], 
                                     20.0, 0.0001)        
-=======
 
     def test_three_way_forward(self):
         
@@ -213,16 +211,16 @@
         self.top.comp1.x1 = 2.0
         self.top.run()
 
-        from openmdao.util.dotgraph import plot_system_tree
-        plot_system_tree(self.top.driver.workflow._system)
+        # from openmdao.util.dotgraph import plot_system_tree
+        # plot_system_tree(self.top.driver.workflow._system)
         
         #J = self.top.driver.calc_gradient(inputs=['comp1.x1'],
         #                                  outputs=['comp3.y1'],
         #                                  mode='forward')
-        print J
+        #print J
         #collective_assert_rel_error(self, J[0][0], 24048,0, 0.0001)
 
->>>>>>> b9e4cf0c
+
 if __name__ == '__main__':
     import unittest
     unittest.main()