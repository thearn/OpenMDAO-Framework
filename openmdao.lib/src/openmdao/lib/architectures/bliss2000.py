--- conflicted
+++ resolved
@@ -7,18 +7,12 @@
 """
 
 
-<<<<<<< HEAD
 from openmdao.main.api import Driver, Architecture, SequentialWorkflow, \
                               Component, Assembly
 from openmdao.lib.drivers.api import CONMINdriver, BroydenSolver, \
                                      IterateUntil, FixedPointIterator, \
-                                     NeighborhoodDOEdriver
-=======
-from openmdao.main.api import Driver, Architecture,SequentialWorkflow, Component, Assembly
-from openmdao.lib.drivers.api import CONMINdriver, BroydenSolver,IterateUntil, \
-     FixedPointIterator,NeiborhoodDOEdriver, SLSQPdriver#, COBYLAdriver as SLSQPdriver
+                                     NeighborhoodDOEdriver, SLSQPdriver
 from openmdao.lib.differentiators.finite_difference import FiniteDifference
->>>>>>> 65ac50d6
 from openmdao.lib.surrogatemodels.api import ResponseSurface
 from openmdao.lib.doegenerators.api import CentralComposite, \
                                            OptLatinHypercube, LatinHypercube
