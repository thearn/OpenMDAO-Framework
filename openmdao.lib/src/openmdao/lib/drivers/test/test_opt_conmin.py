"""
Test the CONMIN optimizer component
"""

import unittest
import numpy

# pylint: disable-msg=F0401,E0611
<<<<<<< HEAD
from openmdao.main import Component,Assembly,ArrayVariable,Float
from openmdao.main.variable import INPUT,OUTPUT
=======
from openmdao.main.component import Component, RUN_OK
from openmdao.main.assembly import Assembly
from openmdao.main.arrayvar import ArrayVariable
from openmdao.main.variable import INPUT, OUTPUT
from openmdao.main.float import Float
>>>>>>> 59cedf65
from openmdao.lib.drivers.conmindriver import CONMINdriver

class OptRosenSuzukiComponent(Component):
    """ From the CONMIN User's Manual:
    EXAMPLE 1 - CONSTRAINED ROSEN-SUZUKI FUNCTION. NO GRADIENT INFORMATION.
    
         MINIMIZE OBJ = X(1)**2 - 5*X(1) + X(2)**2 - 5*X(2) +
                        2*X(3)**2 - 21*X(3) + X(4)**2 + 7*X(4) + 50
    
         Subject to:
    
              G(1) = X(1)**2 + X(1) + X(2)**2 - X(2) +
                     X(3)**2 + X(3) + X(4)**2 - X(4) - 8   .LE.0
    
              G(2) = X(1)**2 - X(1) + 2*X(2)**2 + X(3)**2 +
                     2*X(4)**2 - X(4) - 10                  .LE.0
    
              G(3) = 2*X(1)**2 + 2*X(1) + X(2)**2 - X(2) +
                     X(3)**2 - X(4) - 5                     .LE.0
                     
    This problem is solved beginning with an initial X-vector of
         X = (1.0, 1.0, 1.0, 1.0)
    The optimum design is known to be
         OBJ = 6.000
    and the corresponding X-vector is
         X = (0.0, 1.0, 2.0, -1.0)
    """
    
    # pylint: disable-msg=C0103
    def __init__(self, name, parent=None, desc=None):
        super(OptRosenSuzukiComponent, self).__init__(name, parent, desc)
        self.x = numpy.array([1., 1., 1., 1.], dtype=float)
        self.result = 0.
        ArrayVariable('x', self,iostatus=INPUT, entry_type=float)
        Float('result', self, iostatus=OUTPUT)
        
        self.opt_objective = 6.
        self.opt_design_vars = [0., 1., 2., -1.]

    def execute(self):
        """calculate the new objective value"""
        self.result = (self.x[0]**2 - 5.*self.x[0] + 
                       self.x[1]**2 - 5.*self.x[1] +
                       2.*self.x[2]**2 - 21.*self.x[2] + 
                       self.x[3]**2 + 7.*self.x[3] + 50)
        return RUN_OK


class CONMINdriverTestCase(unittest.TestCase):
    """test CONMIN optimizer component"""

    def setUp(self):
        self.top = Assembly('top', None)
        comp = OptRosenSuzukiComponent('comp', self.top)
        self.top.workflow.add_node(comp)
        CONMINdriver('driver', self.top)
        self.top.driver.iprint = 0
        self.top.driver.maxiters = 30
        
    def tearDown(self):
        self.top = None
        
    def test_opt1(self):
        """Rosen-Suzuki optimization using CONMIN"""
        self.top.driver.objective = 'comp.result'
        self.top.driver.design_vars = ['comp.x[0]', 'comp.x[1]',
                                       'comp.x[2]', 'comp.x[3]']
        self.top.driver.lower_bounds = [-10, -10, -10, -10]
        self.top.driver.upper_bounds = [99, 99, 99, 99]
        
        # pylint: disable-msg=C0301
        self.top.driver.constraints = [
            'comp.x[0]**2+comp.x[0]+comp.x[1]**2-comp.x[1]+comp.x[2]**2+comp.x[2]+comp.x[3]**2-comp.x[3]-8',
            'comp.x[0]**2-comp.x[0]+2*comp.x[1]**2+comp.x[2]**2+2*comp.x[3]**2-comp.x[3]-10',
            '2*comp.x[0]**2+2*comp.x[0]+comp.x[1]**2-comp.x[1]+comp.x[2]**2-comp.x[3]-5']        
        self.top.run()
        # pylint: disable-msg=E1101
        self.assertAlmostEqual(self.top.comp.opt_objective, 
                               self.top.driver.objective_val, places=2)
        self.assertAlmostEqual(self.top.comp.opt_design_vars[0], 
                               self.top.comp.x[0], places=1)
        self.assertAlmostEqual(self.top.comp.opt_design_vars[1], 
                               self.top.comp.x[1], places=2)
        self.assertAlmostEqual(self.top.comp.opt_design_vars[2], 
                               self.top.comp.x[2], places=2)
        self.assertAlmostEqual(self.top.comp.opt_design_vars[3], 
                               self.top.comp.x[3], places=1)

        
    def test_bad_objective(self):
        try:
            self.top.driver.objective = 'comp.missing'
        except RuntimeError, err:
            self.assertEqual(str(err), "top.driver: objective 'comp.missing' is invalid")
        else:
            self.fail('RuntimeError expected')


    def test_no_design_vars(self):
        try:
            self.top.run()
        except RuntimeError, err:
            self.assertEqual(str(err), "top.driver: no design variables specified")
        else:
            self.fail('RuntimeError expected')
    
    def test_no_objective(self):
        self.top.driver.design_vars = ['comp.x[0]', 'comp.x[1]',
                                       'comp.x[2]', 'comp.x[3]']
        try:
            self.top.run()
        except RuntimeError, err:
            self.assertEqual(str(err), "top.driver: no objective specified")
        else:
            self.fail('RuntimeError expected')
            
    def test_get_objective(self):
        self.top.driver.objective = 'comp.result'
        self.assertEqual('comp.result', self.top.driver.objective)
    
    def test_update_objective(self):
        try:
            self.top.driver._update_objective_val()
        except RuntimeError, err:
            self.assertEqual(str(err), "top.driver: No objective has been set")
        else:
            self.fail('RuntimeError expected')
        self.assertEqual(self.top.driver.objective_val, 0)
        self.top.comp.result = 99.
        self.top.driver.objective = 'comp.result'
        self.top.driver._update_objective_val()
        self.assertEqual(self.top.driver.objective_val, 99.)
    
    def test_bad_design_vars(self):
        try:
            self.top.driver.design_vars = ['comp_bogus.x[0]', 'comp.x[1]']
        except RuntimeError, err:
            self.assertEqual(str(err), 
                    "top.driver: design variable 'comp_bogus.x[0]' is invalid")
        else:
            self.fail('RuntimeError expected')
    
    def test_bad_constraint(self):
        try:
            self.top.driver.constraints = ['bogus.flimflam']
        except RuntimeError, err:
            self.assertEqual(str(err), 
                    "top.driver: constraint 'bogus.flimflam' is invalid")
        else:
            self.fail('RuntimeError expected')
            
    def test_lower_bounds_mismatch(self):
        self.top.driver.design_vars = ['comp.x[0]', 'comp.x[1]']
        try:
            self.top.driver.lower_bounds = [0, 0, 0, 0]
        except ValueError, err:
            self.assertEqual(str(err),
                             "top.driver: size of new lower bound array"+
                             " (4) does not match number of design vars (2)")
        else:
            self.fail('ValueError expected')
            
    def test_upper_bounds_mismatch(self):
        self.top.driver.design_vars = ['comp.x[0]', 'comp.x[1]']
        try:
            self.top.driver.upper_bounds = [99]
        except ValueError, err:
            self.assertEqual(str(err),"top.driver: size of new upper bound array"+
                             " (1) does not match number of design vars (2)")
        else:
            self.fail('ValueError expected')
    

if __name__ == "__main__":
    unittest.main()
    #suite = unittest.TestLoader().loadTestsFromTestCase(ContainerTestCase)
    #unittest.TextTestRunner(verbosity=2).run(suite)    

<|MERGE_RESOLUTION|>--- conflicted
+++ resolved
@@ -6,16 +6,9 @@
 import numpy
 
 # pylint: disable-msg=F0401,E0611
-<<<<<<< HEAD
-from openmdao.main import Component,Assembly,ArrayVariable,Float
+from openmdao.main.component import Component, RUN_OK
+from openmdao.main import Assembly,ArrayVariable,Float
 from openmdao.main.variable import INPUT,OUTPUT
-=======
-from openmdao.main.component import Component, RUN_OK
-from openmdao.main.assembly import Assembly
-from openmdao.main.arrayvar import ArrayVariable
-from openmdao.main.variable import INPUT, OUTPUT
-from openmdao.main.float import Float
->>>>>>> 59cedf65
 from openmdao.lib.drivers.conmindriver import CONMINdriver
 
 class OptRosenSuzukiComponent(Component):
@@ -187,8 +180,8 @@
                              " (1) does not match number of design vars (2)")
         else:
             self.fail('ValueError expected')
+
     
-
 if __name__ == "__main__":
     unittest.main()
     #suite = unittest.TestLoader().loadTestsFromTestCase(ContainerTestCase)
