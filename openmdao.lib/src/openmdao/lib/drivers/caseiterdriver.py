"""
.. _`caseiterdriver.py`:

"""

from cStringIO import StringIO
import logging
import os.path
import Queue
import sys
import thread
import threading
import traceback
from uuid import uuid1, getnode

from numpy import array

from openmdao.main.api import Driver
from openmdao.main.datatypes.api import Bool, Dict, Enum, Int
from openmdao.main.exceptions import TracedError, traceback_str
from openmdao.main.expreval import ExprEvaluator
from openmdao.main.hasparameters import HasVarTreeParameters
from openmdao.main.hasresponses import HasVarTreeResponses
from openmdao.main.interfaces import IHasParameters, IHasResponses, implements
from openmdao.main.rbac import get_credentials, set_credentials
from openmdao.main.resource import ResourceAllocationManager as RAM
from openmdao.main.resource import LocalAllocator
from openmdao.main.variable import is_legal_name, make_legal_path

from openmdao.util.decorators import add_delegate
from openmdao.util.filexfer import filexfer


_EMPTY     = 'empty'
_LOADING   = 'loading'
_EXECUTING = 'executing'


class _Case(object):
    """ Input data and required outputs for a particular simulation run. """

    _uuid_node = getnode()
    _uuid_seq = 0

    @staticmethod
    def next_uuid():
        """ Generate a unique identifier. """
        _Case._uuid_seq += 1
        return str(uuid1(node=_Case._uuid_node, clock_seq=_Case._uuid_seq))

    def __init__(self, index, inputs, outputs, case_uuid=None, parent_uuid=''):
        self.index = index  # Index of input and output values.
        self.retries = 0    # Retry counter.
        self.msg = None     # Exception message.
        self.exc = None     # Exception.
        self._exprs = None  # Dictionary of ExprEvaluators.

        self._inputs = {}
        for name, value in inputs:
            if isinstance(name, tuple):
                for _name in name:
                    self._register_expr(_name)
                    self._inputs[_name] = value
            else:
                self._register_expr(name)
                self._inputs[name] = value

        self._outputs = outputs
        for name in outputs:
            self._register_expr(name)

        if case_uuid:
            self.uuid = str(case_uuid)
        else:
            self.uuid = _Case.next_uuid()
        self.parent_uuid = str(parent_uuid)  # identifier of parent case, if any

    def _register_expr(self, name):
        """If the given string contains an expression, create an ExprEvaluator
        and store it in self._exprs.
        """
        if not is_legal_name(name):
            expr = ExprEvaluator(name)
            if self._exprs is None:
                self._exprs = {}
            self._exprs[name] = expr

    def apply_inputs(self, scope):
        """Take the values of all of the inputs in this case and apply them
        to the specified scope.
        """
        if self._exprs:
            for name, value in self._inputs.items():
                expr = self._exprs.get(name)
                if expr:
                    expr.set(value, scope)
                else:
                    scope.set(name, value)
        else:
            for name, value in self._inputs.items():
                scope.set(name, value)

    def fetch_outputs(self, scope):
        """ Return list of ``(name, value)`` of outputs from `scope`. """
        last_exc = None
        outputs = self._outputs
        exprs = self._exprs
        data = []
        if exprs:
            for name in outputs:
                expr = exprs.get(name)
                try:
                    if expr:
                        value = expr.evaluate(scope)
                    else:
                        value = scope.get(name)
                    data.append((name, value))
                except Exception as exc:
                    last_exc = TracedError(exc, traceback.format_exc())
                    self.msg = str(exc)
        else:
            for name in outputs:
                try:
                    value = scope.get(name)
                    data.append((name, value))
                except Exception as exc:
                    last_exc = TracedError(exc, traceback.format_exc())
                    self.msg = str(exc)

        if last_exc is not None:
            raise last_exc

        return data

    def __str__(self):
        stream = StringIO()
        stream.write("Case: %s\n" % self.index)
        stream.write("   uuid: %s\n" % self.uuid)
        stream.write("   parent_uuid: %s\n" % self.parent_uuid)
        stream.write("   inputs:\n")
        for name, val in sorted(self._inputs.items()):
            stream.write("      %s: %s\n" % (name, val))
        stream.write("   outputs:\n")
        for name in sorted(self._outputs):
            stream.write("      %s\n" % name)
        stream.write("   retries: %s\n" % self.retries)
        stream.write("   msg: %s\n" % self.msg)
        if self.exc is None:
            stream.write("   exc: %s\n" % self.exc)
        else:
            stream.write("   exc: %s\n" % traceback_str(self.exc))
        return stream.getvalue()


class _ServerData(object):
    """ Holds data related to a server and it's current state. """

    def __init__(self, name):
        self.name = name        # Name for log output (None => local).
        self.top = None         # Top level object in server.
        self.state = _EMPTY     # See states above.
        self.case = None        # Current case being evaluated.
        self.exception = None   # Exception from last operation.

        self.server = None      # Remote server proxy.
        self.info = None        # Identifying information (host, pid, etc.)
        self.queue = None       # Queue to put requests.
        self.in_use = False     # True if being used.
        self.load_failures = 0  # Load failure count.


class _ServerError(Exception):
    """ Raised when a server thread has problems. """
    pass


@add_delegate(HasVarTreeParameters, HasVarTreeResponses)
class CaseIteratorDriver(Driver):
    """
    A base class for Drivers that run sets of cases. Concurrent evaluation is
    supported, with the various evaluations executed across servers obtained
    from the :class:`ResourceAllocationManager`.
    """

    implements(IHasParameters, IHasResponses)

    sequential = Bool(True, iotype='in',
                      desc='If True, evaluate cases sequentially.')

    reload_model = Bool(True, iotype='in',
                        desc='If True, reload the model between executions.')

    error_policy = Enum(values=('ABORT', 'RETRY'), iotype='in',
                        desc='If ABORT, any error stops the evaluation of the'
                             ' whole set of cases.')

    max_retries = Int(1, low=0, iotype='in',
                      desc='Maximum number of times to retry a failed case.')

    extra_resources = Dict(iotype='in',
                           desc='Extra resource requirements (unusual).')

    ignore_egg_requirements = Bool(False, iotype='in',
                                   desc='If True, no distribution or orphan'
                                        ' requirements will be included in the'
                                        ' generated egg.')

    def __init__(self, *args, **kwargs):
        super(CaseIteratorDriver, self).__init__(*args, **kwargs)
        self._iter = None  # Set to None when iterator is empty.
        self._replicants = 0
        self._abort_exc = None  # Set if error_policy == ABORT.

        self._egg_file = None
        self._egg_required_distributions = None
        self._egg_orphan_modules = None

        self._reply_q = None  # Replies from server threads.
        self._server_lock = None  # Lock for server data.

        # Various per-server data keyed by server name.
        self._servers = {}
        self._seq_server = _ServerData(None)

        self._todo = []   # Cases grabbed during server startup.
        self._rerun = []  # Cases that failed and should be retried.
        self._generation = 0  # Used to keep worker names unique.

        # var wasn't showing up in parent depgraph without this
        self.error_policy = 'ABORT'

    def set_inputs(self, generator):
        """ Set case inputs from generator values. """
        inputs = array([vals for vals in generator])
        start = 0
        for path, param in self.get_parameters().items():
            size = param.size
            if size == 1:
                values = inputs[:, start]
            else:
                end = start + size
                values = inputs[:, start:end].reshape((-1,)+param.shape)
            start += size

            if isinstance(path, tuple):
                path = path[0]  # Use first target of ParameterGroup.
            path = make_legal_path(path)
            self.set('case_inputs.'+path, list(values))

    def execute(self):
        """
        Runs all cases and records results in `recorder`.
        Uses :meth:`setup` and :meth:`resume` with default arguments.
        """
        self._setup()

        try:
            if self.sequential:
                self._logger.info('Start sequential evaluation.')
                server = self._servers[None] = self._seq_server
                server.top = self.parent
                while self._iter is not None:
                    try:
                        case = self._iter.next()
                        self._todo.append(case)
                        server.exception = None
                        server.case = None
                        server.state = _LOADING  # 'server' already loaded.
                        while self._server_ready(server, stepping=True):
                            pass
                    except StopIteration:
                        if not self._rerun:
                            self._iter = None
                        break
            else:
                self._logger.info('Start concurrent evaluation.')
                self._start()
        finally:
            self._cleanup()

        if self._abort_exc is not None:
            self.raise_exception('Run aborted: %s'
                                 % traceback_str(self._abort_exc),
                                 RuntimeError)

    def _setup(self):
        """ Setup to begin new run. """
        if not self.sequential:
            # Save model to egg.
            # Must do this before creating any locks or queues.
            self._replicants += 1
            version = 'replicant.%d' % (self._replicants)

            # If only local host will be used, we can skip determining
            # distributions required by the egg.
            allocators = RAM.list_allocators()
            need_reqs = False
            if not self.ignore_egg_requirements:
                for allocator in allocators:
                    if not isinstance(allocator, LocalAllocator):
                        need_reqs = True
                        break

<<<<<<< HEAD
            # Get current connections.
            parent = self.parent
            c1 = [(src, dst) for src, dst in parent._exprmapper.list_connections()
                              if '_pseudo_' not in src and '_pseudo_' not in dst]
            # Modify existing assembly to just execute our workflow once.
            driver = parent.driver
            parent.add('driver', Driver())
            parent.driver.workflow = self.workflow

=======
            driver = self.parent.driver
            self.parent.add('driver', Driver())  # execute the workflow once
            self.parent.driver.workflow = self.workflow
>>>>>>> 63dc81e3
            try:
                #egg_info = self.model.save_to_egg(self.model.name, version)
                # FIXME: what name should we give to the egg?
                egg_info = parent.save_to_egg(self.name, version,
                                              need_requirements=need_reqs)
            finally:
                # Restore to original assembly state.
                parent.add('driver', driver)
                c2 = [(src, dst) for src, dst in parent._exprmapper.list_connections()
                                  if '_pseudo_' not in src and '_pseudo_' not in dst]
                for src, dst in c1:
                    if (src, dst) not in c2:
                        parent.connect(src, dst)

            self._egg_file = egg_info[0]
            self._egg_required_distributions = egg_info[1]
            self._egg_orphan_modules = [name for name, path in egg_info[2]]

        inp_paths = []
        inp_values = []
        for path, param in self.get_parameters().items():
            if isinstance(path, tuple):
                path = path[0]  # Use first target of ParameterGroup.
            path = make_legal_path(path)
            value = self.get('case_inputs.'+path)
            for target in param.targets:
                inp_paths.append(target)
                inp_values.append(value)

        outputs = self.get_responses().keys()

        length = len(inp_values[0]) if inp_values else 0
        cases = []
        for i in range(length):
            inputs = []
            for j in range(len(inp_paths)):
                inputs.append((inp_paths[j], inp_values[j][i]))
            cases.append(_Case(i, inputs, outputs, parent_uuid=self._case_uuid))
        self.init_responses(length)

        self._iter = iter(cases)
        self._abort_exc = None

    def _start(self):
        """ Start evaluating cases concurrently. """
        # Need credentials in case we're using a PublicKey server.
        credentials = get_credentials()

        # Determine maximum number of servers available.
        resources = {
            'required_distributions': self._egg_required_distributions,
            'orphan_modules': self._egg_orphan_modules,
            'python_version': sys.version[:3]
        }
        if self.extra_resources:
            resources.update(self.extra_resources)
        max_servers = RAM.max_servers(resources)
        self._logger.debug('max_servers %d', max_servers)
        if max_servers <= 0:
            msg = 'No servers supporting required resources %s' % resources
            self.raise_exception(msg, RuntimeError)

        # Kick off initial wave of cases.
        self._server_lock = threading.Lock()
        self._reply_q = Queue.Queue()
        self._generation += 1
        n_servers = 0
        while n_servers < max_servers:
            if not self._more_to_go():
                break

            # Get next case. Limits servers started if max_servers > cases.
            try:
                case = self._iter.next()
            except StopIteration:
                if not self._rerun:
                    self._iter = None
                    break

            self._todo.append(case)

            # Start server worker thread.
            n_servers += 1
            name = '%s_%d_%d' % (self.name, self._generation, n_servers)
            self._logger.debug('starting worker for %r', name)
            server = self._servers[name] = _ServerData(name)
            server.in_use = True
            server_thread = threading.Thread(target=self._service_loop,
                                             args=(name, resources,
                                                   credentials, self._reply_q))
            server_thread.daemon = True
            try:
                server_thread.start()
            except thread.error:
                self._logger.warning('worker thread startup failed for %r',
                                     name)
                server.in_use = False
                break

            if sys.platform != 'win32':
                # Process any pending events.
                while self._busy():
                    try:
                        name, result, exc = self._reply_q.get(True, 0.01)
                    except Queue.Empty:
                        break  # Timeout.
                    else:
                        # Difficult to force startup failure.
                        if server.server is None:  # pragma nocover
                            self._logger.debug('server startup failed for %r',
                                               name)
                            server.in_use = False
                        else:
                            server.in_use = self._server_ready(server)

        if sys.platform == 'win32':  # pragma no cover
            # Don't start server processing until all servers are started,
            # otherwise we have egg removal issues.
            for i in self._servers:
                name, result, exc = self._reply_q.get()
                server = self._servers[name]
                if server.server is None:
                    self._logger.debug('server startup failed for %r', name)
                    server.in_use = False

            # Kick-off started servers.
            for server in self._servers.values():
                if server.in_use:
                    server.in_use = self._server_ready(server)

        # Continue until no servers are busy.
        while self._busy():
            if self._more_to_go():
                timeout = None
            else:
                # Don't wait indefinitely for a server we don't need.
                # This has happened with a server that got 'lost'
                # in RAM.allocate()
                timeout = 60
            try:
                name, result, exc = self._reply_q.get(timeout=timeout)
            # Hard to force worker to hang, which is handled here.
            except Queue.Empty:  # pragma no cover
                msgs = []
                for name, server in self._servers.items():
                    if server.in_use:
                        if server.server is None or server.info is None:
                            msgs.append('%r: no startup reply' % name)
                            server.in_use = False
                        else:
                            state = server.state
                            if state not in (_LOADING, _EXECUTING):
                                msgs.append('%r: %r %s %s'
                                            % (name, server.server,
                                               state, server.info))
                                server.in_use = False
                if msgs:
                    self._logger.error('Timeout waiting with nothing left to do:')
                    for msg in msgs:
                        self._logger.error('    %s', msg)
            else:
                server = self._servers[name]
                server.in_use = self._server_ready(server)

        # Shut-down (started) servers.
        self._logger.debug('Shut-down (started) servers')
        n_queues = 0
        for server in self._servers.values():
            if server.queue is not None:
                server.queue.put(None)
                n_queues += 1
        for i in range(n_queues):
            try:
                name, status, exc = self._reply_q.get(True, 60)
            # Hard to force worker to hang, which is handled here.
            except Queue.Empty:  # pragma no cover
                pass
            else:
                self._servers[name].queue = None
        # Hard to force worker to hang, which is handled here.
        for server in self._servers.values():  # pragma no cover
            if server.queue is not None:
                self._logger.warning('Timeout waiting for %r to shut-down.',
                                     server.name)

    def _busy(self):
        """ Return True while at least one server is in use. """
        for server in self._servers.values():
            if server.in_use:
                return True
        return False

    def _cleanup(self):
        """
        Cleanup internal state, and egg file if necessary.
        Note: this happens unconditionally, so it will cause issues
              for workers which haven't shut down by now.
        """
        self._iter = None
        self._reply_q = None
        self._server_lock = None
        self._servers = {}
        self._seq_server.top = None  # Avoid leak.
        self._todo = []
        self._rerun = []

        if self._egg_file and os.path.exists(self._egg_file):
            os.remove(self._egg_file)
            self._egg_file = None

    def _server_ready(self, server, stepping=False):
        """
        Responds to asynchronous callbacks during :meth:`execute` to run cases
        retrieved from `self._iter`.  Results are processed by `recorder`.
        If `stepping`, then we don't grab any new cases.
        Returns True if this server is still in use.
        """
        state = server.state
        self._logger.debug('server %r state %s', server.name, state)
        in_use = True

        if state == _LOADING:
            exc = server.exception
            if exc is None:
                in_use = self._start_next_case(server, stepping)
            else:
                self._logger.debug('    exception while loading: %r', exc)
                if self.error_policy == 'ABORT':
                    if self._abort_exc is None:
                        self._abort_exc = exc
                    self._stop = True
                    server.state = _EMPTY
                    in_use = False
                else:
                    server.load_failures += 1
                    if server.load_failures < 3:
                        in_use = self._start_processing(server, stepping)
                    else:
                        self._logger.debug('    too many load failures')
                        server.state = _EMPTY
                        in_use = False

        elif state == _EXECUTING:
            case = server.case
            server.case = None
            exc = server.exception
            if exc is None:
                # Grab the results from the model and record.
                try:
                    self._record_case(server.top, case)
                except Exception as exc:
                    msg = 'Exception getting case outputs: %s' % exc
                    self._logger.debug('    %s', msg)
                    self._logger.debug('%s', case)
                    case.msg = '%s: %s' % (self.get_pathname(), msg)
            else:
                self._logger.debug('    exception while executing: %r', exc)
                case.msg = str(exc)
                case.exc = exc

            if case.msg is not None:
                if self.error_policy == 'ABORT':
                    if self._abort_exc is None:
                        self._abort_exc = exc
                    self._stop = True
                elif case.retries < self.max_retries:
                    case.msg = None
                    case.retries += 1
                    self._rerun.append(case)
                else:
                    self._logger.error('Too many retries for %s', case)

            # Set up for next case.
            in_use = self._start_processing(server, stepping, reload=True)

        elif state == _EMPTY:
            if server.name is None or server.queue is not None:
                if self._more_to_go(stepping):
                    if server.queue is not None:
                        self._logger.debug('    load_model')
                        server.load_failures = 0
                        self._load_model(server)
                    server.state = _LOADING
                else:
                    self._logger.debug('    no more cases')
                    in_use = False
            # Difficult to force startup failure.
            else:  # pragma nocover
                in_use = False  # Never started.

        # Just being defensive, should never happen.
        else:  # pragma no cover
            msg = 'unexpected state %r for server %r' % (state, server.name)
            self._logger.error(msg)
            if self.error_policy == 'ABORT':
                if self._abort_exc is None:
                    self._abort_exc = RuntimeError(msg)
                self._stop = True
            in_use = False

        return in_use

    def _more_to_go(self, stepping=False):
        """ Return True if there's more work to do. """
        if self._stop:
            return False
        if self._todo or self._rerun:
            return True
        if not stepping and self._iter is not None:
            return True
        return False

    def _start_processing(self, server, stepping, reload=False):
        """
        If there's something to do, start processing by either loading
        the model, or going straight to running it.
        """
        if self._more_to_go(stepping):
            if server.name is None:
                in_use = self._start_next_case(server)
            elif reload:
                if self.reload_model:
                    self._logger.debug('    reload')
                    self._load_model(server)
                    server.state = _LOADING
                    in_use = True
                else:
                    in_use = self._start_next_case(server)
            else:
                self._logger.debug('    load')
                self._load_model(server)
                server.state = _LOADING
                in_use = True
        else:
            self._logger.debug('    no more cases')
            server.state = _EMPTY
            in_use = False
        return in_use

    def _start_next_case(self, server, stepping=False):
        """ Look for the next case and start it. """

        if self._todo:
            self._logger.debug('    run startup case')
            case = self._todo.pop(0)
            in_use = self._run_case(case, server)
        elif self._rerun:
            self._logger.debug('    rerun case')
            case = self._rerun.pop(0)
            in_use = self._run_case(case, server, rerun=True)
        elif self._iter is None:
            self._logger.debug('    no more cases')
            in_use = False
        elif stepping:
            in_use = False
        else:
            try:
                case = self._iter.next()
            except StopIteration:
                self._logger.debug('    no more cases')
                self._iter = None
                in_use = False
            else:
                self._logger.debug('    run next case')
                in_use = self._run_case(case, server)

        return in_use

    def _run_case(self, case, server, rerun=False):
        """ Setup and start a case. Returns True if started. """
        if not rerun:
            case.retries = 0
        case.msg = None

        # We record the case and are responsible for unique case ids.
        case.uuid = _Case.next_uuid()
        case.parent_uuid = self._case_uuid

        # Additional user-requested variables.
        # These must be added here so that the outputs are in the cases
        # before they are in the server list.
        top = self.parent
        while top.parent:
            top = top.parent
        inputs, outputs = top.get_case_variables()
        outputs.append(('%s.workflow.itername' % self.name,
                        '%s.%s' % (self.itername, case.index+1)))
        case.extra_inputs = inputs
        case.extra_outputs = outputs

        try:
            try:
                case.apply_inputs(server.top)
            except Exception as exc:
                msg = 'Exception setting case inputs: %s' % exc
                self._logger.debug('    %s', msg)
                self.raise_exception(msg, _ServerError)
            server.case = case
            self._model_execute(server)
            server.state = _EXECUTING
        except _ServerError as exc:
            if case.retries < self.max_retries:
                case.retries += 1
                self._rerun.append(case)
            return self._start_processing(server, stepping=False)
        else:
            return True

    def _record_case(self, scope, case):
        """ Record case data from `scope` in ``case_outputs``. """
        outputs = case.fetch_outputs(scope)
        for path, value in outputs:
            path = make_legal_path(path)
            self.set('case_outputs.'+path, value,
                     index=(case.index,), force=True)

        # Record regular case in recorders.
        top = self.parent
        while top.parent:
            top = top.parent
        if top.recorders:
            inputs = case._inputs.items()
            inputs.extend(case.extra_inputs)
            outputs.extend(case.extra_outputs)
            from openmdao.main.case import Case
            recorded = Case(inputs, outputs, retries=case.retries,
                            case_uuid=case.uuid, parent_uuid=case.parent_uuid)
            for recorder in top.recorders:
                recorder.record(recorded)

    def _service_loop(self, name, resource_desc, credentials, reply_q):
        """ Each server has an associated thread executing this. """
        set_credentials(credentials)

        server, server_info = RAM.allocate(resource_desc)
        # Just being defensive, this should never happen.
        if server is None:  # pragma no cover
            self._logger.error('Server allocation for %r failed :-(', name)
            reply_q.put((name, False, None))
            return
        else:
            # Clear egg re-use indicator.
            server_info['egg_file'] = None
            self._logger.debug('%r using %r', name, server_info['name'])
            if self._logger.level == logging.NOTSET:
                # By default avoid lots of protocol messages.
                server.set_log_level(logging.DEBUG)
            else:
                server.set_log_level(self._logger.level)

        request_q = Queue.Queue()

        try:
            with self._server_lock:
                sdata = self._servers[name]
                sdata.server = server
                sdata.info = server_info
                sdata.queue = request_q

            reply_q.put((name, True, None))  # ACK startup.

            while True:
                request = request_q.get()
                if request is None:
                    break
                try:
                    result = request[0](request[1])
                except Exception as req_exc:
                    self._logger.error('%r: %s caused %r', name,
                                       request[0], req_exc)
                    result = None
                else:
                    req_exc = None
                reply_q.put((name, result, req_exc))
        except Exception as exc:  # pragma no cover
            # This can easily happen if we take a long time to allocate and
            # we get 'cleaned-up' before we get started.
            if self._server_lock is not None:
                self._logger.error('%r: %r', name, exc)
        finally:
            self._logger.debug('%r releasing server', name)
            RAM.release(server)
            reply_q.put((name, True, None))  # ACK shutdown.

    def _load_model(self, server):
        """ Load a model into a server. """
        server.exception = None
        if server.queue is not None:
            server.queue.put((self._remote_load_model, server))

    def _remote_load_model(self, server):
        """ Load model into remote server. """
        egg_file = server.info.get('egg_file', None)
        if egg_file is None or egg_file is not self._egg_file:
            # Only transfer if changed.
            try:
                filexfer(None, self._egg_file,
                         server.server, self._egg_file, 'b')
            # Difficult to force model file transfer error.
            except Exception as exc:  # pragma nocover
                self._logger.error('server %r filexfer of %r failed: %r',
                                   server.name, self._egg_file, exc)
                server.top = None
                server.exception = TracedError(exc, traceback.format_exc())
                return
            else:
                server.info['egg_file'] = self._egg_file
        try:
            tlo = server.server.load_model(self._egg_file)
        # Difficult to force load error.
        except Exception as exc:  # pragma nocover
            self._logger.error('server.load_model of %r failed: %r',
                               self._egg_file, exc)
            server.top = None
            server.exception = TracedError(exc, traceback.format_exc())
        else:
            server.top = tlo

    def _model_execute(self, server):
        """ Execute model in server. """
        server.exception = None
        if server.queue is None:
            try:
#                self.workflow._parent.update_parameters()
                self.workflow.run(case_uuid=server.case.uuid)
            except Exception as exc:
                server.exception = TracedError(exc, traceback.format_exc())
                self._logger.critical('Caught exception: %r' % exc)
        else:
            server.queue.put((self._remote_model_execute, server))

    def _remote_model_execute(self, server):
        """ Execute model in remote server. """
        case = server.case
        try:
            server.top.set_itername(self.get_itername(), case.index+1)
            server.top.run(case_uuid=case.uuid)
        except Exception as exc:
            server.exception = TracedError(exc, traceback.format_exc())
            self._logger.error('Caught exception from server %r,'
                               ' PID %d on %s: %r',
                               server.info['name'], server.info['pid'],
                               server.info['host'], exc)<|MERGE_RESOLUTION|>--- conflicted
+++ resolved
@@ -301,7 +301,6 @@
                         need_reqs = True
                         break
 
-<<<<<<< HEAD
             # Get current connections.
             parent = self.parent
             c1 = [(src, dst) for src, dst in parent._exprmapper.list_connections()
@@ -311,11 +310,6 @@
             parent.add('driver', Driver())
             parent.driver.workflow = self.workflow
 
-=======
-            driver = self.parent.driver
-            self.parent.add('driver', Driver())  # execute the workflow once
-            self.parent.driver.workflow = self.workflow
->>>>>>> 63dc81e3
             try:
                 #egg_info = self.model.save_to_egg(self.model.name, version)
                 # FIXME: what name should we give to the egg?
