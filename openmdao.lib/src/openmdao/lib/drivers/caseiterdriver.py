"""
.. _`caseiterdriver.py`:

"""

from cStringIO import StringIO
import logging
import os.path
import Queue
import sys
import thread
import threading
import traceback
from uuid import uuid1, getnode

from numpy import array

from openmdao.main.api import Driver
from openmdao.main.datatypes.api import Bool, Dict, Enum, Int
from openmdao.main.exceptions import TracedError, traceback_str
<<<<<<< HEAD
=======
from openmdao.main.expreval import ExprEvaluator
>>>>>>> 8ca36d5f
from openmdao.main.hasparameters import HasVarTreeParameters
from openmdao.main.hasresponses import HasVarTreeResponses
from openmdao.main.interfaces import IHasParameters, IHasResponses, implements
from openmdao.main.rbac import get_credentials, set_credentials
from openmdao.main.resource import ResourceAllocationManager as RAM
from openmdao.main.resource import LocalAllocator
<<<<<<< HEAD
=======
from openmdao.main.variable import is_legal_name, make_legal_path
>>>>>>> 8ca36d5f

from openmdao.util.decorators import add_delegate
from openmdao.util.filexfer import filexfer


_EMPTY     = 'empty'
_LOADING   = 'loading'
_EXECUTING = 'executing'


class _Case(object):
    """ Input data and required outputs for a particular simulation run. """

    _uuid_node = getnode()
    _uuid_seq = 0

    @staticmethod
    def next_uuid():
        """ Generate a unique identifier. """
        _Case._uuid_seq += 1
        return str(uuid1(node=_Case._uuid_node, clock_seq=_Case._uuid_seq))

    def __init__(self, index, inputs, outputs, case_uuid=None, parent_uuid=''):
        self.index = index  # Index of input and output values.
        self.retries = 0    # Retry counter.
        self.msg = None     # Exception message.
        self.exc = None     # Exception.
        self._exprs = None  # Dictionary of ExprEvaluators.

        self._inputs = {}
        for name, value in inputs:
            if isinstance(name, tuple):
                for _name in name:
                    self._register_expr(_name)
                    self._inputs[_name] = value
            else:
                self._register_expr(name)
                self._inputs[name] = value

        self._outputs = outputs
        for name in outputs:
            self._register_expr(name)

        if case_uuid:
            self.uuid = str(case_uuid)
        else:
            self.uuid = _Case.next_uuid()
        self.parent_uuid = str(parent_uuid)  # identifier of parent case, if any

    def _register_expr(self, name):
        """If the given string contains an expression, create an ExprEvaluator
        and store it in self._exprs.
        """
        if not is_legal_name(name):
            expr = ExprEvaluator(name)
            if self._exprs is None:
                self._exprs = {}
            self._exprs[name] = expr

    def apply_inputs(self, scope):
        """Take the values of all of the inputs in this case and apply them
        to the specified scope.
        """
        if self._exprs:
            for name, value in self._inputs.items():
                expr = self._exprs.get(name)
                if expr:
                    expr.set(value, scope)
                else:
                    scope.set(name, value)
        else:
            for name, value in self._inputs.items():
                scope.set(name, value)

    def fetch_outputs(self, scope):
        """ Return list of ``(name, value)`` of outputs from `scope`. """
        last_exc = None
        outputs = self._outputs
        exprs = self._exprs
        data = []
        if exprs:
            for name in outputs:
                expr = exprs.get(name)
                try:
                    if expr:
                        value = expr.evaluate(scope)
                    else:
                        value = scope.get(name)
                    data.append((name, value))
                except Exception as exc:
                    last_exc = TracedError(exc, traceback.format_exc())
                    self.msg = str(exc)
        else:
            for name in outputs:
                try:
                    value = scope.get(name)
                    data.append((name, value))
                except Exception as exc:
                    last_exc = TracedError(exc, traceback.format_exc())
                    self.msg = str(exc)

        if last_exc is not None:
            raise last_exc

        return data

    def __str__(self):
        stream = StringIO()
        stream.write("Case: %s\n", self.index)
        stream.write("   uuid: %s\n" % self.uuid)
        stream.write("   parent_uuid: %s\n" % self.parent_uuid)
        stream.write("   inputs:\n")
        for name, val in sorted(self._inputs.items()):
            stream.write("      %s: %s\n" % (name, val))
        stream.write("   outputs:\n")
        for name in sorted(self._outputs):
            stream.write("      %s\n" % name)
        stream.write("   retries: %s\n" % self.retries)
        stream.write("   msg: %s\n" % self.msg)
        if self.exc is None:
            stream.write("   exc: %s\n" % self.exc)
        else:
            stream.write("   exc: %s\n" % traceback_str(self.exc))
        return stream.getvalue()


class _ServerData(object):
    """ Holds data related to a server and it's current state. """

    def __init__(self, name):
        self.name = name        # Name for log output (None => local).
        self.top = None         # Top level object in server.
        self.state = _EMPTY     # See states above.
        self.case = None        # Current case being evaluated.
        self.exception = None   # Exception from last operation.

        self.server = None      # Remote server proxy.
        self.info = None        # Identifying information (host, pid, etc.)
        self.queue = None       # Queue to put requests.
        self.in_use = False     # True if being used.
        self.load_failures = 0  # Load failure count.


class _ServerError(Exception):
    """ Raised when a server thread has problems. """
    pass


@add_delegate(HasVarTreeParameters, HasVarTreeResponses)
class CaseIteratorDriver(Driver):
    """
    A base class for Drivers that run sets of cases. Concurrent evaluation is
    supported, with the various evaluations executed across servers obtained
    from the :class:`ResourceAllocationManager`.
    """

    implements(IHasParameters, IHasResponses)

    sequential = Bool(True, iotype='in',
                      desc='If True, evaluate cases sequentially.')

    reload_model = Bool(True, iotype='in',
                        desc='If True, reload the model between executions.')

    error_policy = Enum(values=('ABORT', 'RETRY'), iotype='in',
                        desc='If ABORT, any error stops the evaluation of the'
                             ' whole set of cases.')

    max_retries = Int(1, low=0, iotype='in',
                      desc='Maximum number of times to retry a failed case.')

    extra_resources = Dict(iotype='in',
                           desc='Extra resource requirements (unusual).')

    ignore_egg_requirements = Bool(False, iotype='in',
                                   desc='If True, no distribution or orphan'
                                        ' requirements will be included in the'
                                        ' generated egg.')

    def __init__(self, *args, **kwargs):
        super(CaseIteratorDriver, self).__init__(*args, **kwargs)
        self._iter = None  # Set to None when iterator is empty.
        self._replicants = 0
        self._evaluated = []
        self._abort_exc = None  # Set if error_policy == ABORT.

        self._egg_file = None
        self._egg_required_distributions = None
        self._egg_orphan_modules = None

        self._reply_q = None  # Replies from server threads.
        self._server_lock = None  # Lock for server data.

        # Various per-server data keyed by server name.
        self._servers = {}
        self._seq_server = _ServerData(None)

        self._todo = []   # Cases grabbed during server startup.
        self._rerun = []  # Cases that failed and should be retried.
        self._generation = 0  # Used to keep worker names unique.

        # var wasn't showing up in parent depgraph without this
        self.error_policy = 'ABORT'

    def set_inputs(self, generator):
        """ Set case inputs from generator values. """
        inputs = array([vals for vals in generator])
        start = 0
        for path, param in self.get_parameters().items():
            size = param.size
            if size == 1:
                values = inputs[:, start]
            else:
                end = start + size
                values = inputs[:, start:end].reshape((-1,)+param.shape)
            start += size
<<<<<<< HEAD
            if isinstance(path, basestring):
                self.set('case_inputs.'+path, values)
            else:
                for target in path:  # ParameterGroup
                    self.set('case_inputs.'+target, values)
=======

            if isinstance(path, tuple):
                path = path[0]  # Use first target of ParameterGroup.
            path = make_legal_path(path)
            self.set('case_inputs.'+path, list(values))
>>>>>>> 8ca36d5f

    def execute(self):
        """
        Runs all cases and records results in `recorder`.
        Uses :meth:`setup` and :meth:`resume` with default arguments.
        """
        self._setup()

        try:
            if self.sequential:
                self._logger.info('Start sequential evaluation.')
                server = self._servers[None] = self._seq_server
                server.top = self.parent
                while self._iter is not None:
                    try:
                        case = self._iter.next()
<<<<<<< HEAD
                        self._seqno += 1
                        self._todo.append((case, self._seqno))
=======
                        self._todo.append(case)
>>>>>>> 8ca36d5f
                        server.exception = None
                        server.case = None
                        server.state = _LOADING  # 'server' already loaded.
                        while self._server_ready(server, stepping=True):
                            pass
                    except StopIteration:
                        if not self._rerun:
                            self._iter = None
<<<<<<< HEAD
                            self._seqno = 0
=======
>>>>>>> 8ca36d5f
                        break
            else:
                self._logger.info('Start concurrent evaluation.')
                self._start()
        finally:
            self._cleanup()

<<<<<<< HEAD
        if self._abort_exc is None:
            for case in self._evaluated:
                i = case.label
                if case.msg is None:
                    for name, value in case.get_outputs():
                        self.set('case_outputs.'+name, value, index=(i,), force=True)
        else:
=======
        if self._abort_exc is not None:
>>>>>>> 8ca36d5f
            self.raise_exception('Run aborted: %s'
                                 % traceback_str(self._abort_exc),
                                 RuntimeError)
    def _setup(self):
        """ Setup to begin new run. """
        if not self.sequential:
            # Save model to egg.
            # Must do this before creating any locks or queues.
            self._replicants += 1
            version = 'replicant.%d' % (self._replicants)

            # If only local host will be used, we can skip determining
            # distributions required by the egg.
            allocators = RAM.list_allocators()
            need_reqs = False
            if not self.ignore_egg_requirements:
                for allocator in allocators:
                    if not isinstance(allocator, LocalAllocator):
                        need_reqs = True
                        break

            driver = self.parent.driver
            self.parent.add('driver', Driver()) # execute the workflow once
            self.parent.driver.workflow = self.workflow
            try:
                #egg_info = self.model.save_to_egg(self.model.name, version)
                # FIXME: what name should we give to the egg?
                egg_info = self.parent.save_to_egg(self.name, version,
                                                   need_requirements=need_reqs)
            finally:
                # need to do add here in order to update parent depgraph
                self.parent.add('driver', driver)

            self._egg_file = egg_info[0]
            self._egg_required_distributions = egg_info[1]
            self._egg_orphan_modules = [name for name, path in egg_info[2]]

<<<<<<< HEAD
        paths = []
        values = []
        for path in self.get_parameters():
            if isinstance(path, basestring):
                paths.append(path)
                values.append(self.get('case_inputs.'+path))
            else:
                for target in path:  # ParameterGroup
                    paths.append(target)
                    values.append(self.get('case_inputs.'+target))

        outputs = []
        for path in self.get_responses():
            outputs.append(path)

        length = len(values[0])
        cases = []
        for i in range(length):
            inputs = []
            for j in range(len(paths)):
                inputs.append((paths[j], values[j][i]))
            from openmdao.main.api import Case
            case = Case(inputs, outputs, label=i)
            cases.append(case)
        self.init_responses(length)

        self._iter = iter(cases)
        self._seqno = 0
        self._abort_exc = None
        self._evaluated = []
=======
        inp_paths = []
        inp_values = []
        for path in self.get_parameters():
            inp_paths.append(path)
            if isinstance(path, tuple):
                path = path[0]  # Use first target of ParameterGroup.
            path = make_legal_path(path)
            inp_values.append(self.get('case_inputs.'+path))

        outputs = self.get_responses().keys()

        length = len(inp_values[0])
        cases = []
        for i in range(length):
            inputs = []
            for j in range(len(inp_paths)):
                inputs.append((inp_paths[j], inp_values[j][i]))
            cases.append(_Case(i, inputs, outputs, parent_uuid=self._case_id))
        self.init_responses(length)

        self._iter = iter(cases)
        self._abort_exc = None
>>>>>>> 8ca36d5f

    def _start(self):
        """ Start evaluating cases concurrently. """
        # Need credentials in case we're using a PublicKey server.
        credentials = get_credentials()

        # Determine maximum number of servers available.
        resources = {
            'required_distributions':self._egg_required_distributions,
            'orphan_modules':self._egg_orphan_modules,
            'python_version':sys.version[:3]}
        if self.extra_resources:
            resources.update(self.extra_resources)
        max_servers = RAM.max_servers(resources)
        self._logger.debug('max_servers %d', max_servers)
        if max_servers <= 0:
            msg = 'No servers supporting required resources %s' % resources
            self.raise_exception(msg, RuntimeError)

        # Kick off initial wave of cases.
        self._server_lock = threading.Lock()
        self._reply_q = Queue.Queue()
        self._generation += 1
        n_servers = 0
        while n_servers < max_servers:
            if not self._more_to_go():
                break

            # Get next case. Limits servers started if max_servers > cases.
            try:
                case = self._iter.next()
            except StopIteration:
                if not self._rerun:
                    self._iter = None
                    break

            self._todo.append(case)

            # Start server worker thread.
            n_servers += 1
            name = '%s_%d_%d' % (self.name, self._generation, n_servers)
            self._logger.debug('starting worker for %r', name)
            server = self._servers[name] = _ServerData(name)
            server.in_use = True
            server_thread = threading.Thread(target=self._service_loop,
                                             args=(name, resources,
                                                   credentials, self._reply_q))
            server_thread.daemon = True
            try:
                server_thread.start()
            except thread.error:
                self._logger.warning('worker thread startup failed for %r',
                                     name)
                server.in_use = False
                break

            if sys.platform != 'win32':
                # Process any pending events.
                while self._busy():
                    try:
                        name, result, exc = self._reply_q.get(True, 0.01)
                    except Queue.Empty:
                        break  # Timeout.
                    else:
                        # Difficult to force startup failure.
                        if server.server is None:  #pragma nocover
                            self._logger.debug('server startup failed for %r',
                                               name)
                            server.in_use = False
                        else:
                            server.in_use = self._server_ready(server)

        if sys.platform == 'win32':  #pragma no cover
            # Don't start server processing until all servers are started,
            # otherwise we have egg removal issues.
            for i in self._servers:
                name, result, exc = self._reply_q.get()
                server = self._servers[name]
                if server.server is None:
                    self._logger.debug('server startup failed for %r', name)
                    server.in_use = False

            # Kick-off started servers.
            for server in self._servers.values():
                if server.in_use:
                    server.in_use = self._server_ready(server)

        # Continue until no servers are busy.
        while self._busy():
            if self._more_to_go():
                timeout = None
            else:
                # Don't wait indefinitely for a server we don't need.
                # This has happened with a server that got 'lost'
                # in RAM.allocate()
                timeout = 60
            try:
                name, result, exc = self._reply_q.get(timeout=timeout)
            # Hard to force worker to hang, which is handled here.
            except Queue.Empty:  #pragma no cover
                msgs = []
                for name, server in self._servers.items():
                    if server.in_use:
                        if server.server is None or server.info is None:
                            msgs.append('%r: no startup reply' % name)
                            server.in_use = False
                        else:
                            state = server.state
                            if state not in (_LOADING, _EXECUTING):
                                msgs.append('%r: %r %s %s'
                                            % (name, server.server,
                                               state, server.info))
                                server.in_use = False
                if msgs:
                    self._logger.error('Timeout waiting with nothing left to do:')
                    for msg in msgs:
                        self._logger.error('    %s', msg)
            else:
                server = self._servers[name]
                server.in_use = self._server_ready(server)

        # Shut-down (started) servers.
        self._logger.debug('Shut-down (started) servers')
        n_queues = 0
        for server in self._servers.values():
            if server.queue is not None:
                server.queue.put(None)
                n_queues += 1
        for i in range(n_queues):
            try:
                name, status, exc = self._reply_q.get(True, 60)
            # Hard to force worker to hang, which is handled here.
            except Queue.Empty:  #pragma no cover
                pass
            else:
                self._servers[name].queue = None
        # Hard to force worker to hang, which is handled here.
        for server in self._servers.values():  # pragma no cover
            if server.queue is not None:
                self._logger.warning('Timeout waiting for %r to shut-down.',
                                     server.name)
    def _busy(self):
        """ Return True while at least one server is in use. """
        for server in self._servers.values():
            if server.in_use:
                return True
        return False

    def _cleanup(self):
        """
        Cleanup internal state, and egg file if necessary.
        Note: this happens unconditionally, so it will cause issues
              for workers which haven't shut down by now.
        """
        self._iter = None
        self._reply_q = None
        self._server_lock = None
        self._servers = {}
        self._seq_server.top = None  # Avoid leak.
        self._todo = []
        self._rerun = []

        if self._egg_file and os.path.exists(self._egg_file):
            os.remove(self._egg_file)
            self._egg_file = None

    def _server_ready(self, server, stepping=False):
        """
        Responds to asynchronous callbacks during :meth:`execute` to run cases
        retrieved from `self._iter`.  Results are processed by `recorder`.
        If `stepping`, then we don't grab any new cases.
        Returns True if this server is still in use.
        """
        state = server.state
        self._logger.debug('server %r state %s', server.name, state)
        in_use = True

        if state == _LOADING:
            exc = server.exception
            if exc is None:
                in_use = self._start_next_case(server, stepping)
            else:
                self._logger.debug('    exception while loading: %r', exc)
                if self.error_policy == 'ABORT':
                    if self._abort_exc is None:
                        self._abort_exc = exc
                    self._stop = True
                    server.state = _EMPTY
                    in_use = False
                else:
                    server.load_failures += 1
                    if server.load_failures < 3:
                        in_use = self._start_processing(server, stepping)
                    else:
                        self._logger.debug('    too many load failures')
                        server.state = _EMPTY
                        in_use = False

        elif state == _EXECUTING:
            case = server.case
            server.case = None
            exc = server.exception
            if exc is None:
                # Grab the results from the model and record.
                try:
                    self._record_case(server.top, case)
                except Exception as exc:
                    msg = 'Exception getting case outputs: %s' % exc
                    self._logger.debug('    %s', msg)
                    case.msg = '%s: %s' % (self.get_pathname(), msg)
            else:
                self._logger.debug('    exception while executing: %r', exc)
                case.msg = str(exc)
                case.exc = exc

            if case.msg is not None and self.error_policy == 'ABORT':
                if self._abort_exc is None:
                    self._abort_exc = exc
                self._stop = True

            # Set up for next case.
            in_use = self._start_processing(server, stepping, reload=True)

        elif state == _EMPTY:
            if server.name is None or server.queue is not None:
                if self._more_to_go(stepping):
                    if server.queue is not None:
                        self._logger.debug('    load_model')
                        server.load_failures = 0
                        self._load_model(server)
                    server.state = _LOADING
                else:
                    self._logger.debug('    no more cases')
                    in_use = False
            # Difficult to force startup failure.
            else:  #pragma nocover
                in_use = False  # Never started.

        # Just being defensive, should never happen.
        else:  #pragma no cover
            msg = 'unexpected state %r for server %r' % (state, server.name)
            self._logger.error(msg)
            if self.error_policy == 'ABORT':
                if self._abort_exc is None:
                    self._abort_exc = RuntimeError(msg)
                self._stop = True
            in_use = False

        return in_use

    def _more_to_go(self, stepping=False):
        """ Return True if there's more work to do. """
        if self._stop:
            return False
        if self._todo or self._rerun:
            return True
        if not stepping and self._iter is not None:
            return True
        return False

    def _start_processing(self, server, stepping, reload=False):
        """
        If there's something to do, start processing by either loading
        the model, or going straight to running it.
        """
        if self._more_to_go(stepping):
            if server.name is None:
                in_use = self._start_next_case(server)
            elif reload:
                if self.reload_model:
                    self._logger.debug('    reload')
                    self._load_model(server)
                    server.state = _LOADING
                    in_use = True
                else:
                    in_use = self._start_next_case(server)
            else:
                self._logger.debug('    load')
                self._load_model(server)
                server.state = _LOADING
                in_use = True
        else:
            self._logger.debug('    no more cases')
            server.state = _EMPTY
            in_use = False
        return in_use

    def _start_next_case(self, server, stepping=False):
        """ Look for the next case and start it. """

        if self._todo:
            self._logger.debug('    run startup case')
            case = self._todo.pop(0)
            in_use = self._run_case(case, server)
        elif self._rerun:
            self._logger.debug('    rerun case')
            case = self._rerun.pop(0)
            in_use = self._run_case(case, server, rerun=True)
        elif self._iter is None:
            self._logger.debug('    no more cases')
            in_use = False
        elif stepping:
            in_use = False
        else:
            try:
                case = self._iter.next()
            except StopIteration:
                self._logger.debug('    no more cases')
                self._iter = None
                in_use = False
            else:
                self._logger.debug('    run next case')
                in_use = self._run_case(case, server)

        return in_use

    def _run_case(self, case, server, rerun=False):
        """ Setup and start a case. Returns True if started. """
        if not rerun:
            case.retries = 0
        case.msg = None
        case.parent_uuid = self._case_id

        try:
            try:
                case.apply_inputs(server.top)
            except Exception as exc:
                msg = 'Exception setting case inputs: %s' % exc
                self._logger.debug('    %s', msg)
                self.raise_exception(msg, _ServerError)
            server.case = case
            self._model_execute(server)
            server.state = _EXECUTING
        except _ServerError as exc:
            if case.retries < self.max_retries:
                case.retries += 1
                self._rerun.append(case)
            return self._start_processing(server, stepping=False)
        else:
            return True

<<<<<<< HEAD
    def _record_case(self, case, seqno):
        """ If successful, record the case. Otherwise possibly retry. """
        if case.msg and case.retries < case.max_retries:
            case.msg = None
            case.retries += 1
            self._rerun.append((case, seqno))
        else:
            self._evaluated.append(case)
=======
    def _record_case(self, scope, case):
        """ Record case data from `scope` in ``case_outputs``. """
        for path, value in case.fetch_outputs(scope):
            path = make_legal_path(path)
            self.set('case_outputs.'+path, value,
                     index=(case.index,), force=True)

        # Record regular case in recorders.
        inputs = case._inputs.items()
        outputs = case.fetch_outputs(scope)
        from openmdao.main.case import Case
        recorded = Case(inputs, outputs, retries=case.retries,
                        case_uuid=case.uuid, parent_uuid=case.parent_uuid)
        for recorder in self.recorders:
            recorder.record(recorded)
>>>>>>> 8ca36d5f

    def _service_loop(self, name, resource_desc, credentials, reply_q):
        """ Each server has an associated thread executing this. """
        set_credentials(credentials)

        server, server_info = RAM.allocate(resource_desc)
        # Just being defensive, this should never happen.
        if server is None:  #pragma no cover
            self._logger.error('Server allocation for %r failed :-(', name)
            reply_q.put((name, False, None))
            return
        else:
            # Clear egg re-use indicator.
            server_info['egg_file'] = None
            self._logger.debug('%r using %r', name, server_info['name'])
            if self._logger.level == logging.NOTSET:
                # By default avoid lots of protocol messages.
                server.set_log_level(logging.DEBUG)
            else:
                server.set_log_level(self._logger.level)

        request_q = Queue.Queue()

        try:
            with self._server_lock:
                sdata = self._servers[name]
                sdata.server = server
                sdata.info = server_info
                sdata.queue = request_q

            reply_q.put((name, True, None))  # ACK startup.

            while True:
                request = request_q.get()
                if request is None:
                    break
                try:
                    result = request[0](request[1])
                except Exception as req_exc:
                    self._logger.error('%r: %s caused %r', name,
                                       request[0], req_exc)
                    result = None
                else:
                    req_exc = None
                reply_q.put((name, result, req_exc))
        except Exception as exc:  # pragma no cover
            # This can easily happen if we take a long time to allocate and
            # we get 'cleaned-up' before we get started.
            if self._server_lock is not None:
                self._logger.error('%r: %r', name, exc)
        finally:
            self._logger.debug('%r releasing server', name)
            RAM.release(server)
            reply_q.put((name, True, None))  # ACK shutdown.

    def _load_model(self, server):
        """ Load a model into a server. """
        server.exception = None
        if server.queue is not None:
            server.queue.put((self._remote_load_model, server))

    def _remote_load_model(self, server):
        """ Load model into remote server. """
        egg_file = server.info.get('egg_file', None)
        if egg_file is None or egg_file is not self._egg_file:
            # Only transfer if changed.
            try:
                filexfer(None, self._egg_file,
                         server.server, self._egg_file, 'b')
            # Difficult to force model file transfer error.
            except Exception as exc:  #pragma nocover
                self._logger.error('server %r filexfer of %r failed: %r',
                                   server.name, self._egg_file, exc)
                server.top = None
                server.exception = TracedError(exc, traceback.format_exc())
                return
            else:
                server.info['egg_file'] = self._egg_file
        try:
            tlo = server.server.load_model(self._egg_file)
        # Difficult to force load error.
        except Exception as exc:  #pragma nocover
            self._logger.error('server.load_model of %r failed: %r',
                               self._egg_file, exc)
            server.top = None
            server.exception = TracedError(exc, traceback.format_exc())
        else:
            server.top = tlo

    def _model_execute(self, server):
        """ Execute model in server. """
        server.exception = None
        if server.queue is None:
            try:
#                self.workflow._parent.update_parameters()
<<<<<<< HEAD
                self.workflow.run(case_id=server.case[0].uuid)
=======
                self.workflow.run(case_id=server.case.uuid)
>>>>>>> 8ca36d5f
            except Exception as exc:
                server.exception = TracedError(exc, traceback.format_exc())
                self._logger.critical('Caught exception: %r' % exc)
        else:
            server.queue.put((self._remote_model_execute, server))

    def _remote_model_execute(self, server):
        """ Execute model in remote server. """
        case = server.case
        try:
            server.top.set_itername(self.get_itername(), case.index+1)
            server.top.run(case_id=case.uuid)
        except Exception as exc:
            server.exception = TracedError(exc, traceback.format_exc())
            self._logger.error('Caught exception from server %r,'
                               ' PID %d on %s: %r',
                               server.info['name'], server.info['pid'],
                               server.info['host'], exc)
<|MERGE_RESOLUTION|>--- conflicted
+++ resolved
@@ -18,20 +18,14 @@
 from openmdao.main.api import Driver
 from openmdao.main.datatypes.api import Bool, Dict, Enum, Int
 from openmdao.main.exceptions import TracedError, traceback_str
-<<<<<<< HEAD
-=======
 from openmdao.main.expreval import ExprEvaluator
->>>>>>> 8ca36d5f
 from openmdao.main.hasparameters import HasVarTreeParameters
 from openmdao.main.hasresponses import HasVarTreeResponses
 from openmdao.main.interfaces import IHasParameters, IHasResponses, implements
 from openmdao.main.rbac import get_credentials, set_credentials
 from openmdao.main.resource import ResourceAllocationManager as RAM
 from openmdao.main.resource import LocalAllocator
-<<<<<<< HEAD
-=======
 from openmdao.main.variable import is_legal_name, make_legal_path
->>>>>>> 8ca36d5f
 
 from openmdao.util.decorators import add_delegate
 from openmdao.util.filexfer import filexfer
@@ -215,7 +209,6 @@
         super(CaseIteratorDriver, self).__init__(*args, **kwargs)
         self._iter = None  # Set to None when iterator is empty.
         self._replicants = 0
-        self._evaluated = []
         self._abort_exc = None  # Set if error_policy == ABORT.
 
         self._egg_file = None
@@ -248,19 +241,11 @@
                 end = start + size
                 values = inputs[:, start:end].reshape((-1,)+param.shape)
             start += size
-<<<<<<< HEAD
-            if isinstance(path, basestring):
-                self.set('case_inputs.'+path, values)
-            else:
-                for target in path:  # ParameterGroup
-                    self.set('case_inputs.'+target, values)
-=======
 
             if isinstance(path, tuple):
                 path = path[0]  # Use first target of ParameterGroup.
             path = make_legal_path(path)
             self.set('case_inputs.'+path, list(values))
->>>>>>> 8ca36d5f
 
     def execute(self):
         """
@@ -277,12 +262,7 @@
                 while self._iter is not None:
                     try:
                         case = self._iter.next()
-<<<<<<< HEAD
-                        self._seqno += 1
-                        self._todo.append((case, self._seqno))
-=======
                         self._todo.append(case)
->>>>>>> 8ca36d5f
                         server.exception = None
                         server.case = None
                         server.state = _LOADING  # 'server' already loaded.
@@ -291,10 +271,6 @@
                     except StopIteration:
                         if not self._rerun:
                             self._iter = None
-<<<<<<< HEAD
-                            self._seqno = 0
-=======
->>>>>>> 8ca36d5f
                         break
             else:
                 self._logger.info('Start concurrent evaluation.')
@@ -302,17 +278,7 @@
         finally:
             self._cleanup()
 
-<<<<<<< HEAD
-        if self._abort_exc is None:
-            for case in self._evaluated:
-                i = case.label
-                if case.msg is None:
-                    for name, value in case.get_outputs():
-                        self.set('case_outputs.'+name, value, index=(i,), force=True)
-        else:
-=======
         if self._abort_exc is not None:
->>>>>>> 8ca36d5f
             self.raise_exception('Run aborted: %s'
                                  % traceback_str(self._abort_exc),
                                  RuntimeError)
@@ -350,38 +316,6 @@
             self._egg_required_distributions = egg_info[1]
             self._egg_orphan_modules = [name for name, path in egg_info[2]]
 
-<<<<<<< HEAD
-        paths = []
-        values = []
-        for path in self.get_parameters():
-            if isinstance(path, basestring):
-                paths.append(path)
-                values.append(self.get('case_inputs.'+path))
-            else:
-                for target in path:  # ParameterGroup
-                    paths.append(target)
-                    values.append(self.get('case_inputs.'+target))
-
-        outputs = []
-        for path in self.get_responses():
-            outputs.append(path)
-
-        length = len(values[0])
-        cases = []
-        for i in range(length):
-            inputs = []
-            for j in range(len(paths)):
-                inputs.append((paths[j], values[j][i]))
-            from openmdao.main.api import Case
-            case = Case(inputs, outputs, label=i)
-            cases.append(case)
-        self.init_responses(length)
-
-        self._iter = iter(cases)
-        self._seqno = 0
-        self._abort_exc = None
-        self._evaluated = []
-=======
         inp_paths = []
         inp_values = []
         for path in self.get_parameters():
@@ -404,7 +338,6 @@
 
         self._iter = iter(cases)
         self._abort_exc = None
->>>>>>> 8ca36d5f
 
     def _start(self):
         """ Start evaluating cases concurrently. """
@@ -746,16 +679,6 @@
         else:
             return True
 
-<<<<<<< HEAD
-    def _record_case(self, case, seqno):
-        """ If successful, record the case. Otherwise possibly retry. """
-        if case.msg and case.retries < case.max_retries:
-            case.msg = None
-            case.retries += 1
-            self._rerun.append((case, seqno))
-        else:
-            self._evaluated.append(case)
-=======
     def _record_case(self, scope, case):
         """ Record case data from `scope` in ``case_outputs``. """
         for path, value in case.fetch_outputs(scope):
@@ -771,7 +694,6 @@
                         case_uuid=case.uuid, parent_uuid=case.parent_uuid)
         for recorder in self.recorders:
             recorder.record(recorded)
->>>>>>> 8ca36d5f
 
     def _service_loop(self, name, resource_desc, credentials, reply_q):
         """ Each server has an associated thread executing this. """
@@ -867,11 +789,7 @@
         if server.queue is None:
             try:
 #                self.workflow._parent.update_parameters()
-<<<<<<< HEAD
-                self.workflow.run(case_id=server.case[0].uuid)
-=======
                 self.workflow.run(case_id=server.case.uuid)
->>>>>>> 8ca36d5f
             except Exception as exc:
                 server.exception = TracedError(exc, traceback.format_exc())
                 self._logger.critical('Caught exception: %r' % exc)
