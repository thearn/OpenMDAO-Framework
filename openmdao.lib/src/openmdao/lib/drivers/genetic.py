--- conflicted
+++ resolved
@@ -49,11 +49,7 @@
                           "rank":Selectors.GRankSelector,
                           "uniform":Selectors.GUniformSelector}
     
-<<<<<<< HEAD
-    elitism = Bool(False,iotype="in",desc="controls the use of elitism in the creation of new "
-=======
-    elitism = Bool(False,iotype="in",desc="Controls the use of elitism in the creation of new "
->>>>>>> e63f43ad
+    elitism = Bool(False, iotype="in", desc="Controls the use of elitism in the creation of new "
                    "generations.")
     
     best_individual = Instance(klass = GenomeBase.GenomeBase, iotype="out", desc="The genome with the "
@@ -68,7 +64,7 @@
     
     def _make_alleles(self): 
         """ Returns a GAllelle.Galleles instance with alleles corresponding to 
-        the parameters specified by the user."""
+        the parameters specified by the user"""
         alleles = GAllele.GAlleles()
         for param in self.get_parameters().values():
             expreval = param.expreval
@@ -101,75 +97,9 @@
                 alleles.add(allele)
         
         return alleles
-<<<<<<< HEAD
-=======
-    
-    def remove_parameter(self,param_name):
-        """Removes the specified parameter
-        
-        param_name : str
-            Name of the parameter to remove from the driver.
-        """
-        
-        try:
-            i = [str(x) for x in self._parameters].index(param_name)
-        except ValueError:
-            self.raise_exception("Trying to remove parameter '%s', but it is not in the genetic driver"%param_name,RuntimeError)
-        self._parameters.pop(i)
-        self._parameter_ranges.pop(param_name)
-        return True
-    
-    def list_parameters(self):
-        """Returns a list of the names of the parameters currently in the genetic instance."""
-        return [str(x) for x in self._parameters]
-    
-    def clear_parameters(self):
-        """Removes all parameters from the genetic instance."""
-        self._parameters = []
-        self._parameter_ranges = {}
-    
-    def add_parameter(self,param_name,low=None,high=None):
-        """Adds a parameter to the driver. 
-        
-        param_name : str 
-            Name of the parameter to add to the driver.
-        low : number, optional
-            Minimum allowed value the optimizer can use for this parameter. If not specified, 
-            then the 'low' value from the public variable is used. 
-        high : number, optional
-            Maximum allowed value the optimizer can use for this parameter. If not specified, 
-            then the 'high' value from the public variable is used.
-        """
-
-        #check to see if this param_name is already in the driver
-        try: 
-            i = [str(x) for x in self._parameters].index(param_name)
-            #if found one, so it's already in there
-            self.raise_exception("Trying to add '%s' to the genetic driver, but it is already in the driver"%param_name,RuntimeError)
-        except ValueError: #not in the list, so you're good to go!
-            pass
-
-        #indexed the same as self._allels
-        expreval = ExprEvaluator(param_name, self.parent, single_name=True)
-        self._parameters.append(expreval) #add it to the list of string refs
-        val = expreval.evaluate()
-        if low is not None and high is not None: #use specified, overrides any trait defaults that would have been found
-            self._parameter_ranges[param_name] = (low,high)
-        else: 
-            ranges = [0,0]
-            #split up the param_name string to be able to get the trait. 
-            path = ".".join(param_name.split(".")[0:-1]) #get the path to the object
-            target = param_name.split(".")[-1] #get the last part of the string after the last "."
-            obj = getattr(self.parent,path)
-            
-            t = obj.trait(target) #get the trait
-            if t and t.is_trait_type(Enum):
-                self._parameter_ranges[param_name]=(None,None)
-            elif t and (t.is_trait_type(Float) or t.is_trait_type(Int)): #can't be an Enum, so maybe it's a Float, Int
->>>>>>> e63f43ad
                 
     def execute(self):
-        """Perform the optimization."""
+        """Perform the optimization"""
         alleles = self._make_alleles()
         
         genome = G1DList.G1DList(len(alleles))
