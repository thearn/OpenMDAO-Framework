--- conflicted
+++ resolved
@@ -1,9 +1,5 @@
 {
-<<<<<<< HEAD
-"__length_1": 17007
-=======
-"__length_1": 17492
->>>>>>> a736f612
+"__length_1": 17289
 , "simulation_info": {
     "OpenMDAO_Version": "0.12.0", 
     "comp_graph": "{\"directed\": true, \"graph\": [], \"nodes\": [{\"comp\": true, \"id\": \"comp2\"}, {\"comp\": true, \"pseudo\": \"objective\", \"id\": \"_pseudo_1\"}, {\"comp\": true, \"id\": \"comp1\"}, {\"comp\": true, \"driver\": true, \"id\": \"driver\"}, {\"comp\": true, \"pseudo\": \"objective\", \"id\": \"_pseudo_0\"}], \"links\": [{\"source\": 0, \"target\": 1}, {\"source\": 2, \"target\": 0}, {\"source\": 2, \"target\": 4}], \"multigraph\": false}", 
@@ -79,11 +75,7 @@
     }, 
     "graph": "{\"directed\": true, \"graph\": [[\"title\", \"unknown\"]], \"nodes\": [{\"short\": \"ignore_egg_requirements\", \"color_idx\": 3, \"title\": \"{'differentiable': False}\", \"differentiable\": false, \"full\": \"driver.ignore_egg_requirements\", \"var\": true, \"iotype\": \"in\", \"id\": \"driver.ignore_egg_requirements\"}, {\"short\": \"in0\", \"color_idx\": 1, \"title\": \"{}\", \"full\": \"_pseudo_1.in0\", \"var\": true, \"iotype\": \"in\", \"id\": \"_pseudo_1.in0\"}, {\"short\": \"data\", \"color_idx\": 2, \"title\": \"{'differentiable': False}\", \"differentiable\": false, \"full\": \"comp1.data\", \"var\": true, \"iotype\": \"in\", \"id\": \"comp1.data\"}, {\"short\": \"comp2\", \"color_idx\": 0, \"title\": \"{}\", \"comp\": true, \"full\": \"comp2\", \"id\": \"comp2\"}, {\"short\": \"_pseudo_1\", \"color_idx\": 1, \"title\": \"{}\", \"comp\": true, \"pseudo\": \"objective\", \"full\": \"_pseudo_1\", \"id\": \"_pseudo_1\"}, {\"short\": \"comp1\", \"color_idx\": 2, \"title\": \"{}\", \"comp\": true, \"full\": \"comp1\", \"id\": \"comp1\"}, {\"short\": \"in0\", \"color_idx\": 4, \"title\": \"{}\", \"full\": \"_pseudo_0.in0\", \"var\": true, \"iotype\": \"in\", \"id\": \"_pseudo_0.in0\"}, {\"short\": \"reload_model\", \"color_idx\": 3, \"title\": \"{'differentiable': False}\", \"differentiable\": false, \"full\": \"driver.reload_model\", \"var\": true, \"iotype\": \"in\", \"id\": \"driver.reload_model\"}, {\"short\": \"extra_resources\", \"color_idx\": 3, \"title\": \"{'differentiable': False}\", \"differentiable\": false, \"full\": \"driver.extra_resources\", \"var\": true, \"iotype\": \"in\", \"id\": \"driver.extra_resources\"}, {\"short\": \"case_inputs\", \"color_idx\": 3, \"deriv_ignore\": true, \"title\": \"{'deriv_ignore': True, 'differentiable': False}\", \"differentiable\": false, \"full\": \"driver.case_inputs\", \"var\": true, \"iotype\": \"in\", \"id\": \"driver.case_inputs\"}, {\"short\": \"z\", \"color_idx\": 2, \"title\": \"{}\", \"full\": \"comp1.z\", \"var\": true, \"iotype\": \"out\", \"id\": \"comp1.z\"}, {\"short\": \"y\", \"color_idx\": 2, \"title\": \"{}\", \"full\": \"comp1.y\", \"var\": true, \"iotype\": \"in\", \"id\": \"comp1.y\"}, {\"short\": \"x\", \"color_idx\": 2, \"title\": \"{}\", \"full\": \"comp1.x\", \"var\": true, \"iotype\": \"in\", \"id\": \"comp1.x\"}, {\"short\": \"driver\", \"color_idx\": 3, \"title\": \"{'driver': True}\", \"comp\": true, \"driver\": true, \"full\": \"driver\", \"id\": \"driver\"}, {\"short\": \"x\", \"color_idx\": 0, \"title\": \"{}\", \"full\": \"comp2.x\", \"var\": true, \"iotype\": \"in\", \"id\": \"comp2.x\"}, {\"short\": \"z\", \"color_idx\": 0, \"title\": \"{}\", \"full\": \"comp2.z\", \"var\": true, \"iotype\": \"out\", \"id\": \"comp2.z\"}, {\"short\": \"sequential\", \"color_idx\": 3, \"title\": \"{'differentiable': False}\", \"differentiable\": false, \"full\": \"driver.sequential\", \"var\": true, \"iotype\": \"in\", \"id\": \"driver.sequential\"}, {\"short\": \"out0\", \"color_idx\": 1, \"title\": \"{'differentiable': False}\", \"differentiable\": false, \"full\": \"_pseudo_1.out0\", \"var\": true, \"iotype\": \"out\", \"id\": \"_pseudo_1.out0\"}, {\"short\": \"error_policy\", \"color_idx\": 3, \"title\": \"{'differentiable': False}\", \"differentiable\": false, \"full\": \"driver.error_policy\", \"var\": true, \"iotype\": \"in\", \"id\": \"driver.error_policy\"}, {\"short\": \"_pseudo_0\", \"color_idx\": 4, \"title\": \"{}\", \"comp\": true, \"pseudo\": \"objective\", \"full\": \"_pseudo_0\", \"id\": \"_pseudo_0\"}, {\"short\": \"out0\", \"color_idx\": 4, \"title\": \"{'differentiable': False}\", \"differentiable\": false, \"full\": \"_pseudo_0.out0\", \"var\": true, \"iotype\": \"out\", \"id\": \"_pseudo_0.out0\"}, {\"short\": \"case_outputs\", \"color_idx\": 3, \"title\": \"{'differentiable': False}\", \"differentiable\": false, \"full\": \"driver.case_outputs\", \"var\": true, \"iotype\": \"out\", \"id\": \"driver.case_outputs\"}, {\"short\": \"max_retries\", \"color_idx\": 3, \"title\": \"{'differentiable': False}\", \"differentiable\": false, \"full\": \"driver.max_retries\", \"var\": true, \"iotype\": \"in\", \"id\": \"driver.max_retries\"}], \"links\": [{\"source\": 0, \"target\": 13}, {\"source\": 1, \"target\": 4}, {\"drv_conn\": \"driver\", \"target\": 13, \"source\": 17}, {\"source\": 2, \"target\": 5}, {\"source\": 3, \"target\": 15}, {\"source\": 5, \"target\": 10}, {\"source\": 6, \"target\": 19}, {\"source\": 7, \"target\": 13}, {\"source\": 8, \"target\": 13}, {\"source\": 18, \"target\": 13}, {\"source\": 9, \"target\": 13}, {\"source\": 10, \"target\": 6, \"conn\": true}, {\"source\": 10, \"target\": 14, \"conn\": true}, {\"source\": 11, \"target\": 5}, {\"source\": 12, \"target\": 5}, {\"drv_conn\": \"driver\", \"target\": 13, \"source\": 20}, {\"source\": 14, \"target\": 3}, {\"source\": 13, \"target\": 21}, {\"drv_conn\": \"driver\", \"target\": 11, \"source\": 13}, {\"drv_conn\": \"driver\", \"target\": 12, \"source\": 13}, {\"source\": 15, \"target\": 1, \"conn\": true}, {\"source\": 4, \"target\": 17}, {\"source\": 19, \"target\": 20}, {\"source\": 16, \"target\": 13}, {\"source\": 22, \"target\": 13}], \"multigraph\": false}", 
     "name": "", 
-<<<<<<< HEAD
-    "uuid": "2a340284-a599-11e4-9428-3c970e57723f", 
-=======
-    "uuid": "520d1007-a656-11e4-889d-001f5b354a5c", 
->>>>>>> a736f612
+    "uuid": "3a12386e-a7cf-11e4-ba9b-3c970e57723f", 
     "variable_metadata": {
         "comp1.data": {
             "copy": "deep", 
@@ -400,13 +392,9 @@
         }
     }
 }
-, "__length_2": 567
+, "__length_2": 572
 , "driver_info_1": {
-<<<<<<< HEAD
-    "_id": 140671742473712, 
-=======
-    "_id": 4541033936, 
->>>>>>> a736f612
+    "_id": 140390910957040, 
     "name": "driver", 
     "parameters": [
         "comp1.y", 
@@ -432,17 +420,11 @@
         "comp2.z"
     ]
 }
-, "__length_3": 693
+, "__length_3": 698
 , "iteration_case_1": {
-<<<<<<< HEAD
-    "_driver_id": 140671742473712, 
-    "_id": "2a34f4d1-a599-11e4-800b-3c970e57723f", 
-    "_parent_id": "2a340284-a599-11e4-9428-3c970e57723f", 
-=======
-    "_driver_id": 4541033936, 
-    "_id": "520de5f8-a656-11e4-800b-001f5b354a5c", 
-    "_parent_id": "520d1007-a656-11e4-889d-001f5b354a5c", 
->>>>>>> a736f612
+    "_driver_id": 140390910957040, 
+    "_id": "3a134338-a7cf-11e4-800b-3c970e57723f", 
+    "_parent_id": "3a12386e-a7cf-11e4-ba9b-3c970e57723f", 
     "data": {
         "_pseudo_0.out0": 0.0, 
         "_pseudo_1.out0": 1.0, 
@@ -460,23 +442,13 @@
     }, 
     "error_message": "", 
     "error_status": null, 
-<<<<<<< HEAD
-    "timestamp": 1422303798.467155
-=======
-    "timestamp": 1422385040.201602
->>>>>>> a736f612
-}
-, "__length_4": 693
+    "timestamp": 1422546920.239127
+}
+, "__length_4": 698
 , "iteration_case_2": {
-<<<<<<< HEAD
-    "_driver_id": 140671742473712, 
-    "_id": "2a354eca-a599-11e4-800c-3c970e57723f", 
-    "_parent_id": "2a340284-a599-11e4-9428-3c970e57723f", 
-=======
-    "_driver_id": 4541033936, 
-    "_id": "520e30d1-a656-11e4-800c-001f5b354a5c", 
-    "_parent_id": "520d1007-a656-11e4-889d-001f5b354a5c", 
->>>>>>> a736f612
+    "_driver_id": 140390910957040, 
+    "_id": "3a13a8f0-a7cf-11e4-800c-3c970e57723f", 
+    "_parent_id": "3a12386e-a7cf-11e4-ba9b-3c970e57723f", 
     "data": {
         "_pseudo_0.out0": 3.0, 
         "_pseudo_1.out0": 4.0, 
@@ -494,23 +466,13 @@
     }, 
     "error_message": "", 
     "error_status": null, 
-<<<<<<< HEAD
-    "timestamp": 1422303798.468254
-=======
-    "timestamp": 1422385040.202522
->>>>>>> a736f612
-}
-, "__length_5": 692
+    "timestamp": 1422546920.240265
+}
+, "__length_5": 698
 , "iteration_case_3": {
-<<<<<<< HEAD
-    "_driver_id": 140671742473712, 
-    "_id": "2a35781c-a599-11e4-800d-3c970e57723f", 
-    "_parent_id": "2a340284-a599-11e4-9428-3c970e57723f", 
-=======
-    "_driver_id": 4541033936, 
-    "_id": "520e548f-a656-11e4-800d-001f5b354a5c", 
-    "_parent_id": "520d1007-a656-11e4-889d-001f5b354a5c", 
->>>>>>> a736f612
+    "_driver_id": 140390910957040, 
+    "_id": "3a13d67d-a7cf-11e4-800d-3c970e57723f", 
+    "_parent_id": "3a12386e-a7cf-11e4-ba9b-3c970e57723f", 
     "data": {
         "_pseudo_0.out0": 6.0, 
         "_pseudo_1.out0": 7.0, 
@@ -528,23 +490,13 @@
     }, 
     "error_message": "", 
     "error_status": null, 
-<<<<<<< HEAD
-    "timestamp": 1422303798.469276
-=======
-    "timestamp": 1422385040.20343
->>>>>>> a736f612
-}
-, "__length_6": 695
+    "timestamp": 1422546920.241143
+}
+, "__length_6": 700
 , "iteration_case_4": {
-<<<<<<< HEAD
-    "_driver_id": 140671742473712, 
-    "_id": "2a35a000-a599-11e4-800e-3c970e57723f", 
-    "_parent_id": "2a340284-a599-11e4-9428-3c970e57723f", 
-=======
-    "_driver_id": 4541033936, 
-    "_id": "520e7811-a656-11e4-800e-001f5b354a5c", 
-    "_parent_id": "520d1007-a656-11e4-889d-001f5b354a5c", 
->>>>>>> a736f612
+    "_driver_id": 140390910957040, 
+    "_id": "3a13f40f-a7cf-11e4-800e-3c970e57723f", 
+    "_parent_id": "3a12386e-a7cf-11e4-ba9b-3c970e57723f", 
     "data": {
         "_pseudo_0.out0": 9.0, 
         "_pseudo_1.out0": 10.0, 
@@ -562,23 +514,13 @@
     }, 
     "error_message": "", 
     "error_status": null, 
-<<<<<<< HEAD
-    "timestamp": 1422303798.470475
-=======
-    "timestamp": 1422385040.204426
->>>>>>> a736f612
-}
-, "__length_7": 697
+    "timestamp": 1422546920.241895
+}
+, "__length_7": 702
 , "iteration_case_5": {
-<<<<<<< HEAD
-    "_driver_id": 140671742473712, 
-    "_id": "2a35cf2e-a599-11e4-800f-3c970e57723f", 
-    "_parent_id": "2a340284-a599-11e4-9428-3c970e57723f", 
-=======
-    "_driver_id": 4541033936, 
-    "_id": "520e9f05-a656-11e4-800f-001f5b354a5c", 
-    "_parent_id": "520d1007-a656-11e4-889d-001f5b354a5c", 
->>>>>>> a736f612
+    "_driver_id": 140390910957040, 
+    "_id": "3a141166-a7cf-11e4-800f-3c970e57723f", 
+    "_parent_id": "3a12386e-a7cf-11e4-ba9b-3c970e57723f", 
     "data": {
         "_pseudo_0.out0": 12.0, 
         "_pseudo_1.out0": 13.0, 
@@ -596,23 +538,13 @@
     }, 
     "error_message": "", 
     "error_status": null, 
-<<<<<<< HEAD
-    "timestamp": 1422303798.473357
-=======
-    "timestamp": 1422385040.205337
->>>>>>> a736f612
-}
-, "__length_8": 697
+    "timestamp": 1422546920.242647
+}
+, "__length_8": 703
 , "iteration_case_6": {
-<<<<<<< HEAD
-    "_driver_id": 140671742473712, 
-    "_id": "2a3641e8-a599-11e4-8010-3c970e57723f", 
-    "_parent_id": "2a340284-a599-11e4-9428-3c970e57723f", 
-=======
-    "_driver_id": 4541033936, 
-    "_id": "520ec240-a656-11e4-8010-001f5b354a5c", 
-    "_parent_id": "520d1007-a656-11e4-889d-001f5b354a5c", 
->>>>>>> a736f612
+    "_driver_id": 140390910957040, 
+    "_id": "3a142f28-a7cf-11e4-8010-3c970e57723f", 
+    "_parent_id": "3a12386e-a7cf-11e4-ba9b-3c970e57723f", 
     "data": {
         "_pseudo_0.out0": 15.0, 
         "_pseudo_1.out0": 16.0, 
@@ -630,23 +562,13 @@
     }, 
     "error_message": "", 
     "error_status": null, 
-<<<<<<< HEAD
-    "timestamp": 1422303798.474764
-=======
-    "timestamp": 1422385040.20624
->>>>>>> a736f612
-}
-, "__length_9": 698
+    "timestamp": 1422546920.243396
+}
+, "__length_9": 703
 , "iteration_case_7": {
-<<<<<<< HEAD
-    "_driver_id": 140671742473712, 
-    "_id": "2a3678b8-a599-11e4-8011-3c970e57723f", 
-    "_parent_id": "2a340284-a599-11e4-9428-3c970e57723f", 
-=======
-    "_driver_id": 4541033936, 
-    "_id": "520ee585-a656-11e4-8011-001f5b354a5c", 
-    "_parent_id": "520d1007-a656-11e4-889d-001f5b354a5c", 
->>>>>>> a736f612
+    "_driver_id": 140390910957040, 
+    "_id": "3a144bfd-a7cf-11e4-8011-3c970e57723f", 
+    "_parent_id": "3a12386e-a7cf-11e4-ba9b-3c970e57723f", 
     "data": {
         "_pseudo_0.out0": 18.0, 
         "_pseudo_1.out0": 19.0, 
@@ -664,23 +586,13 @@
     }, 
     "error_message": "", 
     "error_status": null, 
-<<<<<<< HEAD
-    "timestamp": 1422303798.475986
-=======
-    "timestamp": 1422385040.207144
->>>>>>> a736f612
-}
-, "__length_10": 698
+    "timestamp": 1422546920.244465
+}
+, "__length_10": 703
 , "iteration_case_8": {
-<<<<<<< HEAD
-    "_driver_id": 140671742473712, 
-    "_id": "2a36a52b-a599-11e4-8012-3c970e57723f", 
-    "_parent_id": "2a340284-a599-11e4-9428-3c970e57723f", 
-=======
-    "_driver_id": 4541033936, 
-    "_id": "520f08d4-a656-11e4-8012-001f5b354a5c", 
-    "_parent_id": "520d1007-a656-11e4-889d-001f5b354a5c", 
->>>>>>> a736f612
+    "_driver_id": 140390910957040, 
+    "_id": "3a147714-a7cf-11e4-8012-3c970e57723f", 
+    "_parent_id": "3a12386e-a7cf-11e4-ba9b-3c970e57723f", 
     "data": {
         "_pseudo_0.out0": 21.0, 
         "_pseudo_1.out0": 22.0, 
@@ -698,23 +610,13 @@
     }, 
     "error_message": "", 
     "error_status": null, 
-<<<<<<< HEAD
-    "timestamp": 1422303798.476827
-=======
-    "timestamp": 1422385040.208052
->>>>>>> a736f612
-}
-, "__length_11": 698
+    "timestamp": 1422546920.245315
+}
+, "__length_11": 703
 , "iteration_case_9": {
-<<<<<<< HEAD
-    "_driver_id": 140671742473712, 
-    "_id": "2a36c742-a599-11e4-8013-3c970e57723f", 
-    "_parent_id": "2a340284-a599-11e4-9428-3c970e57723f", 
-=======
-    "_driver_id": 4541033936, 
-    "_id": "520f2cbd-a656-11e4-8013-001f5b354a5c", 
-    "_parent_id": "520d1007-a656-11e4-889d-001f5b354a5c", 
->>>>>>> a736f612
+    "_driver_id": 140390910957040, 
+    "_id": "3a14979e-a7cf-11e4-8013-3c970e57723f", 
+    "_parent_id": "3a12386e-a7cf-11e4-ba9b-3c970e57723f", 
     "data": {
         "_pseudo_0.out0": 24.0, 
         "_pseudo_1.out0": 25.0, 
@@ -732,23 +634,13 @@
     }, 
     "error_message": "", 
     "error_status": null, 
-<<<<<<< HEAD
-    "timestamp": 1422303798.477736
-=======
-    "timestamp": 1422385040.208965
->>>>>>> a736f612
-}
-, "__length_12": 703
+    "timestamp": 1422546920.246268
+}
+, "__length_12": 708
 , "iteration_case_10": {
-<<<<<<< HEAD
-    "_driver_id": 140671742473712, 
-    "_id": "2a36e8fa-a599-11e4-8014-3c970e57723f", 
-    "_parent_id": "2a340284-a599-11e4-9428-3c970e57723f", 
-=======
-    "_driver_id": 4541033936, 
-    "_id": "520f5078-a656-11e4-8014-001f5b354a5c", 
-    "_parent_id": "520d1007-a656-11e4-889d-001f5b354a5c", 
->>>>>>> a736f612
+    "_driver_id": 140390910957040, 
+    "_id": "3a14bf26-a7cf-11e4-8014-3c970e57723f", 
+    "_parent_id": "3a12386e-a7cf-11e4-ba9b-3c970e57723f", 
     "data": {
         "_pseudo_0.out0": 27.0, 
         "_pseudo_1.out0": 28.0, 
@@ -766,10 +658,6 @@
     }, 
     "error_message": "", 
     "error_status": null, 
-<<<<<<< HEAD
-    "timestamp": 1422303798.478469
-=======
-    "timestamp": 1422385040.209884
->>>>>>> a736f612
+    "timestamp": 1422546920.247485
 }
 }