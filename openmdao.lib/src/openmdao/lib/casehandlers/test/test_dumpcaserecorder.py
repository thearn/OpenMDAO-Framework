"""
Test for CaseRecorders.
"""

import unittest
import StringIO

from openmdao.main.api import Assembly, Case, set_as_top
from openmdao.test.execcomp import ExecComp
<<<<<<< HEAD
from openmdao.lib.casehandlers.api import ListCaseIterator
=======
>>>>>>> 4b86c541
from openmdao.lib.casehandlers.api import DumpCaseRecorder
from openmdao.lib.drivers.sensitivity import SensitivityDriver
from openmdao.lib.drivers.simplecid import SimpleCaseIterDriver


class DumpCaseRecorderTestCase(unittest.TestCase):

    def setUp(self):
        self.top = top = set_as_top(Assembly())
        driver = top.add('driver', SimpleCaseIterDriver())
        top.add('comp1', ExecComp(exprs=['z=x+y']))
        top.add('comp2', ExecComp(exprs=['z=x+1']))
        top.connect('comp1.z', 'comp2.x')
        driver.workflow.add(['comp1', 'comp2'])

        # now create some Cases
        outputs = ['comp1.z', 'comp2.z']
        cases = []
        for i in range(10):
            inputs = [('comp1.x', i), ('comp1.y', i*2)]
            cases.append(Case(inputs=inputs, outputs=outputs, label='case%s'%i))

        Case.set_vartree_inputs(driver, cases)
        driver.add_responses(outputs)

    def test_bad_recorder(self):
        try:
            self.top.recorders = DumpCaseRecorder()
        except Exception as err:
            self.assertTrue(str(err).startswith("The 'recorders' trait of an Assembly"))
            self.assertTrue(str(err).endswith(" was specified."))
        else:
            self.fail("Exception expected")

<<<<<<< HEAD
    def test_dumprecorder(self):
        sout1 = StringIO.StringIO()
        sout2 = StringIO.StringIO()
        self.top.recorders = [DumpCaseRecorder(sout1), DumpCaseRecorder(sout2)]
=======

    def test_dumprecorder(self):
        sout1 = StringIO.StringIO()
        sout2 = StringIO.StringIO()
        self.top.driver.recorders = [DumpCaseRecorder(sout1),
                                     DumpCaseRecorder(sout2)]
>>>>>>> 4b86c541
        self.top.run()

        expected = [
            'Case: ',
            '   uuid: ad4c1b76-64fb-11e0-95a8-001e8cf75fe',
            '   timestamp: 1383239074.309192',
            '   inputs:',
            '      comp1.x: 8.0',
            '      comp1.y: 16.0',
            '   outputs:',
<<<<<<< HEAD
            '      comp1.z: 24.0',
            '      comp2.z: 25.0',
            '      driver.workflow.itername: 9',
=======
            '      Response_0: 24.0',
            '      Response_1: 25.0',
>>>>>>> 4b86c541
            ]

        for sout in [sout1, sout2]:
            lines = sout.getvalue().split('\n')
            start = 0
            for i in range(9):
                index = start + lines[start:].index('Case: ')
                start = index + 1
            for i in range(len(expected)):
                if expected[i].startswith('   uuid:'):
                    self.assertTrue(lines[index+i].startswith('   uuid:'))
                elif expected[i].startswith('   timestamp:'):
                    self.assertTrue(lines[index+i].startswith('   timestamp:'))
                else:
                    self.assertEqual(lines[index+i], expected[i])

    def test_multiple_objectives(self):
        sout = StringIO.StringIO()
        self.top.add('driver', SensitivityDriver())
        self.top.driver.workflow.add(['comp1', 'comp2'])
        self.top.driver.add_parameter(['comp1.x'], low=-100, high=100)
        self.top.driver.add_objective('comp1.z')
        self.top.driver.add_objective('comp2.z')

<<<<<<< HEAD
        self.top.recorders = [DumpCaseRecorder(sout)]
=======
        self.top.driver.recorders = [DumpCaseRecorder(sout)]
>>>>>>> 4b86c541
        self.top.run()

        expected = [
            'Case: ',
            '   uuid: ad4c1b76-64fb-11e0-95a8-001e8cf75fe',
            '   timestamp: 1383239074.309192',
            '   inputs:',
            '      comp1.x: 0.0',
            '   outputs:',
            '      Objective_0: 0.0',
            '      Objective_1: 1.0',
            '      driver.workflow.itername: 1',
            ]

        lines = sout.getvalue().split('\n')

        for i in range(len(expected)):
            if expected[i].startswith('   uuid:'):
                self.assertTrue(lines[i].startswith('   uuid:'))
            elif expected[i].startswith('   timestamp:'):
                self.assertTrue(lines[i].startswith('   timestamp:'))
            else:
                self.assertEqual(lines[i], expected[i])

    def test_close(self):
        sout1 = StringIO.StringIO()
        self.top.recorders = [DumpCaseRecorder(sout1)]
        self.top.recorders[0].close()
        self.top.run()
        self.assertEqual(sout1.getvalue(), '')


if __name__ == '__main__':
    unittest.main()
<|MERGE_RESOLUTION|>--- conflicted
+++ resolved
@@ -7,10 +7,6 @@
 
 from openmdao.main.api import Assembly, Case, set_as_top
 from openmdao.test.execcomp import ExecComp
-<<<<<<< HEAD
-from openmdao.lib.casehandlers.api import ListCaseIterator
-=======
->>>>>>> 4b86c541
 from openmdao.lib.casehandlers.api import DumpCaseRecorder
 from openmdao.lib.drivers.sensitivity import SensitivityDriver
 from openmdao.lib.drivers.simplecid import SimpleCaseIterDriver
@@ -45,19 +41,10 @@
         else:
             self.fail("Exception expected")
 
-<<<<<<< HEAD
     def test_dumprecorder(self):
         sout1 = StringIO.StringIO()
         sout2 = StringIO.StringIO()
         self.top.recorders = [DumpCaseRecorder(sout1), DumpCaseRecorder(sout2)]
-=======
-
-    def test_dumprecorder(self):
-        sout1 = StringIO.StringIO()
-        sout2 = StringIO.StringIO()
-        self.top.driver.recorders = [DumpCaseRecorder(sout1),
-                                     DumpCaseRecorder(sout2)]
->>>>>>> 4b86c541
         self.top.run()
 
         expected = [
@@ -68,14 +55,9 @@
             '      comp1.x: 8.0',
             '      comp1.y: 16.0',
             '   outputs:',
-<<<<<<< HEAD
-            '      comp1.z: 24.0',
-            '      comp2.z: 25.0',
-            '      driver.workflow.itername: 9',
-=======
             '      Response_0: 24.0',
             '      Response_1: 25.0',
->>>>>>> 4b86c541
+            '      driver.workflow.itername: 9',
             ]
 
         for sout in [sout1, sout2]:
@@ -100,11 +82,7 @@
         self.top.driver.add_objective('comp1.z')
         self.top.driver.add_objective('comp2.z')
 
-<<<<<<< HEAD
         self.top.recorders = [DumpCaseRecorder(sout)]
-=======
-        self.top.driver.recorders = [DumpCaseRecorder(sout)]
->>>>>>> 4b86c541
         self.top.run()
 
         expected = [
