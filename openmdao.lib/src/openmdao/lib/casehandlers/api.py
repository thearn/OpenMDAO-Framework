"""

.. _`openmdao.lib.casehandler.api.py`:

A central place to access all of the OpenMDAO case recorders, case
iterators, and case filters in the standard library.
"""

from openmdao.lib.casehandlers.caseset import CaseArray, CaseSet, caseiter_to_caseset

from openmdao.lib.casehandlers.csvcase import CSVCaseIterator, CSVCaseRecorder
from openmdao.lib.casehandlers.dbcase import DBCaseIterator, DBCaseRecorder, \
                                             case_db_to_dict
from openmdao.lib.casehandlers.dumpcase import DumpCaseRecorder
from openmdao.lib.casehandlers.listcase import ListCaseRecorder, \
                                               ListCaseIterator

<<<<<<< HEAD
=======
from openmdao.lib.casehandlers.caseset import CaseArray, CaseSet, \
                                              caseiter_to_caseset

from openmdao.lib.casehandlers.filters import SequenceCaseFilter, \
                                              SliceCaseFilter, ExprCaseFilter
>>>>>>> d51d27d1
<|MERGE_RESOLUTION|>--- conflicted
+++ resolved
@@ -15,11 +15,9 @@
 from openmdao.lib.casehandlers.listcase import ListCaseRecorder, \
                                                ListCaseIterator
 
-<<<<<<< HEAD
-=======
 from openmdao.lib.casehandlers.caseset import CaseArray, CaseSet, \
                                               caseiter_to_caseset
 
 from openmdao.lib.casehandlers.filters import SequenceCaseFilter, \
                                               SliceCaseFilter, ExprCaseFilter
->>>>>>> d51d27d1
+
