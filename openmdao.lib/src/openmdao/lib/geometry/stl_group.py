--- conflicted
+++ resolved
@@ -30,10 +30,6 @@
 
         self._needs_linerize = True
 
-<<<<<<< HEAD
-
-=======
->>>>>>> 1aaaf2e7
     def add(self, comp ,name=None): 
         """ addes a new component to the geometry""" 
 
