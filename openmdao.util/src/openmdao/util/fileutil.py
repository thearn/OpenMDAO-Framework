"""
Misc. file utility routines
"""

import os
import stat
from os import makedirs
import sys
import shutil
import warnings
import itertools
from fnmatch import fnmatch
from os.path import islink, isdir, join
from os.path import normpath, dirname, exists, isfile, abspath

class DirContext(object):
    """Supports using the 'with' statement in place of try-finally for
    entering a directory, executing a block, then returning to the 
    original directory.
    """
    def __init__(self, destdir):
        self.destdir = destdir

    def __enter__(self):
        self.startdir = os.getcwd()
        # convert destdir to absolute at enter time instead of init time
        # so relative paths will be relative to the current context
        self.destdir = os.path.abspath(self.destdir)
        os.chdir(self.destdir)
        return self.destdir

    def __exit__(self, exc_type, exc_val, exc_tb):
        os.chdir(self.startdir)


def find_in_dir_list(fname, dirlist, exts=('',)):
    """Search the given list of directories for the specified file.
    Return the absolute path of the file if found, or None otherwise.
    
    fname: str
        Base name of file.
        
    dirlist: list of str
        List of directory paths, relative or absolute.
        
    exts: tuple of str
        Tuple of extensions (including the '.') to apply to fname for loop, 
        e.g., ('.exe','.bat').
    """
    for path in dirlist:
        for ext in exts:
            fpath = join(path, fname)+ext
            if isfile(fpath):
                return abspath(fpath)
    return None
    
def find_in_path(fname, pathvar=None, sep=os.pathsep, exts=('',)):
    """Search for a given file in all of the directories given
    in the pathvar string. Return the absolute path to the file
    if found, None otherwise.
    
    fname: str
        Base name of file.
        
    pathvar: str
        String containing search paths. Defaults to $PATH
        
    sep: str
        Delimiter used to separate paths within pathvar.
        
    exts: tuple of str
        Tuple of extensions (including the '.') to apply to fname for loop, 
        e.g., ('.exe','.bat').
    """
    if pathvar is None:
        pathvar = os.environ['PATH']
        
    return find_in_dir_list(fname, pathvar.split(sep), exts)

def _file_gen(dname):
    """A generator returning all files under the given directory."""
    for path, dirlist, filelist in os.walk(dname):
        for name in filelist:
            yield join(path, name)
            
def _file_dir_gen(dname):
    """A generator returning all files and directories under 
    the given directory.
    """
    for path, dirlist, filelist in os.walk(dname):
        for name in filelist:
            yield join(path, name)
        for name in dirlist:
            yield join(path, name)

def find_files(start, match=None, exclude=None, nodirs=True):
    """Return filenames (using a generator).
    
    start: str or list of str
        Starting directory or list of directories.
        
    match: str or predicate funct
        Either a string containing a glob pattern to match
        or a predicate function that returns True on a match.
        
    exclude: str or predicate funct
        Either a string containing a glob pattern to exclude
        or a predicate function that returns True to exclude.
        
    nodirs: bool
        If False, return names of files and directories.
        
    Walks all subdirectories below each specified starting directory.
    """
    startdirs = [start] if isinstance(start, basestring) else start
    
    gen = _file_gen if nodirs else _file_dir_gen
    if match is None:
        matcher = bool
    elif isinstance(match, basestring):
        matcher = lambda name: fnmatch(name,match)
    else:
        matcher = match

    if isinstance(exclude, basestring):
        fmatch = lambda name: matcher(name) and not fnmatch(name, exclude)
    elif exclude is not None:
        fmatch = lambda name: matcher(name) and not exclude(name)
    else:
        fmatch = matcher

    iters = [itertools.ifilter(fmatch, gen(d)) for d in startdirs]
    if len(iters) > 1:
        return itertools.chain(*iters)
    else:
        return iters[0]


def find_up(name, path=None):
    """Search upward from the starting path (or the current directory)
    until the given file or directory is found. The given name is
    assumed to be a basename, not a path.  Returns the absolute path
    of the file or directory if found, None otherwise.
    
    name: str
        Base name of the file or directory being searched for
        
    path: str (optional)
        Starting directory.  If not supplied, current directory is used.
    """
    if not path:
        path = os.getcwd()
    if not exists(path):
        return None
    while path:
        if exists(join(path, name)):
            return abspath(join(path, name))
        else:
            pth = path
            path = dirname(path)
            if path == pth:
                return None
    return None


def get_module_path(fpath):
    """Given a module filename, return its full python name including
    enclosing packages. (based on existence of __init__.py files)
    """
<<<<<<< HEAD
    pnames = [os.path.basename(os.path.splitext(fpath)[0])]
=======
    pnames = [os.path.splitext(os.path.basename(fpath))[0]]
>>>>>>> ae18fe7f
    path = os.path.dirname(os.path.abspath(fpath))
    while os.path.isfile(os.path.join(path, '__init__.py')):
            path, pname = os.path.split(path)
            pnames.append(pname)
    return '.'.join(pnames[::-1])

def find_module(name, path=None):
    """Return the pathname of the file corresponding to the given module
    name, or None if it can't be found.  If path is set, search in path
    for the file, otherwise search in sys.path
    """
    if path is None:
        path = sys.path
    nameparts = name.split('.')
    
    endings = []
    endings.append(os.path.join(*nameparts))
    endings.append(os.path.join(endings[0], '__init__.py'))
    endings[0] += '.py'
    
    for entry in path:
        for ending in endings:
            f = os.path.join(entry, ending)
            if os.path.isfile(f):
                return f
    return None
   
def get_ancestor_dir(path, num_levels=1):
    """Return the name of the directory that is 'num_levels' levels
    above the specified path.  If num_levels is larger than the number
    of members in the path, then the root directory name will be returned.
    """
    for i in range(num_levels):
        path = os.path.dirname(path)
    return path

def rm(path):
    """Delete a file or directory."""
    if isdir(path):
        shutil.rmtree(path)
    else:
        os.remove(path)
        

def copy(src, dest):
    """Copy a file or directory."""
    if isfile(src):
        shutil.copy(src, dest)
    elif isdir(src):
        shutil.copytree(src, dest) 


def build_directory(dct, force=False, topdir='.'):
    """Create a directory structure based on the contents of a nested dict.
    The directory is created in the specified top directory, or in the current
    working directory if one isn't specified. If a file being created already
    exists, a warning will be issued and the file will not be changed if force
    is False. If force is True, the file will be overwritten.
    
    The structure of the dict is as follows: if the value at a key is a
    dict, then that key is used to create a directory. Otherwise, the key is
    used to create a file and the value stored at that key is written to the
    file. All keys must be relative names or a RuntimeError will be raised.
    """
    startdir = os.getcwd()
    topdir = os.path.abspath(topdir)
    try:
        for key, val in dct.items():
            os.chdir(topdir)
            if os.path.isabs(key):
                raise RuntimeError("build_directory: key (%s) is not a relative name" % key)
            if isinstance(val, dict): # it's a dict, so this is a directory
                if not os.path.exists(key):
                    os.makedirs(key)
                os.chdir(key)
                build_directory(val, force)
            else:  # assume a string value. Use that value to create a file
                if os.path.exists(key) and force is False:
                    warnings.warn("File '%s' already exists and will not be overwritten." 
                                  % key, Warning)
                else:
                    dname = os.path.dirname(key)
                    if dname and not os.path.isdir(dname):
                        os.makedirs(dname)
                    with open(key, 'w') as f:
                        f.write(val)
    finally:
        os.chdir(startdir)<|MERGE_RESOLUTION|>--- conflicted
+++ resolved
@@ -167,11 +167,7 @@
     """Given a module filename, return its full python name including
     enclosing packages. (based on existence of __init__.py files)
     """
-<<<<<<< HEAD
-    pnames = [os.path.basename(os.path.splitext(fpath)[0])]
-=======
     pnames = [os.path.splitext(os.path.basename(fpath))[0]]
->>>>>>> ae18fe7f
     path = os.path.dirname(os.path.abspath(fpath))
     while os.path.isfile(os.path.join(path, '__init__.py')):
             path, pname = os.path.split(path)
@@ -187,8 +183,7 @@
         path = sys.path
     nameparts = name.split('.')
     
-    endings = []
-    endings.append(os.path.join(*nameparts))
+    endings = [os.path.join(*nameparts)]
     endings.append(os.path.join(endings[0], '__init__.py'))
     endings[0] += '.py'
     
