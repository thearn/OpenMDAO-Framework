[buildout]
# We can 'extend' another (could also be mutiple) buildout config file
# We could also supply URLs here to use remote configs
#extends = base.cfg

#log-level = DEBUG

develop = 
   ../openmdao.main
   ../openmdao.lib
   ../openmdao.recipes
   ../openmdao.util
   ../openmdao.test
<<<<<<< HEAD
   ../examples/openmdao.examples.engine_design
   ../examples/openmdao.examples.simple
=======
>>>>>>> b5e53d7d
   ../contrib/units
   ../examples/openmdao.examples.enginedesign
   ../examples/openmdao.examples.simple
   ../examples/openmdao.examples.bar3simulation

parts = 
   rec
   app
   licenses
   pylint
   wingsetup
   mod2egg
   sphinxbuild

# forces all eggs to be unzipped when installed
unzip = true

newest = false

# TODO: remove this an use only pypi + find_links
#index = http://torpedo.grc.nasa.gov:31001

# find-links can be used to download from the web or grab from a local directory
#find-links = file:///somedir/eggs/
find-links =  http://torpedo.grc.nasa.gov:31004

# put the name of a group where versions are specified here
versions = release

# this contains a list of specific versions
[release]
zc.recip.egg = 1.2.2
setuptools = 0.6c9
conmin = 1.0
Sphinx = 0.6.4
Pyevolve = 0.6
networkx = 1.0rc1
numpy = 1.3.0
pyparsing = 1.5.2
Traits = 3.2.0

[rec]
recipe = zc.recipe.egg:scripts
eggs = openmdao.recipes

[wingsetup]
recipe = openmdao.recipes:wingproj
eggs = ${app:eggs}
# wingpath is needed if wing is somewhere we don't expect
#wingpath = C:\Program Files\Wing IDE 3.2\bin\wing.exe

# This part will generate a file in docs/licenses/licenses_table.rst
# that contains a restructured text table with the name, license,
# and home-page of all distributions that [app] depends on. 
# The metatable recipe can be used to pull any metadata out of 
# dependent distributions.
[licenses]
recipe = openmdao.recipes:metatable
eggs = ${app:eggs}
meta_names = name
             license
             home-page
headers = **Eggs Used by OpenMDAO**
          **License**
          **Link**
data_templates = :term:`%s`
                 %s
                 %s
excludes = openmdao.*
outfile = ${buildout:directory}/../docs/licenses/licenses_table.txt

[app]
#recipe = zc.recipe.egg:scripts
recipe = openmdao.recipes:isolatedegg

# put all of the eggs that openmdao depends on here
eggs = 
       openmdao.main
       openmdao.lib
       openmdao.util
       openmdao.recipes
       openmdao.test
       openmdao.examples.enginedesign
       openmdao.examples.simple
       openmdao.examples.bar3simulation
       units
       coverage

#relative-paths = true

# running the m4 examples require extra paths (some are site specific)
#extra-paths = ${buildout:directory}/../contrib
#              /usr/local/lib/python2.5/site-packages

# 'test' is an openmdao wrapper around nosetest that understands a command
# line arg of '--all' and a list of packages/dirs containing all openmdao
# tests. Otherwise it functions the same as nosetests.
scripts = openmdaotest=test
arguments = r'${buildout:parts-directory}/sphinxbuild/test_docs.py'

# custom python interpreter with all of the paths we need
interpreter = python

[sphinxbuild]
recipe = openmdao.recipes:sphinxbuild

# set this to false when doing frequent buildouts 
# and sphinx doc regeneration will be skipped
#build = false

# You can put a specific browser here. Otherwise, you get default for
# that platform.  Some available names (from webbrowser module docs) are:
# firefox
# opera
# windows-default
# macosx

#browser = firefox

# control what parts to build (['docs','test','docscript']
build = docs
        test

eggs = ${app:eggs}

# this specifies the packages to generate API docs for
packages = openmdao.main
           openmdao.lib
           openmdao.recipes
           openmdao.util

# this specified individual modules to generate API docs for
srcmods = scripts/dumpdistmeta.py


# The pylint example below shows one of the really cool
# features of buildout. You can create your own bin scripts
# that run a function you specify inside of an egg by
# creating your own entry points right here in the config
# file. The example below creates a bin/pylint script that
# runs pylint (from within its own egg via pkg_resources)
# with sys.path hard wired so it can see
# all of the eggs in our app. Note also that we're specifying
# the arguments that get passed to the pylint.lint.Run function.
[pylint]
#recipe = zc.recipe.egg
recipe = openmdao.recipes:isolatedegg
eggs = ${app:eggs}
       pylint
entry-points = pylint=pylint.lint:Run
arguments = sys.argv[1:]
# we need to specify only scripts that expect an arg of sys.argv[1:]
# below. Otherwise,
# this recipe will overwrite any console scripts found in 
# ${app:eggs} and supply them with an arg of sys.argv[1:],
# which we may not want.  The scripts attribute here limits
# the generated scripts to only those named in the scripts
# list.
scripts = pylint

# a module to egg conversion part
[mod2egg]
recipe = openmdao.recipes:isolatedegg
eggs = ${app:eggs}
scripts = mod2egg
arguments = sys.argv[1:]

<|MERGE_RESOLUTION|>--- conflicted
+++ resolved
@@ -11,11 +11,6 @@
    ../openmdao.recipes
    ../openmdao.util
    ../openmdao.test
-<<<<<<< HEAD
-   ../examples/openmdao.examples.engine_design
-   ../examples/openmdao.examples.simple
-=======
->>>>>>> b5e53d7d
    ../contrib/units
    ../examples/openmdao.examples.enginedesign
    ../examples/openmdao.examples.simple
