--- conflicted
+++ resolved
@@ -223,16 +223,10 @@
         except KeyError:
             url = 'http://pypi.python.org/pypi'
         try:
-<<<<<<< HEAD
-            search_path = [self.buildout['buildout']['find-links']]
-        except KeyError:
-            search_path = []
-=======
             spath = self.buildout['buildout']['extra-paths']
             search_path = [x.strip() for x in spath.split('\n') if x.strip()]
         except KeyError:
             search_path = None
->>>>>>> b7c6b033
         self.logger.info('using URL %s', url)
         self.logger.info('    and search path %s', search_path)
 
@@ -246,8 +240,6 @@
                 raise zc.buildout.UserError(msg)
 
         index = PackageIndex(url, search_path=search_path)
-<<<<<<< HEAD
-=======
         try:
             flinks = self.buildout['buildout']['find-links']
         except KeyError:
@@ -256,8 +248,7 @@
             findlinks = [x.strip() for x in flinks.split('\n') if x.strip()]
             index.add_find_links(findlinks)
             self.logger.info('using find-links of %s', findlinks)
-        
->>>>>>> b7c6b033
+
         failed_downloads = 0
         for dist in self.dists:
             newloc = os.path.join(eggdir, os.path.basename(dist.location))
