--- conflicted
+++ resolved
@@ -69,13 +69,8 @@
             server = server_info['server']
             proxy = server_info['proxy']
             try:
-<<<<<<< HEAD
                 proxy.cleanup()
-            except Exception, err:
-=======
-                server.cleanup()
             except Exception:
->>>>>>> 7faf807d
                 pass
             server.terminate()
 
