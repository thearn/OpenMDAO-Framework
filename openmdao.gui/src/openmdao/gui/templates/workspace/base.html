--- conflicted
+++ resolved
@@ -59,7 +59,6 @@
     <script type="text/javascript" src="/static/ace-min/ace.js" charset="utf-8"    ></script>
 
     <!-- openmdao specific imports (to be rolled into single file at some point)-->
-<<<<<<< HEAD
     <script type="text/javascript" src="/static/js/openmdao/Util.js"               ></script>
     <script type="text/javascript" src="/static/js/openmdao/Model.js"              ></script>
     <script type="text/javascript" src="/static/js/openmdao/Menu.js"               ></script>
@@ -88,6 +87,7 @@
     <script type="text/javascript" src="/static/js/openmdao/ObjectivesPane.js"     ></script>
     <script type="text/javascript" src="/static/js/openmdao/CouplingVarsPane.js"   ></script>
     <script type="text/javascript" src="/static/js/openmdao/SlotsPane.js"          ></script>
+    <script type="text/javascript" src="/static/js/openmdao/EventsPane.js"         ></script>
 
     <script type="text/javascript" src="/static/js/openmdao/DataflowFigure.js"           ></script>
     <script type="text/javascript" src="/static/js/openmdao/WorkflowFigure.js"           ></script>
@@ -102,52 +102,7 @@
     <script type="text/javascript" src="/static/js/openmdao/CustomEditors.js"      ></script>
 
     <script type="text/javascript" src="/static/js/openmdao/LogFrame.js"           ></script>
-=======
 
-    <script src="/static/js/openmdao/Util.js"               type="text/javascript"></script>
-    <script src="/static/js/openmdao/Model.js"              type="text/javascript"></script>
-    <script src="/static/js/openmdao/Menu.js"               type="text/javascript"></script>
-    <script src="/static/js/openmdao/TabbedPane.js"         type="text/javascript"></script>
-
-    <script src="/static/js/openmdao/BaseFrame.js"          type="text/javascript"></script>
-    <script src="/static/js/openmdao/CodeFrame.js"          type="text/javascript"></script>
-    <script src="/static/js/openmdao/ComponentTreeFrame.js" type="text/javascript"></script>
-    <script src="/static/js/openmdao/FileTreeFrame.js"      type="text/javascript"></script>
-    <script src="/static/js/openmdao/LibraryFrame.js"       type="text/javascript"></script>
-    <script src="/static/js/openmdao/PropertiesFrame.js"    type="text/javascript"></script>
-    <script src="/static/js/openmdao/WorkflowFrame.js"      type="text/javascript"></script>
-    <script src="/static/js/openmdao/DataflowFrame.js"      type="text/javascript"></script>
-    <script src="/static/js/openmdao/ConsoleFrame.js"       type="text/javascript"></script>
-    <script src="/static/js/openmdao/ObjectFrame.js"        type="text/javascript"></script>
-    <script src="/static/js/openmdao/ConnectionsFrame.js"   type="text/javascript"></script>
-    <script src="/static/js/openmdao/PassthroughsFrame.js"   type="text/javascript"></script>
-    <script src="/static/js/openmdao/PlotFrame.js"          type="text/javascript"></script>
-    <script src="/static/js/openmdao/DrawingFrame.js"       type="text/javascript"></script>
-
-    <script src="/static/js/openmdao/DataflowPane.js"       type="text/javascript"></script>
-    <script src="/static/js/openmdao/WorkflowPane.js"       type="text/javascript"></script>
-    <script src="/static/js/openmdao/PropertiesPane.js"     type="text/javascript"></script>
-    <script src="/static/js/openmdao/ParametersPane.js"     type="text/javascript"></script>
-    <script src="/static/js/openmdao/ConstraintsPane.js"    type="text/javascript"></script>
-    <script src="/static/js/openmdao/ObjectivesPane.js"     type="text/javascript"></script>
-    <script src="/static/js/openmdao/CouplingVarsPane.js"   type="text/javascript"></script>
-    <script src="/static/js/openmdao/SlotsPane.js"          type="text/javascript"></script>
-    <script src="/static/js/openmdao/EventsPane.js"         type="text/javascript"></script>
-
-    <script src="/static/js/openmdao/DataflowFigure.js"           type="text/javascript"></script>
-    <script src="/static/js/openmdao/WorkflowFigure.js"           type="text/javascript"></script>
-    <script src="/static/js/openmdao/WorkflowComponentFigure.js"  type="text/javascript"></script>
-    <script src="/static/js/openmdao/VariableFigure.js"           type="text/javascript"></script>
-    <script src="/static/js/openmdao/SlotFigure.js"               type="text/javascript"></script>
-
-    <script src="/static/js/openmdao/DragAndDropManager.js"               type="text/javascript"></script>
-
-    <script src="/static/js/openmdao/CellEditor.js"         type="text/javascript"></script>
-    <script src="/static/js/openmdao/ValueEditor.js"        type="text/javascript"></script>
-    <script src="/static/js/openmdao/CustomEditors.js"     type="text/javascript"></script>
-
-    <script src="/static/js/openmdao/LogFrame.js" type="text/javascript"></script>
->>>>>>> 9904e856
 
     {% block head %}
     {% if 'head_script' in globals() %} <script> {% raw head_script %} </script> {% end %}
