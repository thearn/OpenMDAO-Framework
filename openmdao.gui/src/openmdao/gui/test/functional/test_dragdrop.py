"""
Tests of overall workspace functions.
"""

import pkg_resources
import time

from nose.tools import eq_ as eq
from nose.tools import with_setup

from selenium.webdriver.common.action_chains import ActionChains
from selenium.webdriver.common.by import By

from util import main, setup_server, teardown_server, generate, \
                 startup, closeout

from pageobjects.component import NameInstanceDialog
from pageobjects.util import ArgsPrompt, NotifierPage


@with_setup(setup_server, teardown_server)
def test_generator():
    for _test, browser in generate(__name__):
        yield _test, browser


def _test_drop_on_driver(browser):
    project_dict, workspace_page = startup(browser)

    # replace the 'top' assembly driver with a CONMINdriver
    workspace_page.add_library_item_to_dataflow('openmdao.main.assembly.Assembly', 'top')
    workspace_page.replace_driver('top', 'CONMINdriver')

    # Check to see that the content area for the driver is now CONMINdriver
    driver_element = workspace_page.get_dataflow_figure('driver')
    eq(driver_element('content_area').find_element_by_xpath('center/i').text,
        'CONMINdriver', "Dropping CONMINdriver onto existing driver did not replace it")

    closeout(project_dict, workspace_page)


def _test_workspace_dragdrop(browser):
    project_dict, workspace_page = startup(browser)

    workspace_page.add_library_item_to_dataflow('openmdao.main.assembly.Assembly', 'top')
    top = workspace_page.get_dataflow_figure('top')

    assembly = workspace_page.find_library_button('Assembly')

    names = []
    for div in top.get_drop_targets():
        chain = workspace_page.drag_element_to(assembly, div, False)
        workspace_page.check_highlighting(top('content_area').element, True,
                           "Top's content_area")
        workspace_page.release(chain)

        #deal with the modal dialog
        name = NameInstanceDialog(workspace_page).create_and_dismiss()
        names.append(name)

    workspace_page.ensure_names_in_workspace(names,
        "Dragging 'assembly' to 'top' in one of the drop areas did not "
        "produce a new element on page")

    # now test to see if all the new elements are children of 'top'

    # generate what the pathnames SHOULD be
    guess_pathnames = ["top." + name for name in names]

    # get the actual pathnames
    figs = workspace_page.get_dataflow_figures()
    pathnames = [fig.get_pathname() for fig in figs]

    # see if they match up! (keeping in mind that there are more elements
    # we have pathnames for than we put there)
    for path in guess_pathnames:
        eq(path in pathnames, True, "An element did not drop into 'top' when "
           "dragged onto one of its drop areas.\nIt was created somewhere else")

    closeout(project_dict, workspace_page)


def _test_drop_on_existing_assembly(browser):
    project_dict, workspace_page = startup(browser)

    assembly = workspace_page.find_library_button('Assembly')

    outer_name = workspace_page.put_element_on_grid('Assembly')
    outer_figure = workspace_page.get_dataflow_figure(outer_name)
    outer_path = outer_figure.pathname

    eq(outer_path, outer_name, "Assembly did not produce an instance on the grid")

    div = outer_figure.get_drop_targets()[0]
    chain = workspace_page.drag_element_to(assembly, div, False)
    workspace_page.check_highlighting(outer_figure('content_area').element, True,
                                      "Assembly's content_area")
    workspace_page.release(chain)

    middle_name = NameInstanceDialog(workspace_page).create_and_dismiss()
    middle_figure = workspace_page.get_dataflow_figure(middle_name)
    middle_path = middle_figure.pathname

    eq(middle_path, outer_path + '.' + middle_name,
        "Assembly did not produce an instance inside outer Assembly")

    div = middle_figure.get_drop_targets()[0]
    chain = workspace_page.drag_element_to(assembly, div, True)
    workspace_page.check_highlighting(middle_figure('content_area').element, True,
                       "Assembly's content_area")
    workspace_page.release(chain)

    inner_name = NameInstanceDialog(workspace_page).create_and_dismiss()
    #expand the middle div so that the inner one shows up in the workspace.
    middle_figure('top_right').element.click()
    inner_figure = workspace_page.get_dataflow_figure(inner_name)
    inner_path = inner_figure.pathname

    eq(inner_path, middle_path + '.' + inner_name,
        "Assembly did not produce an instance inside of the middle Assembly")

    workspace_page.ensure_names_in_workspace([outer_name, middle_name, inner_name],
        "Dragging Assembly onto Assembly did not create a new instance on page")

    closeout(project_dict, workspace_page)


def _test_drop_on_component_editor(browser):
    project_dict, workspace_page = startup(browser)

    workspace_page.add_library_item_to_dataflow('openmdao.main.assembly.Assembly', 'top')
    top = workspace_page.get_dataflow_figure('top', '')

    workspace_page.set_library_filter('Assembly')   # put Assembly at top of lib
    assembly = workspace_page.find_library_button('Assembly')

    editor = top.editor_page(double_click=False, base_type='Assembly')
    editor.show_dataflow()

    # move the editor window down and to the left, away from the library
    editor.move(-200, 200)

    # in order to get the elements in the editor dataflow, we must
    # distinguish them from the elements in the main dataflow
    editor_top = workspace_page.get_dataflow_fig_in_globals('top')

    # sort through these to find the correct 'top'
    names = []
    for div in editor_top.get_drop_targets()[:-1]:
        chain = workspace_page.drag_element_to(assembly, div, False)
        time.sleep(1)
        workspace_page.check_highlighting(editor_top('content_area').element,
            True, "Top in component editor's content_area")
        workspace_page.release(chain)

        #deal with the modal dialog
        name = NameInstanceDialog(workspace_page).create_and_dismiss()
        names.append(name)

    workspace_page.ensure_names_in_workspace(names,
        "Dragging 'assembly' to 'top' (in component editor) in one of the "
        "drop areas did not produce a new element on page")

    #now test to see if all the new elements are children of 'top'

    #generate what the pathnames SHOULD be
    guess_pathnames = ["top." + name for name in names]

    #get the actual pathnames
    figs = workspace_page.get_dataflow_figures()
    pathnames = [fig.get_pathname() for fig in figs]

    # see if they match up! (keeping in mind that there are more elements
    # we have pathnames for than we put there)
    for path in guess_pathnames:
        eq(path in pathnames, True,
           "An element did not drop into 'top' (in component editor) when "
           "dragged onto one of its drop areas.\nIt was created somewhere else")

    closeout(project_dict, workspace_page)


def _test_drop_on_component_editor_grid(browser):
    project_dict, workspace_page = startup(browser)

    workspace_page.add_library_item_to_dataflow('openmdao.main.assembly.Assembly', 'top')
    top = workspace_page.get_dataflow_figure('top', '')

    workspace_page.set_library_filter('Assembly')   # put Assembly at top of lib
    assembly = workspace_page.find_library_button('Assembly')

    editor = top.editor_page(double_click=False, base_type='Assembly')
    editor.show_dataflow()

    editor_top = workspace_page.get_dataflow_fig_in_globals('top')

    # sort through these to find the correct 'top'

    chain = ActionChains(browser)
    chain.click_and_hold(assembly)
    chain.move_to_element(editor_top('header').find_element_by_xpath("..")).perform()
    chain.move_by_offset(200, 1).perform()
    chain.release(None).perform()

    # don't bother checking to see if it appeared,
    # the UI box will appear and screw the test if it did

    closeout(project_dict, workspace_page)


def _test_slots(browser):
    project_dict, workspace_page = startup(browser)

    editor, metamodel, caseiter, caserec, comp, meta_name = slot_reset(workspace_page)

    execcomp = workspace_page.find_library_button('ExecComp')

    # drop ExecComp onto MetaModel 'recorder' slot. This should fail.
    workspace_page.slot_drop(execcomp, caserec, False, 'Component')

    slot_id = 'SlotFigure-%s-%s'

    time.sleep(1.0)  # give it a second to update the figure
    caserec = browser.find_element(By.ID, slot_id % (meta_name, 'recorder'))
    eq(False, ("filled" in caserec.get_attribute('class')),
        "Component dropped into CaseRecorder (should not have)")

    # drop ExecComp onto the MetaModel 'model' slot. This should succeed.
    workspace_page.slot_drop(execcomp, comp, True, 'Component')
    args_page = ArgsPrompt(workspace_page.browser, workspace_page.port)
    args_page.click_ok()

    time.sleep(1.0)  # give it a second to update the figure
    comp = browser.find_element(By.ID, slot_id % (meta_name, 'model'))

    eq(True, ("filled" in comp.get_attribute('class')),
        "Component did not drop into Component slot")

    #for the future:
    """
    # get the objects we need for the test
    # setup a data structure explaining which things can be dropped where
    # element, dropOnCaseIter, dropOnCaseRec, dropOnComp
    dropdata = [('CSVCaseIterator', True, False, False),\
                 ('CSVCaseRecorder', False, True, False),\
                 ('ExecComp', False, False, True),\
                 ('Assembly', False, False, True)]

    drop_elements = [(workspace_page.find_library_button(ele[0]), ele[1], ele[2], ele[3]) for ele in dropdata]

    #now loop through each dropable item, and see what happens when it lands on the target
    for ele in drop_elements:
        #drop on caseiter
        slot_drop(browser, ele[0].element, caseiter, ele[1], 'CaseIterator')
    #TODO: REFRESH THE SLOTS, CHECK THEIR FONT COLOR
        #drop on caserec
        slot_drop(browser, ele[0].element, caserec, ele[2], 'CaseRecorder')
    #TODO: REFRESH THE SLOTS, CHECK THEIR FONT COLOR
        #drop on comp
        slot_drop(browser, ele[0].element, comp, ele[3], 'Component')
    #TODO: REFRESH THE SLOTS, CHECK THEIR FONT COLOR

        editor, metamodel, caseiter, caserec, comp = slot_reset(workspace_page, editor, metamodel, True)
    """

    editor.close()
    closeout(project_dict, workspace_page)


def _test_list_slot(browser):
    project_dict, workspace_page = startup(browser)

    # replace the 'top' assembly driver with a DOEdriver
    # (this additionally verifies that an issue with DOEdriver slots is fixed)
    workspace_page.add_library_item_to_dataflow('openmdao.main.assembly.Assembly', 'top')
    workspace_page.replace_driver('top', 'DOEdriver')

    # open the object editor dialog for the driver
    driver = workspace_page.get_dataflow_figure('driver', 'top')
    editor = driver.editor_page(False)
    editor.move(-200, 200)
    editor.show_slots()

    # get the generator slot figure
    slot_id = 'SlotFigure-%s-%s' % ('top-driver', 'DOEgenerator')
    generator_slot = browser.find_element(By.ID, slot_id)

    # check that slot is not filled
    eq(False, ("filled" in generator_slot.get_attribute('class')),
        "generator slot is showing as filled when it should not be")

    # drop a FullFactorial onto the generator slot
    generator = workspace_page.find_library_button('FullFactorial')
    workspace_page.slot_drop(generator, generator_slot, True, 'generator')
    args_page = ArgsPrompt(workspace_page.browser, workspace_page.port)
    args_page.click_ok()

    # refresh
    time.sleep(1.0)  # give it a second to update the figure
    generator_slot = browser.find_element(By.ID, slot_id)

    # check for class change (should now be filled)
    eq(True, ("filled" in generator_slot.get_attribute('class')),
        "FullFactorial did not drop into generator slot")

    # get the recorders slot figure
    slot_id = 'SlotFigure-%s-%s' % ('top-driver', 'recorders')
    recorders_slot = browser.find_element(By.ID, slot_id)

    # check that slot is not filled
    eq(False, ("filled" in recorders_slot.get_attribute('class')),
        "recorders slot is showing as filled when it should not be")

    # set center pane to workflow to make sure workflow doesn't steal drops
    workspace_page('workflow_tab').click()

    # drop a DumpCaseRecorder onto the recorders slot
    case_recorder = workspace_page.find_library_button('DumpCaseRecorder')
    workspace_page.slot_drop(case_recorder, recorders_slot, True, 'recorders')
    args_page = ArgsPrompt(workspace_page.browser, workspace_page.port)
    args_page.click_ok()

    # refresh
    time.sleep(1.0)  # give it a second to update the figure
    recorders_slot = browser.find_element(By.ID, slot_id)

    # check for class change (should now be filled)
    eq(True, ("filled" in recorders_slot.get_attribute('class')),
        "DumpCaseRecorder did not drop into recorders slot")

    # check that recorders fig now has one filled and one empty rect
    rects = recorders_slot.find_elements_by_css_selector('rect')
    eq(len(rects), 2)
    eq(True, ('stroke: #0b93d5' in rects[0].get_attribute('style')),
        "Filled slot element should be outlined in blue")
    eq(True, ('stroke: #808080' in rects[1].get_attribute('style')),
        "Unfilled slot element should be outlined in gray")

    klass = recorders_slot.find_elements_by_css_selector('text#klass')
    eq(klass[0].text, 'DumpCaseRecorder',
        "Filled slot element should show the correct type (DumpCaseRecorder)")
    eq(klass[1].text, 'ICaseRecorder',
        "Unfilled slot element should show the correct klass (ICaseRecorder)")

    # drop another CaseRecorder onto the recorders slot
    case_recorder = workspace_page.find_library_button('CSVCaseRecorder')
    workspace_page.slot_drop(case_recorder, recorders_slot, True, 'recorders')
    args_page = ArgsPrompt(workspace_page.browser, workspace_page.port)
    args_page.click_ok()

    # refresh
    time.sleep(1.0)  # give it a second to update the figure
    recorders_slot = browser.find_element(By.ID, slot_id)

    # check for class change (it should not change... still filled)
    eq(True, ("filled" in recorders_slot.get_attribute('class')),
        "CSVCaseRecorder did not drop into recorders slot")

    # check that recorders fig now has two filled and one empty rect
    rects = recorders_slot.find_elements_by_css_selector('rect')
    eq(len(rects), 3)
    eq(True, ('stroke: #0b93d5' in rects[0].get_attribute('style')),
        "Filled slot element should be outlined in blue")
    eq(True, ('stroke: #0b93d5' in rects[1].get_attribute('style')),
        "Filled slot element should be outlined in blue")
    eq(True, ('stroke: #808080' in rects[2].get_attribute('style')),
        "Unfilled slot element should be outlined in gray")

    klass = recorders_slot.find_elements_by_css_selector('text#klass')
    eq(klass[0].text, 'DumpCaseRecorder',
        "Filled slot element should show the correct type (DumpCaseRecorder)")
    eq(klass[1].text, 'CSVCaseRecorder',
        "Filled slot element should show the correct type (CSVCaseRecorder)")
    eq(klass[2].text, 'ICaseRecorder',
        "Unfilled slot element should show the correct klass (ICaseRecorder)")

    # drop another CaseRecorder onto the recorders slot
    case_recorder = workspace_page.find_library_button('DBCaseRecorder')
    workspace_page.slot_drop(case_recorder, recorders_slot, True, 'recorders')
    args_page = ArgsPrompt(workspace_page.browser, workspace_page.port)
    args_page.click_ok()

    # refresh
    time.sleep(1.0)  # give it a second to update the figure
    recorders_slot = browser.find_element(By.ID, slot_id)

    # check that recorders fig now has four total rects
    rects = recorders_slot.find_elements_by_css_selector('rect')
    eq(len(rects), 4)

    # remove an item from the list (the only context menu option)
    menu_item_remove = recorders_slot.find_element_by_css_selector('ul li')
    chain = ActionChains(browser)
    chain.move_to_element_with_offset(recorders_slot, 25, 25)
    chain.context_click(recorders_slot).perform()
    menu_item_remove.click()

    # refresh
    time.sleep(1.0)  # give it a second to update the figure
    recorders_slot = browser.find_element(By.ID, slot_id)

    # check that recorders fig now has only three rect
    # TODO: check that the correct one was removed
    rects = recorders_slot.find_elements_by_css_selector('rect')
    eq(len(rects), 3)

    # Clean up.
    editor.close()
    closeout(project_dict, workspace_page)


def _test_slot_subclass(browser):
    # test that a slot will accept subclasses
    project_dict, workspace_page = startup(browser)

    file_path = pkg_resources.resource_filename('openmdao.gui.test.functional',
                                                'files/slot_test.py')
    workspace_page.add_file(file_path)

    name = workspace_page.put_element_on_grid("AutoAssemb")
    aa = workspace_page.get_dataflow_figure(name)
    editor = aa.editor_page(double_click=False)
    editor.move(-200, 200)

    inputs = editor.get_inputs()
    expected = [
<<<<<<< HEAD
        ['', 'input',              '0', '', ''],
        ['', 'directory',           '', '', 'If non-blank, the directory to execute in.' ],
=======
        ['', 'directory',           '', '', 'If non-blank, the directory to execute in.'],
>>>>>>> c4d61de1
        ['', 'force_execute',  'False', '', 'If True, always execute even if all IO traits are valid.'],
    ]
    for i, row in enumerate(inputs.value):
        eq(row, expected[i])

    inputs[0][2] = "10"
    aa.run()
    message = NotifierPage.wait(workspace_page)
    eq(message, 'Run complete: success')

    outputs = editor.get_outputs()
    expected = [
        ['', 'output',                '80', '', '' ],
        ['', 'derivative_exec_count',  '0', '', "Number of times this Component's derivative function has been executed."],
        ['', 'exec_count',             '1', '', 'Number of times this Component has been executed.'],
        ['', 'itername',                '', '', 'Iteration coordinates.'],
<<<<<<< HEAD
=======
        ['', 'output',                '80', '', ''],
>>>>>>> c4d61de1
    ]
    for i, row in enumerate(outputs.value):
        eq(row, expected[i])

    editor.show_slots()
    dummy2 = workspace_page.find_library_button('Dummy2')
    d2_slot = browser.find_element(By.ID, 'SlotFigure-%s-d2' % name)
    workspace_page.slot_drop(dummy2, d2_slot, True, 'd2 (Dummy)')

    aa.run()
    message = NotifierPage.wait(workspace_page)
    eq(message, 'Run complete: success')

    outputs = editor.get_outputs()
    expected = [
        ['', 'output',                 '160', '', '' ],
        ['', 'derivative_exec_count',    '0', '', "Number of times this Component's derivative function has been executed."],
        ['', 'exec_count',               '2', '', 'Number of times this Component has been executed.'],
        ['', 'itername',                  '', '', 'Iteration coordinates.'],
<<<<<<< HEAD
=======
        ['', 'output',                 '160', '', ''],
>>>>>>> c4d61de1
    ]
    for i, row in enumerate(outputs.value):
        eq(row, expected[i])

    # Clean up.
    closeout(project_dict, workspace_page)


def _test_component_to_complex_workflow(browser):
    project_dict, workspace_page = startup(browser)

    # Add paraboloid and vehicle_threesim files
    file1_path = pkg_resources.resource_filename('openmdao.examples.simple',
                                                 'paraboloid.py')
    file2_path = pkg_resources.resource_filename('openmdao.examples.enginedesign',
                                                 'vehicle_threesim.py')
    workspace_page.add_file(file1_path)
    workspace_page.add_file(file2_path)

    # create an instance of VehicleSim2
    sim_name = workspace_page.put_element_on_grid("VehicleSim2")

    # Drag paraboloid element into sim dataflow figure
    sim = workspace_page.get_dataflow_figure(sim_name)
    paraboloid = workspace_page.find_library_button('Paraboloid')
    chain = workspace_page.drag_element_to(paraboloid, sim('content_area').element, False)
    workspace_page.release(chain)
    paraboloid_name = NameInstanceDialog(workspace_page).create_and_dismiss()
    paraboloid_pathname = sim_name + "." + paraboloid_name

    # Switch to Workflow pane and show the sim workflow
    workspace_page('workflow_tab').click()
    workspace_page.show_workflow(sim_name)

    # See how many workflow component figures there are before we add to it
    eq(len(workspace_page.get_workflow_component_figures()), 16)

    ############################################################################
    # Drop paraboloid component onto the top level workflow for sim
    ############################################################################
    workspace_page('dataflow_tab').click()
    workspace_page.expand_object(sim_name)
    workspace_page.add_object_to_workflow(paraboloid_pathname, sim_name)

    # Confirm that there is one more workflow component figure
    workspace_page('workflow_tab').click()
    eq(len(workspace_page.get_workflow_component_figures()), 17)

    # Confirm that the paraboloid has been added to the sim workflow by trying
    # to access it.
    workspace_page.find_object_button(sim_name + "." + paraboloid_name)

    ############################################################################
    # Drop paraboloid component onto the sim_acc workflow under sim
    ############################################################################
    workspace_page('dataflow_tab').click()
    simsim_name = sim_name + '.sim_acc'
    workspace_page.add_object_to_workflow(paraboloid_pathname, simsim_name)

    # Confirm that there is one more workflow component figure
    workspace_page('workflow_tab').click()
    eq(len(workspace_page.get_workflow_component_figures()), 18)

    # Confirm that the paraboloid has been added to the sim workflow by trying
    # to access it.
    workspace_page.find_object_button(sim_name + "." + paraboloid_name)

    ############################################################################
    # Drop paraboloid component onto the vehicle workflow under sim_acc
    # This should NOT work since the paraboloid is not in the vehicle assembly
    ############################################################################

    # These error messages are tested in SequentialFlow, though we may want
    # to have one test that makes sure that the error dialog makes it through.

    #workspace_page('dataflow_tab').click()
    #workspace_page.expand_object(simsim_name)
    #simsimsim_name = simsim_name + '.vehicle'
    #workspace_page.add_object_to_workflow(paraboloid_pathname, simsimsim_name)
    #message = NotifierPage.wait(workspace_page)
    #eq(message, "x")

    # Confirm that there is NOT a new workflow component figure
    #workspace_page('workflow_tab').click()
    #eq(len(workspace_page.get_workflow_component_figures()), 18)

    # Clean up.
    closeout(project_dict, workspace_page)


def _test_drop_onto_layered_div(browser):
    # FIXME: problem with test successfully DnDing from dataflow to workflow figure
    return

    project_dict, workspace_page = startup(browser)

    browser.set_window_size(1280, 1024)

    # Add paraboloid and vehicle_threesim files
    file1_path = pkg_resources.resource_filename('openmdao.examples.simple',
                                                'paraboloid.py')
    file2_path = pkg_resources.resource_filename('openmdao.examples.enginedesign',
                                                            'vehicle_threesim.py')
    workspace_page.add_file(file1_path)
    workspace_page.add_file(file2_path)

    # add VehicleSim2 to the globals
    sim_name = workspace_page.put_element_on_grid('VehicleSim2')

    # add Paraboloid to VehicleSim dataflow assembly
    sim = workspace_page.get_dataflow_figure(sim_name)
    paraboloid = workspace_page.find_library_button('Paraboloid')
    chain = workspace_page.drag_element_to(paraboloid,
                            sim('content_area').element, False)
    workspace_page.release(chain)
    paraboloid_name = NameInstanceDialog(workspace_page).create_and_dismiss()
    paraboloid_pathname = sim_name + "." + paraboloid_name

    # Open up the component editor for the sim_EPA_city inside the vehicle sim
    sim_EPA_city_driver = workspace_page.get_dataflow_figure('sim_EPA_city',
                                                             sim_name)
    driver_editor = sim_EPA_city_driver.editor_page(base_type='Driver')
    driver_editor.move(800, 800)
    driver_editor.show_workflow()

    # Confirm expected number of workflow component figures before adding one
    eq(len(driver_editor.get_workflow_component_figures()), 5)

    # Drag paraboloid component into sim_EPA_city workflow
    workspace_page('dataflow_tab').click()
    workspace_page.add_object_to_workflow_figure(
        paraboloid_pathname, 'sim_EPA_city', target_page=driver_editor)

    # Confirm there is one more workflow component figure in the editor
    eq(len(driver_editor.get_workflow_component_figures()), 6)

    # Clean up.
    driver_editor.close()
    closeout(project_dict, workspace_page)


def slot_reset(workspace_page, editor=None, metamodel=None, remove_old=False):
    '''every successfull drop permanently fills the slot. because of this,
    we need to make a new metamodel (with empty slots) every successfull drop'''

    if remove_old:
        # first, close out the dialog box we have open
        editor.close()
        # remove the current metamodel
        metamodel.remove()

    #drop 'metamodel' onto the grid
    meta_name = workspace_page.put_element_on_grid("MetaModel")
    #find it on the page
    metamodel = workspace_page.get_dataflow_figure(meta_name)

    #open the 'edit' dialog on metamodel
    editor = metamodel.editor_page(False)
    editor.move(-250, 0)
    editor.show_slots()

    #resize_editor(workspace_page, editor)

    #find the slots (this is both the drop target and highlight area)
    browser = workspace_page.browser
    slot_id = 'SlotFigure-' + meta_name + '-%s'
    caseiter = browser.find_element(By.ID, slot_id % 'warm_start_data')
    caserec  = browser.find_element(By.ID, slot_id % 'recorder')
    model    = browser.find_element(By.ID, slot_id % 'model')

    return editor, metamodel, caseiter, caserec, model, meta_name

if __name__ == '__main__':
    main()<|MERGE_RESOLUTION|>--- conflicted
+++ resolved
@@ -424,12 +424,8 @@
 
     inputs = editor.get_inputs()
     expected = [
-<<<<<<< HEAD
         ['', 'input',              '0', '', ''],
         ['', 'directory',           '', '', 'If non-blank, the directory to execute in.' ],
-=======
-        ['', 'directory',           '', '', 'If non-blank, the directory to execute in.'],
->>>>>>> c4d61de1
         ['', 'force_execute',  'False', '', 'If True, always execute even if all IO traits are valid.'],
     ]
     for i, row in enumerate(inputs.value):
@@ -446,10 +442,6 @@
         ['', 'derivative_exec_count',  '0', '', "Number of times this Component's derivative function has been executed."],
         ['', 'exec_count',             '1', '', 'Number of times this Component has been executed.'],
         ['', 'itername',                '', '', 'Iteration coordinates.'],
-<<<<<<< HEAD
-=======
-        ['', 'output',                '80', '', ''],
->>>>>>> c4d61de1
     ]
     for i, row in enumerate(outputs.value):
         eq(row, expected[i])
@@ -469,10 +461,6 @@
         ['', 'derivative_exec_count',    '0', '', "Number of times this Component's derivative function has been executed."],
         ['', 'exec_count',               '2', '', 'Number of times this Component has been executed.'],
         ['', 'itername',                  '', '', 'Iteration coordinates.'],
-<<<<<<< HEAD
-=======
-        ['', 'output',                 '160', '', ''],
->>>>>>> c4d61de1
     ]
     for i, row in enumerate(outputs.value):
         eq(row, expected[i])
@@ -600,6 +588,10 @@
 
     # Confirm expected number of workflow component figures before adding one
     eq(len(driver_editor.get_workflow_component_figures()), 5)
+    eq(len(workspace_page.get_workflow_component_figures()), 22)
+
+    # Drop onto the object editor's workflow figure is no longer supported.
+    # -- KTM
 
     # Drag paraboloid component into sim_EPA_city workflow
     workspace_page('dataflow_tab').click()
