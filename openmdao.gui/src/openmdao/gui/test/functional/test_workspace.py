"""
Tests of overall workspace functions.
"""

import time

import pkg_resources

from nose.tools import eq_ as eq
from nose.tools import with_setup

from unittest import TestCase

from selenium.webdriver.common.by import By
from selenium.webdriver.common.keys import Keys
from selenium.common.exceptions import StaleElementReferenceException, \
                                       WebDriverException
from util import main, setup_server, teardown_server, generate, \
                 startup, closeout, put_element_on_grid

from pageobjects.basepageobject import TMO
from pageobjects.slot import SlotFigure
from pageobjects.util import ArgsPrompt, NotifierPage
from pageobjects.workspace import WorkspacePage

@with_setup(setup_server, teardown_server)
def test_generator():
    for _test, browser in generate(__name__):
        yield _test, browser


def _test_slots_sorted_by_name(browser):
    #projects_page, project_info_page, project_dict, workspace_page = startup(browser)
    project_dict, workspace_page = startup(browser)

    #drop 'metamodel' onto the grid
    meta_name = put_element_on_grid(workspace_page, "MetaModel")
    #find it on the page
    metamodel = workspace_page.get_dataflow_figure(meta_name)

    #open the 'edit' dialog on metamodel
    editor = metamodel.editor_page(False)

    # see if the slot names are sorted
    slot_name_elements = editor.root.find_elements_by_css_selector('text#name')
    slot_names = [s.text for s in slot_name_elements]
    eq(slot_names, sorted(slot_names))

    #closeout(projects_page, project_info_page, project_dict, workspace_page)
    closeout(project_dict, workspace_page)


def _test_console(browser):
    # Check basic console functionality.
    #projects_page, project_info_page, project_dict, workspace_page = startup(browser)
    project_dict, workspace_page = startup(browser)

    workspace_page.do_command("print 'blah'")
    expected = ">>> print 'blah'\nblah"
    eq(workspace_page.history, expected)

    # Check that browser title contains project name.
    title = browser.title
    expected = 'OpenMDAO: ' + project_dict['name'] + ' - '
    eq(title[:len(expected)], expected)

    # Clean up.
    #closeout(projects_page, project_info_page, project_dict, workspace_page)
    closeout(project_dict, workspace_page)


def _test_console_history(browser):
    # Check up and down arrow navigation through the command history
    #projects_page, project_info_page, project_dict, workspace_page = startup(browser)
    project_dict, workspace_page = startup(browser)

    command_elem = browser.find_element(By.ID, "cmdline")

    # Fill up the command history
    workspace_page.do_command("import sys")
    workspace_page.do_command("import os")
    workspace_page.do_command("import time")

    # Try out the up and down arrows
    command_elem.send_keys(Keys.ARROW_UP)
    eq(workspace_page.command, "import time")

    command_elem.send_keys(Keys.ARROW_UP)
    eq(workspace_page.command, "import os")

    command_elem.send_keys(Keys.ARROW_UP)
    eq(workspace_page.command, "import sys")

    command_elem.send_keys(Keys.ARROW_UP)
    eq(workspace_page.command, "import sys")

    command_elem.send_keys(Keys.ARROW_DOWN)
    eq(workspace_page.command, "import os")

    command_elem.send_keys(Keys.ARROW_DOWN)
    eq(workspace_page.command, "import time")

    command_elem.send_keys(Keys.ARROW_DOWN)
    eq(workspace_page.command, "import time")

    command_elem.send_keys(Keys.ARROW_UP)
    eq(workspace_page.command, "import os")

    workspace_page.do_command("import traceback")

    command_elem.send_keys(Keys.ARROW_UP)
    eq(workspace_page.command, "import traceback")

    command_elem.send_keys(Keys.ARROW_UP)
    eq(workspace_page.command, "import time")

    # Clean up.
    #closeout(projects_page, project_info_page, project_dict, workspace_page)
    closeout(project_dict, workspace_page)


def _test_palette_update(browser):
    # Import some files and add components from them.
    #projects_page, project_info_page, project_dict, workspace_page = startup(browser)
    project_dict, workspace_page = startup(browser)

    # View dataflow.
    workspace_page('dataflow_tab').click()

    # Get file paths
    file1_path = pkg_resources.resource_filename('openmdao.examples.simple',
                                                'paraboloid.py')
    file2_path = pkg_resources.resource_filename('openmdao.examples.simple',
                                                'optimization_unconstrained.py')

    # add first file from workspace
    workspace_page.add_file(file1_path)

    # Open code editor.and add second file from there
    workspace_window = browser.current_window_handle
    editor_page = workspace_page.open_editor()
    time.sleep(0.5)
    editor_page.add_file(file2_path)

    # Check code editor to make sure the files were added.
    time.sleep(0.5)
    file_names = editor_page.get_files()
    expected_file_names = ['optimization_unconstrained.py', 'paraboloid.py']
    if sorted(file_names) != sorted(expected_file_names):
        raise TestCase.failureException(
            "Expected file names, '%s', should match existing file names, '%s'"
            % (expected_file_names, file_names))

    # Back to workspace.
    browser.close()
    browser.switch_to_window(workspace_window)

    # Check workspace to make sure the files also show up there.
    time.sleep(0.5)
    file_names = workspace_page.get_files()
    expected_file_names = ['optimization_unconstrained.py', 'paraboloid.py']
    if sorted(file_names) != sorted(expected_file_names):
        raise TestCase.failureException(
            "Expected file names, '%s', should match existing file names, '%s'"
            % (expected_file_names, file_names))

    # Make sure there are only two dataflow figures (top & driver)
    workspace_page.show_dataflow('top')
    eq(len(workspace_page.get_dataflow_figures()), 2)

    # Drag element into workspace.
    paraboloid_name = 'parab'
    workspace_page.add_library_item_to_dataflow('paraboloid.Paraboloid',
                                                paraboloid_name)

    # Now there should be three.
    eq(len(workspace_page.get_dataflow_figures()), 3)

    # Make sure the item added is there with the name we gave it.
    component_names = workspace_page.get_dataflow_component_names()
    if paraboloid_name not in component_names:
        raise TestCase.failureException(
            "Expected component name, '%s', to be in list of existing"
            " component names, '%s'" % (paraboloid_name, component_names))

    workspace_page.commit_project('added paraboloid')
    projects_page = workspace_page.close_workspace()

    # Now try to re-open that project to see if items are still there.
    #project_info_page = projects_page.edit_project(project_dict['name'])
    workspace_page = projects_page.open_project(project_dict['name'])

    # Check to see that the added files are still there.
    workspace_window = browser.current_window_handle
    editor_page = workspace_page.open_editor()
    file_names = editor_page.get_files()
    if sorted(file_names) != sorted(expected_file_names):
        raise TestCase.failureException(
            "Expected file names, '%s', should match existing file names, '%s'"
            % (expected_file_names, file_names))
    browser.close()
    browser.switch_to_window(workspace_window)

    # Clean up.
    closeout(project_dict, workspace_page)

def _test_loading_docs(browser):
    project_dict, workspace_page = startup(browser)

    # Check that the docs are viewable
    workspace_page('help_menu').click()
    time.sleep(0.5)
    eq(workspace_page('doc_button').get_attribute('id'), 'help-doc')
    
    workspace_window = browser.current_window_handle
    current_windows = set(browser.window_handles)
    workspace_page('doc_button').click()
    new_windows = set(browser.window_handles) - current_windows
    docs_window = list(new_windows)[0]
    browser.switch_to_window(docs_window)
    time.sleep(0.5)
    eq("OpenMDAO User Guide" in browser.title, True)
    eq("OpenMDAO Documentation" in browser.title, True)
   
    browser.close()
    browser.switch_to_window(workspace_window)

    # Clean up.
    closeout(project_dict, workspace_page)

def _test_menu(browser):
    project_dict, workspace_page = startup(browser)

    # Check enable/disable of commit/revert.
    workspace_page('project_menu').click()
    time.sleep(0.5)
    eq(workspace_page('commit_button').get_attribute('class'), 'omg-disabled')
    eq(workspace_page('revert_button').get_attribute('class'), 'omg-disabled')
    workspace_page('project_menu').click()

    workspace_page.replace('driver', 'openmdao.main.driver.Run_Once')
    args_page = ArgsPrompt(workspace_page.browser, workspace_page.port)
    args_page.click_ok()

    workspace_page('project_menu').click()
    time.sleep(0.5)
    eq(workspace_page('commit_button').get_attribute('class'), '')
    eq(workspace_page('revert_button').get_attribute('class'), '')
    workspace_page('project_menu').click()

    workspace_page.commit_project()

    workspace_page('project_menu').click()
    time.sleep(0.5)
    eq(workspace_page('commit_button').get_attribute('class'), 'omg-disabled')
    eq(workspace_page('revert_button').get_attribute('class'), 'omg-disabled')
    workspace_page('project_menu').click()

    # Project-Run.
    workspace_page.run()
    expected = ['Executing...', 'Execution complete.']
    eq(workspace_page.history.split('\n')[-2:], expected)
    top_figure = workspace_page.get_dataflow_figure('top')
    eq(top_figure.border, '1px solid rgb(0, 255, 0)')

    #FIXME: These need to verify that the request has been performed.
    # View menu.
    for item in ('console', 'library', 'objects', 'files',
                 'properties', 'workflow', 'dataflow', 'refresh'):
        workspace_page('view_menu').click()
        workspace_page('%s_button' % item).click()
        time.sleep(0.5)  # Just so we can see it.

    # Clean up.
    closeout(project_dict, workspace_page)

def _test_macro(browser):
    project_dict, workspace_page = startup(browser)

    # Open code editor.
    workspace_window = browser.current_window_handle
    editor_page = workspace_page.open_editor()

    # Create a file (code editor automatically indents).
    editor_page.new_file('foo.py', """
from openmdao.main.api import Component
from openmdao.lib.datatypes.api import Float

class Foo(Component):

a = Float(0.0, iotype='in')
b = Float(0.0, iotype='out')
""")
    # Back to workspace.
    browser.close()
    browser.switch_to_window(workspace_window)

    # Add some Foo instances.
    workspace_page.show_dataflow('top')
    time.sleep(1)  # Wait for it to get registered.
    workspace_page.set_library_filter('In Project')
    workspace_page.add_library_item_to_dataflow('foo.Foo', 'comp1')
    workspace_page.add_library_item_to_dataflow('foo.Foo', 'comp2')

    comp1 = workspace_page.get_dataflow_figure('comp1', 'top')
    comp2 = workspace_page.get_dataflow_figure('comp2', 'top')
    conn_page = workspace_page.connect(comp1, comp2)
    conn_page.connect_vars('comp1.b', 'comp2.a')
    conn_page.close()

    workspace_page.commit_project('added some Foos')

    editor_page = workspace_page.open_editor()
    editor_page.edit_file('foo.py', dclick=False)
    editor_page.add_text_to_file('#just a comment\n')

    # forces a save and reload of project
    editor_page.save_document(overwrite=True, check=False)
    browser.switch_to_window(workspace_window)
    port = workspace_page.port
    workspace_page = WorkspacePage.verify(browser, port)

    workspace_page.show_dataflow('top')
    time.sleep(0.5)
    eq(sorted(workspace_page.get_dataflow_component_names()),
       ['comp1', 'comp2', 'driver', 'top'])

    # Check if running a component is recorded (it shouldn't be).
    top = workspace_page.get_dataflow_figure('top')
    top.run()
    message = NotifierPage.wait(workspace_page)
    eq(message, 'Run complete: success')
    history = workspace_page.history.split('\n')
    eq(history[-2], 'Executing...')
    eq(history[-1], 'Execution complete.')

    workspace_page.toggle_files('foo.py')
    workspace_page.expand_folder('_macros')
    editor = workspace_page.edit_file('_macros/default')
    contents = editor.get_code()
    browser.close()
    browser.switch_to_window(workspace_window)
    for line in contents.split('\n'):
        if 'run' in line:
            raise AssertionError(line)

    # Check if command errors are recorded (they shouldn't be).
    workspace_page.do_command('print xyzzy', ack=False)
    # We expect 2 notifiers: command complete and error.
    # These will likely overlap in a manner that 'Ok' is found but
    # later is hidden by the second notifier.
    try:  # We expect 2 notifiers: command complete and error.
        NotifierPage.wait(workspace_page, base_id='command')
    except WebDriverException as exc:
        err = str(exc)
        if 'Element is not clickable' in err:
            err = NotifierPage.wait(workspace_page)
            NotifierPage.wait(workspace_page, base_id='command')
    else:
        err = NotifierPage.wait(workspace_page)
    if err != "NameError: name 'xyzzy' is not defined":
        raise AssertionError('Unexpected message: %r' % err)

    editor = workspace_page.edit_file('_macros/default')
    contents = editor.get_code()
    browser.close()
    browser.switch_to_window(workspace_window)
    for line in contents.split('\n'):
        if 'xyzzy' in line:
            raise AssertionError(line)

    # Clean up.
    #closeout(projects_page, project_info_page, project_dict, workspace_page)
    closeout(project_dict, workspace_page)


def _test_addfiles(browser):
    # Adds multiple files to the project.
    #projects_page, project_info_page, project_dict, workspace_page = startup(browser)
    project_dict, workspace_page = startup(browser)

    # Get path to  paraboloid file.
    paraboloidPath = pkg_resources.resource_filename('openmdao.examples.simple',
                                                     'paraboloid.py')

    # Get path to optimization_unconstrained file.
    optPath = pkg_resources.resource_filename('openmdao.examples.simple',
                                              'optimization_unconstrained.py')

    # Add the files
    # would like to test adding multiple files but Selenium doesn't support it
    #workspace_page.add_files(paraboloidPath, optPath)
    workspace_page.add_file(paraboloidPath)
    workspace_page.add_file(optPath)

    # Check to make sure the files were added.
    time.sleep(0.5)
    file_names = workspace_page.get_files()
    expected_file_names = ['optimization_unconstrained.py', 'paraboloid.py']
    if sorted(file_names) != sorted(expected_file_names):
        raise TestCase.failureException(
            "Expected file names, '%s', should match existing file names, '%s'"
            % (expected_file_names, file_names))

    # Clean up.
    #closeout(projects_page, project_info_page, project_dict, workspace_page)
    closeout(project_dict, workspace_page)


def _test_properties(browser):
    # Checks right-hand side properties display.
    #projects_page, project_info_page, project_dict, workspace_page = startup(browser)
    project_dict, workspace_page = startup(browser)

    # Check default 'top.driver'.
    workspace_page.select_object('top.driver')
    time.sleep(0.5)
    eq(workspace_page.props_header, 'Run_Once: top.driver')
    inputs = workspace_page.props_inputs
    eq(inputs.value, [['directory',     ''],
                      ['force_execute', 'True'],
                      ['printvars',     '']])  # FIXME: printvars is really an empty list...
    # Clean up.
    #closeout(projects_page, project_info_page, project_dict, workspace_page)
    closeout(project_dict, workspace_page)

<<<<<<< HEAD
# This test no longer needed because there is no longer a component panel that
# tracks the minimize/maximize behavior of the dataflow. The collapse/expand
# behavior is alrady tested in test_dataflow. -- KTM

#def _test_objtree(browser):
    ## Toggles maxmimize/minimize button on assemblies.
    #projects_page, project_info_page, project_dict, workspace_page = startup(browser)

    ## Add maxmin.py to project
    #file_path = pkg_resources.resource_filename('openmdao.gui.test.functional',
                                                #'files/maxmin.py')
    #workspace_page.add_file(file_path)

    ## Add MaxMin to 'top'.
    #workspace_page.show_dataflow('top')
    #workspace_page.add_library_item_to_dataflow('maxmin.MaxMin', 'maxmin')

    ## Maximize 'top' and 'top.maxmin'
    #visible = workspace_page.get_objects_attribute('path', True)
    #eq(visible, ['top'])
    #workspace_page.expand_object('top')
    #time.sleep(0.5)
    #visible = workspace_page.get_objects_attribute('path', True)
    #eq(visible, ['top', 'top.driver', 'top.maxmin'])
    #workspace_page.expand_object('top.maxmin')
    #time.sleep(0.5)
    #visible = workspace_page.get_objects_attribute('path', True)
    #eq(visible, ['top', 'top.driver', 'top.maxmin',
                 #'top.maxmin.driver', 'top.maxmin.sub'])

    #workspace_page.add_library_item_to_dataflow('maxmin.MaxMin', 'maxmin2')
    #visible = workspace_page.get_objects_attribute('path', True)
    #eq(visible, ['top', 'top.driver', 'top.maxmin',
                 #'top.maxmin.driver', 'top.maxmin.sub', 'top.maxmin2'])

    ## Clean up.
    #closeout(projects_page, project_info_page, project_dict, workspace_page)
=======

def _test_objtree(browser):
    # Toggles maxmimize/minimize button on assemblies.
    #projects_page, project_info_page, project_dict, workspace_page = startup(browser)
    project_dict, workspace_page = startup(browser)

    # Add maxmin.py to project
    file_path = pkg_resources.resource_filename('openmdao.gui.test.functional',
                                                'files/maxmin.py')
    workspace_page.add_file(file_path)

    # Add MaxMin to 'top'.
    workspace_page.show_dataflow('top')
    workspace_page.add_library_item_to_dataflow('maxmin.MaxMin', 'maxmin')

    # Maximize 'top' and 'top.maxmin'
    visible = workspace_page.get_objects_attribute('path', True)
    eq(visible, ['top'])
    workspace_page.expand_object('top')
    time.sleep(0.5)
    visible = workspace_page.get_objects_attribute('path', True)
    eq(visible, ['top', 'top.driver', 'top.maxmin'])
    workspace_page.expand_object('top.maxmin')
    time.sleep(0.5)
    visible = workspace_page.get_objects_attribute('path', True)
    eq(visible, ['top', 'top.driver', 'top.maxmin',
                 'top.maxmin.driver', 'top.maxmin.sub'])

    workspace_page.add_library_item_to_dataflow('maxmin.MaxMin', 'maxmin2')
    visible = workspace_page.get_objects_attribute('path', True)
    eq(visible, ['top', 'top.driver', 'top.maxmin',
                 'top.maxmin.driver', 'top.maxmin.sub', 'top.maxmin2'])

    # Clean up.
    #closeout(projects_page, project_info_page, project_dict, workspace_page)
    closeout(project_dict, workspace_page)
>>>>>>> cc3aeaef


def _test_editable_inputs(browser):
    def test_color(actual, expected, alpha=False):
        if(alpha):
            eq(actual, expected)
        else:
            eq(actual[0:3], expected[0:3])

    def test_inputs(inputs):
        for i, row in enumerate(inputs):
            connected_to_cell = row.cells[len(row.cells) - 2]
            implicit_cell = row.cells[len(row.cells) - 1]
            name_cell = row.cells[0]
            value_cell = row.cells[2]

            if connected_to_cell.value:
                test_color(name_cell.color, [255, 255, 255, 1])
                test_color(value_cell.color, [255, 255, 255, 1])
                test_color(value_cell.background_color, [0, 0, 0, 1])
            elif implicit_cell.value:
                test_color(name_cell.color, [100, 180, 255, 1])
                test_color(value_cell.color, [100, 180, 255, 1])
                test_color(value_cell.background_color, [255, 255, 255, 1])
            else:
                test_color(name_cell.color, [255, 255, 255, 1])
                test_color(value_cell.color, [0, 0, 0, 1])
                test_color(value_cell.background_color, [255, 255, 255, 1])

    def test_outputs(outputs):
        for i, row in enumerate(outputs):
            implicit_cell = row.cells[len(row.cells) - 1]
            name_cell = row.cells[0]
            value_cell = row.cells[2]

            if implicit_cell.value:
                test_color(name_cell.color, [100, 180, 255, 1])
                test_color(value_cell.color, [100, 180, 255, 1])
            else:
                test_color(name_cell.color, [255, 255, 255, 1])
                test_color(value_cell.color, [255, 255, 255, 1])

            test_color(value_cell.background_color, [0, 0, 0, 1])

    #projects_page, project_info_page, project_dict, workspace_page = startup(browser)
    project_dict, workspace_page = startup(browser)

    # Import vehicle_singlesim
    file_path_one = pkg_resources.resource_filename('openmdao.gui.test.functional',
                                                    'files/basic_model.py')
    file_path_two = pkg_resources.resource_filename('openmdao.examples.enginedesign',
                                                    'vehicle_singlesim.py')
    workspace_page.add_file(file_path_one)
    workspace_page.add_file(file_path_two)

    # Replace 'top' with Vehicle ThreeSim  top.
    top = workspace_page.get_dataflow_figure('top')
    top.remove()
    assembly_name = "sim"
    workspace_page.add_library_item_to_dataflow('basic_model.Basic_Model',
                                                assembly_name)
    paraboloid = workspace_page.get_dataflow_figure('paraboloid', assembly_name)

    #Test highlighting for implicit connections
    component_editor = paraboloid.editor_page()
    test_inputs(component_editor.get_inputs())
    test_outputs(component_editor.get_outputs())

    component_editor.close()

    #Remove sim from the dataflow
    assembly = workspace_page.get_dataflow_figure(assembly_name)
    assembly.remove()

    #Add VehicleSim to the dataflow
    workspace_page.add_library_item_to_dataflow('vehicle_singlesim.VehicleSim',
                                                assembly_name)

    # Get component editor for transmission.
    workspace_page.expand_object(assembly_name)
    workspace_page.show_dataflow(assembly_name + ".vehicle")
    transmission = workspace_page.get_dataflow_figure('transmission',
                                                      assembly_name + '.vehicle')

    #Test highlighting for explicit connections
    component_editor = transmission.editor_page()
    test_inputs(component_editor.get_inputs())
    test_outputs(component_editor.get_outputs())

    component_editor.close()

    # Clean up.
    #closeout(projects_page, project_info_page, project_dict, workspace_page)
    closeout(project_dict, workspace_page)


def _test_console_errors(browser):
    #projects_page, project_info_page, project_dict, workspace_page = startup(browser)
    project_dict, workspace_page = startup(browser)

    # Set input to illegal value.
    top = workspace_page.get_dataflow_figure('driver', 'top')
    editor = top.editor_page(double_click=False, base_type='Driver')
    inputs = editor.get_inputs()
    inputs.rows[2].cells[1].click()
    inputs[2][2] = '42'  # printvars
    message = NotifierPage.wait(editor)
    eq(message, "TraitError: The 'printvars' trait of a "
                "Run_Once instance must be a list of items "
                "which are a legal value, but a value of 42 "
                "<type 'int'> was specified.")
    editor.close()

    # Attempt to save file with syntax error.
    workspace_window = browser.current_window_handle
    editor_page = workspace_page.open_editor()
    editor_page.new_file('bug.py', """
from openmdao.main.api import Component
class Bug(Component):
def execute(self)
    pass
""", check=False)

    message = NotifierPage.wait(editor_page, base_id='file-error')
    browser.close()
    browser.switch_to_window(workspace_window)
    eq(message, 'invalid syntax (bug.py, line 6)\n    def execute(self)')

    # Load file with instantiation error.
    workspace_window = browser.current_window_handle
    editor_page = workspace_page.open_editor()
    editor_page.new_file('bug2.py', """
from openmdao.main.api import Component
class Bug2(Component):
def __init__(self):
raise RuntimeError("__init__ failed")
""")
    browser.close()
    browser.switch_to_window(workspace_window)
    workspace_page.add_library_item_to_dataflow('bug2.Bug2', 'bug', check=False)
    message = NotifierPage.wait(workspace_page)
    eq(message, "NameError: unable to create object of type 'bug2.Bug2': __init__ failed")

    # Clean up.
    #closeout(projects_page, project_info_page, project_dict, workspace_page)
    closeout(project_dict, workspace_page)


def _test_driver_config(browser):
    #projects_page, project_info_page, project_dict, workspace_page = startup(browser)
    project_dict, workspace_page = startup(browser)

    # Add MetaModel so we can test events.
    workspace_page.show_dataflow('top')
    workspace_page.add_library_item_to_dataflow(
        'openmdao.lib.components.metamodel.MetaModel', 'mm')

    # Replace default driver with CONMIN and edit.
    workspace_page.replace('driver',
                           'openmdao.lib.drivers.conmindriver.CONMINdriver')
    driver = workspace_page.get_dataflow_figure('driver', 'top')
    editor = driver.editor_page(base_type='Driver')
    editor.move(-100, -40)  # Make viewable on small screen.

    # Add a (nonsense) named parameter.
    editor('parameters_tab').click()
    dialog = editor.new_parameter()
    dialog.target = 'mm.force_execute'
    dialog.low = '0'
    dialog.high = '1'
    dialog.name = 'nonsense'
    dialog('ok').click()
    parameters = editor.get_parameters()
    expected = [['', 'mm.force_execute', '0', '1', '', '', '', 'nonsense']]
    eq(len(parameters.value), len(expected))
    for i, row in enumerate(parameters.value):
        eq(row, expected[i])

    # Delete the parameter
    delbutton = editor('parameters').find_elements_by_css_selector('.ui-icon-trash')
    delbutton[0].click()
    parameters = editor.get_parameters()
    expected = []
    browser.implicitly_wait(1)  # Not expecting to find anything.
    try:
        for i, row in enumerate(parameters.value):
            eq(row, expected[i])
    finally:
        browser.implicitly_wait(TMO)

    # Add a (nonsense) named objective.
    editor('objectives_tab').click()
    dialog = editor.new_objective()
    dialog.expr = 'mm.force_execute'
    dialog.name = 'nonsense'
    dialog('ok').click()
    objectives = editor.get_objectives()
    expected = [['', 'mm.force_execute', 'nonsense']]
    eq(len(objectives.value), len(expected))
    for i, row in enumerate(objectives.value):
        eq(row, expected[i])

    # Delete the objective
    delbutton = editor('objectives').find_elements_by_css_selector('.ui-icon-trash')
    delbutton[0].click()
    objectives = editor.get_objectives()
    expected = []
    browser.implicitly_wait(1)  # Not expecting to find anything.
    try:
        for i, row in enumerate(objectives.value):
            eq(row, expected[i])
    finally:
        browser.implicitly_wait(TMO)

    # Add a (nonsense) named constraint.
    editor('constraints_tab').click()
    dialog = editor.new_constraint()
    dialog.expr = 'mm.force_execute > 0'
    dialog.name = 'nonsense'
    dialog('ok').click()
    constraints = editor.get_constraints()
    expected = [['', 'mm.force_execute > 0', '1', '0', 'nonsense']]
    eq(len(constraints.value), len(expected))
    for i, row in enumerate(constraints.value):
        eq(row, expected[i])

    # Delete the constraint
    delbutton = editor('constraints').find_elements_by_css_selector('.ui-icon-trash')
    delbutton[0].click()
    constraints = editor.get_constraints()
    expected = []
    browser.implicitly_wait(1)  # Not expecting to find anything.
    try:
        for i, row in enumerate(constraints.value):
            eq(row, expected[i])
    finally:
        browser.implicitly_wait(TMO)

    # Add the 'train_next' event'
    editor('triggers_tab').click()
    dialog = editor.new_trigger()
    dialog.target = 'mm.train_next'
    dialog('ok').click()
    events = editor.get_triggers()
    expected = [['', 'mm.train_next']]
    eq(len(events.value), len(expected))
    for i, row in enumerate(events.value):
        eq(row, expected[i])

    # Delete the event.
    delbutton = editor('triggers').find_elements_by_css_selector('.ui-icon-trash')
    delbutton[0].click()
    events = editor.get_triggers()
    expected = []
    browser.implicitly_wait(1)  # Not expecting to find anything.
    try:
        for i, row in enumerate(events.value):
            eq(row, expected[i])
    finally:
        browser.implicitly_wait(TMO)

    # Clean up.
    editor.close()
    #closeout(projects_page, project_info_page, project_dict, workspace_page)
    closeout(project_dict, workspace_page)


def _test_remove(browser):
    #projects_page, project_info_page, project_dict, workspace_page = startup(browser)
    project_dict, workspace_page = startup(browser)

    # Show assembly information.
    # Lots of futzing here to handle short screens (EC2 Windows).
    workspace_page.select_object('top')
    workspace_page.show_dataflow('top')
    workspace_page.hide_left()
    top = workspace_page.get_dataflow_figure('top', '')
    editor = top.editor_page(double_click=False)
    editor.move(100, 200)
    connections = top.connections_page()
    properties = top.properties_page()

    eq(editor.is_visible, True)
    eq(connections.is_visible, True)
    eq(properties.is_visible, True)

    # Remove component.
    top.remove()

    time.sleep(1)
    eq(editor.is_visible, False)
    eq(connections.is_visible, False)
    eq(properties.is_visible, False)

    # Clean up.
    # closeout(projects_page, project_info_page, project_dict, workspace_page)
    closeout(project_dict, workspace_page)


def _test_noslots(browser):
    #projects_page, project_info_page, project_dict, workspace_page = startup(browser)
    project_dict, workspace_page = startup(browser)

    # Add ExternalCode to assembly.
    workspace_page.show_dataflow('top')
    ext = workspace_page.add_library_item_to_dataflow(
              'openmdao.lib.components.external_code.ExternalCode', 'ext',
              prefix='top')

    # Display editor and check that no 'Slots' tab exists.
    editor = ext.editor_page(double_click=False)
    eq(editor('inputs_tab').is_visible, True)  # This waits.
    eq(editor('inputs_tab').is_present, True)  # These are quick tests.
    eq(editor('slots_tab').is_present, False)
    eq(editor('outputs_tab').is_present, True)

    # Clean up.
    #closeout(projects_page, project_info_page, project_dict, workspace_page)
    closeout(project_dict, workspace_page)


def _test_logviewer(browser):
    # Verify log viewer functionality.
    # Note that by default the logging level is set to WARNING.
    #projects_page, project_info_page, project_dict, workspace_page = startup(browser)
    project_dict, workspace_page = startup(browser)
    viewer = workspace_page.show_log()
    viewer.move(0, -200)  # Sometimes get a lot of 'send event' messages...

    # Incremental display.
    workspace_page.do_command("import logging")
    workspace_page.do_command("logging.error('1 Hello World')")
    msgs = viewer.get_messages()
    while "Shouldn't have handled a send event" in msgs[-1]:
        msgs = msgs[:-1]
    eq(msgs[-1][-13:], '1 Hello World')

    # Exercise pausing the display. Since there's room on-screen,
    # the lack of scrollbar update isn't noticable.
    text = viewer.pause()
    eq(text, 'Pause')
    for i in range(2, 4):
        workspace_page.do_command("logging.error('%d Hello World')" % i)
    text = viewer.pause()  # Toggle-back.
    eq(text, 'Resume')

    # Clear display.
    viewer.clear()
    msgs = viewer.get_messages()
    eq(msgs, [''])

    # move log viewer away from file tree pane
    viewer.move(300, 0)

    # Exercise filtering.
    logger = pkg_resources.resource_filename('openmdao.gui.test.functional',
                                             'files/logger.py')
    workspace_page.add_file(logger)
    msgs = viewer.get_messages()
    # Remove any spurious errors and drop timestamp.
    initial = [msg[16:] for msg in msgs
                        if "Shouldn't have handled a send event" not in msg]
    eq(initial,
       ['W root: warning 1',
        'E root: error 1',
        'C root: critical 1',
        'W root: warning 2',
        'E root: error 2',
        'C root: critical 2',
        'W root: warning 3',
        'E root: error 3',
        'C root: critical 3'])

    # Turn off errors.
    dialog = viewer.filter()
    dialog('error_button').click()
    dialog('ok_button').click()

    msgs = viewer.get_messages()
    filtered = [msg[16:] for msg in msgs]  # Drop timestamp.
    eq(filtered,
       ['W root: warning 1',
        'C root: critical 1',
        'W root: warning 2',
        'C root: critical 2',
        'W root: warning 3',
        'C root: critical 3'])

    # Pop-out to separate window.
    workspace_window = browser.current_window_handle
    viewer.popout()
    time.sleep(1)
    for handle in browser.window_handles:
        if handle != workspace_window:
            browser.switch_to_window(handle)
            browser.close()
            break
    browser.switch_to_window(workspace_window)

    # Verify that viewer was closed.
    try:
        viewer.get_messages()
    except StaleElementReferenceException:
        pass
    else:
        raise RuntimeError('Expected StaleElementReferenceException')

    # Clean up.
    #closeout(projects_page, project_info_page, project_dict, workspace_page)
    closeout(project_dict, workspace_page)


def _test_libsearch(browser):
    # Verify library search functionality.
    #projects_page, project_info_page, project_dict, workspace_page = startup(browser)
    project_dict, workspace_page = startup(browser)

    # Get default objects.
    def_objects = workspace_page.get_object_types()
    def_searches = workspace_page.get_library_searches()

    # Get 'doe' search results.
    workspace_page.set_library_filter('doe')
    objects = workspace_page.get_object_types()
    eq(objects,
       ['CentralComposite',
        'CSVFile',
        'DOEdriver',
        'FullFactorial',
        'NeighborhoodDOEdriver',
        'OptLatinHypercube',
        'Uniform'])
    doe_searches = workspace_page.get_library_searches()
    eq(doe_searches, def_searches + ['doe'])

    # Clear search, now back to default objects.
    workspace_page.clear_library_filter()
    objects = workspace_page.get_object_types()
    eq(objects, def_objects)

    # Get 'xyzzy' search results.
    workspace_page.set_library_filter('xyzzy')
    objects = workspace_page.get_object_types()
    eq(objects, ['No matching records found'])
    searches = workspace_page.get_library_searches()
    eq(searches, doe_searches)

    # Clean up.
    #closeout(projects_page, project_info_page, project_dict, workspace_page)
    closeout(project_dict, workspace_page)


def _test_arguments(browser):
    # Check that objects requiring constructor arguments are handled.
    #projects_page, project_info_page, project_dict, workspace_page = startup(browser)
    project_dict, workspace_page = startup(browser)

    workspace_page.show_dataflow('top')
    workspace_page.add_library_item_to_dataflow(
        'openmdao.lib.components.metamodel.MetaModel', 'mm')
    mm_figure = workspace_page.get_dataflow_figure('mm', 'top')
    mm_editor = mm_figure.editor_page()
    mm_editor.show_slots()
    mm_editor.move(-200, 0)

    # Plug ListCaseIterator into warm_start_data.
    slot = SlotFigure(workspace_page, 'top.mm.warm_start_data')
    slot.fill_from_library('ListCaseIterator')
    args_page = ArgsPrompt(workspace_page.browser, workspace_page.port)
    args_page.set_argument(0, '[]')
    args_page.click_ok()

    # Plug ListCaseRecorder into recorder.
    slot = SlotFigure(workspace_page, 'top.mm.recorder')
    slot.fill_from_library('ListCaseRecorder')

    # Plug ExecComp into model.
    slot = SlotFigure(workspace_page, 'top.mm.model')
    slot.fill_from_library('ExecComp')
    args_page = ArgsPrompt(workspace_page.browser, workspace_page.port)
    args_page.set_argument(0, "('z = x * y',)")
    args_page.click_ok()

    # Check that inputs were created from expression.
    exe_editor = slot.editor_page()
    exe_editor.move(-100, 0)
    inputs = exe_editor.get_inputs()
    expected = [
        ['directory',     'str',   '',      '',  'true',
         'If non-blank, the directory to execute in.', '', ''],
        ['force_execute', 'bool',  'False', '',  'true',
         'If True, always execute even if all IO traits are valid.', '', ''],
        ['x',             'float', '0',     '',  'true', '', '', ''],
        ['y',             'float', '0',     '',  'true', '', '', ''],
    ]
    for i, row in enumerate(inputs.value):
        eq(row, expected[i])
    exe_editor.close()
    mm_editor.close()

    #closeout(projects_page, project_info_page, project_dict, workspace_page)
    closeout(project_dict, workspace_page)


def _test_casefilters(browser):
    # Verify that CaseFilter objects are listed in the library.
    #projects_page, project_info_page, project_dict, workspace_page = startup(browser)
    project_dict, workspace_page = startup(browser)

    for classname in ('ExprCaseFilter', 'IteratorCaseFilter',
                      'SequenceCaseFilter', 'SliceCaseFilter'):
        workspace_page.find_library_button(classname)

    #closeout(projects_page, project_info_page, project_dict, workspace_page)
    closeout(project_dict, workspace_page)


def _test_rename_file(browser):
    # Rename a file in the project.
    #projects_page, project_info_page, project_dict, workspace_page = startup(browser)
    project_dict, workspace_page = startup(browser)

    # Add paraboloid.py
    paraboloidPath = pkg_resources.resource_filename('openmdao.examples.simple',
                                                     'paraboloid.py')
    workspace_page.add_file(paraboloidPath)
    time.sleep(0.5)
    file_names = workspace_page.get_files()
    eq(file_names, ['paraboloid.py'])

    workspace_page.rename_file('paraboloid.py', 'xyzzy.py')
    time.sleep(0.5)
    file_names = workspace_page.get_files()
    eq(file_names, ['xyzzy.py'])

    # Clean up.
    #closeout(projects_page, project_info_page, project_dict, workspace_page)
    closeout(project_dict, workspace_page)


if __name__ == '__main__':
    main()<|MERGE_RESOLUTION|>--- conflicted
+++ resolved
@@ -424,14 +424,13 @@
     #closeout(projects_page, project_info_page, project_dict, workspace_page)
     closeout(project_dict, workspace_page)
 
-<<<<<<< HEAD
 # This test no longer needed because there is no longer a component panel that
 # tracks the minimize/maximize behavior of the dataflow. The collapse/expand
 # behavior is alrady tested in test_dataflow. -- KTM
 
 #def _test_objtree(browser):
     ## Toggles maxmimize/minimize button on assemblies.
-    #projects_page, project_info_page, project_dict, workspace_page = startup(browser)
+    #project_dict, workspace_page = startup(browser)
 
     ## Add maxmin.py to project
     #file_path = pkg_resources.resource_filename('openmdao.gui.test.functional',
@@ -461,46 +460,7 @@
                  #'top.maxmin.driver', 'top.maxmin.sub', 'top.maxmin2'])
 
     ## Clean up.
-    #closeout(projects_page, project_info_page, project_dict, workspace_page)
-=======
-
-def _test_objtree(browser):
-    # Toggles maxmimize/minimize button on assemblies.
-    #projects_page, project_info_page, project_dict, workspace_page = startup(browser)
-    project_dict, workspace_page = startup(browser)
-
-    # Add maxmin.py to project
-    file_path = pkg_resources.resource_filename('openmdao.gui.test.functional',
-                                                'files/maxmin.py')
-    workspace_page.add_file(file_path)
-
-    # Add MaxMin to 'top'.
-    workspace_page.show_dataflow('top')
-    workspace_page.add_library_item_to_dataflow('maxmin.MaxMin', 'maxmin')
-
-    # Maximize 'top' and 'top.maxmin'
-    visible = workspace_page.get_objects_attribute('path', True)
-    eq(visible, ['top'])
-    workspace_page.expand_object('top')
-    time.sleep(0.5)
-    visible = workspace_page.get_objects_attribute('path', True)
-    eq(visible, ['top', 'top.driver', 'top.maxmin'])
-    workspace_page.expand_object('top.maxmin')
-    time.sleep(0.5)
-    visible = workspace_page.get_objects_attribute('path', True)
-    eq(visible, ['top', 'top.driver', 'top.maxmin',
-                 'top.maxmin.driver', 'top.maxmin.sub'])
-
-    workspace_page.add_library_item_to_dataflow('maxmin.MaxMin', 'maxmin2')
-    visible = workspace_page.get_objects_attribute('path', True)
-    eq(visible, ['top', 'top.driver', 'top.maxmin',
-                 'top.maxmin.driver', 'top.maxmin.sub', 'top.maxmin2'])
-
-    # Clean up.
-    #closeout(projects_page, project_info_page, project_dict, workspace_page)
-    closeout(project_dict, workspace_page)
->>>>>>> cc3aeaef
-
+    #closeout(project_dict, workspace_page)
 
 def _test_editable_inputs(browser):
     def test_color(actual, expected, alpha=False):
