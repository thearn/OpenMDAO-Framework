import logging
import time

from selenium import getEval
from selenium.webdriver import ActionChains
from selenium.webdriver.common.by import By
from selenium.webdriver.common.keys import Keys
from selenium.webdriver.support.ui import WebDriverWait

from selenium.common.exceptions import StaleElementReferenceException

from basepageobject import BasePageObject, TMO
from elements import ButtonElement, InputElement, TextElement
from util import ValuePrompt, NotifierPage


class UploadPage(BasePageObject):
    """ Pops-up when adding a file. """

    title_prefix = 'OpenMDAO: Add File'

    filename = InputElement((By.NAME, 'myfile'))
    submit = ButtonElement((By.ID, 'add-button'))

    def upload_file(self, path):
        self.filename = path
        self('submit').click()

    def upload_files(self):
        self('submit').click()

    def select_file(self, path):
        self.filename = path

    def select_files(self, paths):
        for path in paths:
            self.select_file(path)


class EditorPage(BasePageObject):
    """ Code editor window. """

    title_prefix = 'OpenMDAO:'

    # Left side.
    file_menu = ButtonElement((By.XPATH,
                           '/html/body/div/div/nav2/ul/li/a'))
    newfile_button = ButtonElement((By.XPATH,
                           '/html/body/div/div/nav2/ul/li/ul/li[1]/a'))
    newfolder_button = ButtonElement((By.XPATH,
                           '/html/body/div/div/nav2/ul/li/ul/li[2]/a'))
    add_button = ButtonElement((By.XPATH,
                           '/html/body/div/div/nav2/ul/li/ul/li[3]/a'))

    # File context menu.
    file_create = ButtonElement((By.XPATH, "//a[(@rel='createFile')]"))
    file_add    = ButtonElement((By.XPATH, "//a[(@rel='addFile')]"))
    file_folder = ButtonElement((By.XPATH, "//a[(@rel='createFolder')]"))
    file_rename = ButtonElement((By.XPATH, "//a[(@rel='renameFile')]"))
    file_view   = ButtonElement((By.XPATH, "//a[(@rel='viewFile')]"))
    file_edit   = ButtonElement((By.XPATH, "//a[(@rel='editFile')]"))
    file_import = ButtonElement((By.XPATH, "//a[(@rel='importFile')]"))
    file_exec   = ButtonElement((By.XPATH, "//a[(@rel='execFile')]"))
    file_delete = ButtonElement((By.XPATH, "//a[(@rel='deleteFile')]"))
    file_toggle = ButtonElement((By.XPATH, "//a[(@rel='toggle')]"))

    # Right side.
    editor_new_button       = ButtonElement((By.ID, 'code_pane-uiBar-new'))
    editor_save_button       = ButtonElement((By.ID, 'code_pane-uiBar-save'))
    editor_find_button       = ButtonElement((By.ID, 'code_pane-uiBar-find'))
    editor_replace_button    = ButtonElement((By.ID, 'code_pane-uiBar-replace'))
    editor_replaceAll_button = ButtonElement((By.ID, 'code_pane-uiBar-replaceAll'))
    editor_undo_button       = ButtonElement((By.ID, 'code_pane-uiBar-undo'))
    editor_overwrite_button  = ButtonElement((By.ID, 'code_pane-overwrite'))

    editor_label = TextElement((By.ID, 'code_pane-label'))

    file_chooser = InputElement((By.ID, 'filechooser'))

    def __init__(self, browser, port):
        super(EditorPage, self).__init__(browser, port)

        self.locators = {}
        self.locators["files"] = (By.XPATH, "//div[@id='file_pane']//a[@class='file ui-draggable']")
    
    def get_code(self):
<<<<<<< HEAD
        return selenium.getEval("openmdao.frames.code_pane.getCode();")
=======
        return self.browser.execute_script("return openmdao.frames.code_pane.editor.getValue()")
    
>>>>>>> 624aea99
    
    def get_files(self):
        """ Return names in the file tree. """
        WebDriverWait(self.browser, TMO).until(
            lambda browser: browser.find_element(By.ID, 'file_pane'))
# FIXME: absolute delay for tree population.
        time.sleep(1)
        file_items = self.browser.find_elements(*self.locators["files"])
        file_names = []
        for i in range(len(file_items)):
            for retry in range(10):  # This has had issues...
                try:
                    file_names.append(self.browser.find_elements(*self.locators["files"])[i].text.strip())
                except StaleElementReferenceException:
                    logging.warning('get_files: StaleElementReferenceException')
                else:
                    break
        return file_names

    def add_file(self, file_path):
        """ Read in `file_path` """
        if file_path.endswith('.pyc'):
            file_path = file_path[:-1]

        self('file_menu').click()
        self('add_button').click()

        self.file_chooser = file_path

    def add_files(self, *file_paths):
        """ Read in multiple 'file_path's
            FIXME: doesn't work, see elements._InputElement
            Have to use multiple calls to add_file for now
        """
        self('file_menu').click()
        self('add_button').click()
        self('file_chooser').set_values(*file_paths)

    def new_file_dialog(self):
        """ bring up the new file dialog """
        self('file_menu').click()
        self('newfile_button').click()

        page = ValuePrompt(self.browser, self.port)
        return page

    def find_text(self, text):
        #click the 'find' button, and enter text. Not yet functional
        self('editor_find_button').click()
        alert = self.browser.switch_to_alert()
        chain = ActionChains(alert)
        chain.send_keys(text).perform()
        chain.send_keys(Keys.RETURN).perform()
        return

    def replace_text(self, old_text, new_text, replace_all=False):
        #click the 'replace' or 'replace all 'button,
        # and enter text to find and replace. Not yet functional
        if replace_all:
            self('editor_replace_button').click()
        else:
            self('editor_replaceAll_button').click()
        return

    def undo(self):
        #click the 'undo' button
        self('editor_undo_button').click()
        return
    
    def new_file(self, filename, code, check=True):
        """ Make a new file `filename` with contents `code`. """
        self('file_menu').click()
        self('newfile_button').click()

        page = ValuePrompt(self.browser, self.port)
        page.set_value(filename)

        self.edit_file(filename)

        # Switch to editor textarea
        code_input_element = self.get_text_area()

        # Go to the bottom of the code editor window
        for i in range(4):
            code_input_element.send_keys(Keys.ARROW_DOWN)
        # Type in the code.
        code_input_element.send_keys(code)
        
        self.save_document(check=check)

    def edit_file(self, filename, dclick=True):
        """ Edit `filename` via double-click or context menu. """
        xpath = "//a[(@path='/%s')]" % filename
        element = WebDriverWait(self.browser, TMO).until(
            lambda browser: browser.find_element_by_xpath(xpath))
        chain = ActionChains(self.browser)
        if dclick:  # This has had issues...
            for i in range(10):
                try:
                    chain.double_click(element).perform()
                except StaleElementReferenceException:
                    logging.warning('edit_file: StaleElementReferenceException')
                    element = WebDriverWait(self.browser, 1).until(
                        lambda browser: browser.find_element_by_xpath(xpath))
                    chain = ActionChains(self.browser)
                else:
                    break
        else:
            chain.context_click(element).perform()
            self('file_edit').click()

    def get_text_area(self):
        code_input_element = WebDriverWait(self.browser, TMO).until(
            lambda browser: browser.find_element_by_css_selector('textarea'))
# FIXME: absolute delay for editor to get ready.
#        Problem is Firefox sometimes sends arrow key to scrollbar.
#        Sadly this didn't completely fix the issue.
        time.sleep(1)
        return code_input_element
        
    def save_document(self, overwrite=False, check=True):
        #use 'save' button to save code
        self('editor_save_button').click()
        if overwrite:
            WebDriverWait(self.browser, TMO).until(
                lambda browser: browser.find_element(*self('editor_overwrite_button')._locator))
            self('editor_overwrite_button').click()

        if check:
            NotifierPage.wait(self)

    def add_text_to_file(self, text):
        """ Add the given text to the current file.  """
        # Switch to editor textarea
        code_input_element = self.get_text_area()

        # Type in the code.
        code_input_element.send_keys(text)
        return code_input_element
<|MERGE_RESOLUTION|>--- conflicted
+++ resolved
@@ -1,7 +1,6 @@
 import logging
 import time
 
-from selenium import getEval
 from selenium.webdriver import ActionChains
 from selenium.webdriver.common.by import By
 from selenium.webdriver.common.keys import Keys
@@ -84,12 +83,8 @@
         self.locators["files"] = (By.XPATH, "//div[@id='file_pane']//a[@class='file ui-draggable']")
     
     def get_code(self):
-<<<<<<< HEAD
-        return selenium.getEval("openmdao.frames.code_pane.getCode();")
-=======
         return self.browser.execute_script("return openmdao.frames.code_pane.editor.getValue()")
     
->>>>>>> 624aea99
     
     def get_files(self):
         """ Return names in the file tree. """
