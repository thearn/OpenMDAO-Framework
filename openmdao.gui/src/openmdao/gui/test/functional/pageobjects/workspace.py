--- conflicted
+++ resolved
@@ -200,10 +200,6 @@
 
     def add_library_item_to_dataflow(self, item_name, instance_name):
         """ Add component `item_name`, with name `instance_name`. """
-<<<<<<< HEAD
-=======
-        #xpath = "//div[(@id='library')]//div[(@path='%s')]" % item_name
->>>>>>> 4305617f
         xpath = "//table[(@id='objtypetable')]//td[(@modpath='%s')]" % item_name
         library_item = WebDriverWait(self.browser, TMO).until(
             lambda browser: browser.find_element_by_xpath(xpath))
