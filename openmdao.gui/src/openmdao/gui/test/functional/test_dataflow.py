"""
Tests of dataflow functions.
"""

import pkg_resources
import time

from nose.tools import eq_ as eq
from nose.tools import with_setup

from selenium.webdriver.common.action_chains import ActionChains

from util import main, setup_server, teardown_server, generate, \
                 startup, closeout
from pageobjects.util import NotifierPage
from pageobjects.component import ComponentPage


@with_setup(setup_server, teardown_server)
def test_generator():
    for _test, browser in generate(__name__):
        yield _test, browser


def _test_maxmin(browser):
    # Toggles maxmimize/minimize button on assemblies.
    project_dict, workspace_page = startup(browser)

    # verify that the globals figure is invisible
    globals_figure = workspace_page.get_dataflow_figure('')
    assert globals_figure.border.find('none') >= 0
    eq(globals_figure.background_color, 'rgba(0, 0, 0, 0)')

    # Add maxmin.py to project
    file_path = pkg_resources.resource_filename('openmdao.gui.test.functional',
                                                'files/maxmin.py')
    workspace_page.add_file(file_path)

    # Add MaxMin to 'top'.
    workspace_page.add_library_item_to_dataflow('openmdao.main.assembly.Assembly', 'top')
    workspace_page.show_dataflow('top')
    eq(sorted(workspace_page.get_dataflow_component_names()),
       ['driver', 'top'])
    maxmin = workspace_page.add_library_item_to_dataflow('maxmin.MaxMin',
                                                         'maxmin', prefix='top')
    eq(sorted(workspace_page.get_dataflow_component_names()),
       ['driver', 'maxmin', 'top'])

    workspace_page.hide_left()

    # Maximize maxmin.
    background = maxmin('top_right').value_of_css_property('background')
    assert background.find('circle-plus.png') >= 0

    maxmin('top_right').click()
    time.sleep(0.5)
    background = maxmin('top_right').value_of_css_property('background')
    assert background.find('circle-minus.png') >= 0
    eq(sorted(workspace_page.get_dataflow_component_names()),
       ['driver', 'driver', 'maxmin', 'sub', 'top'])

    sub = workspace_page.get_dataflow_figure('sub')
    sub('top_right').click()
    time.sleep(0.5)
    background = sub('top_right').value_of_css_property('background')
    assert background.find('circle-minus.png') >= 0
    eq(sorted(workspace_page.get_dataflow_component_names()),
       ['driver', 'driver', 'driver', 'extcode', 'maxmin', 'sub', 'top'])

    # issue a command and make sure maxmin is still maximized
    workspace_page.do_command('dir()')
    background = maxmin('top_right').value_of_css_property('background')
    assert background.find('circle-minus.png') >= 0
    eq(sorted(workspace_page.get_dataflow_component_names()),
       ['driver', 'driver', 'driver', 'extcode', 'maxmin', 'sub', 'top'])

    # Minimize sub
    sub('top_right').click()
    background = sub('top_right').value_of_css_property('background')
    assert background.find('circle-plus.png') >= 0
    eq(sorted(workspace_page.get_dataflow_component_names()),
       ['driver', 'driver', 'maxmin', 'sub', 'top'])

    # remove maxmin and make sure its children are removed as well
    maxmin.remove()
    eq(sorted(workspace_page.get_dataflow_component_names()),
       ['driver', 'top'])

    # Clean up.
    closeout(project_dict, workspace_page)


def _test_connect(browser):
    project_dict, workspace_page = startup(browser)

    # Import connect.py
    file_path = pkg_resources.resource_filename('openmdao.gui.test.functional',
                                                'files/connect.py')
    workspace_page.add_file(file_path)
    workspace_page.add_library_item_to_dataflow('connect.Topp', 'top')

    # Connect components.
    workspace_page.show_dataflow('top')
    comp1 = workspace_page.get_dataflow_figure('comp1', 'top')
    comp2 = workspace_page.get_dataflow_figure('comp2', 'top')
    conn_page = workspace_page.connect(comp1, comp2)
    conn_page.move(-100, -100)
    eq(conn_page.dialog_title, 'Connections: top')
    eq(conn_page.source_component, 'comp1')
    eq(conn_page.target_component, 'comp2')
    for prefix in ('b', 'e', 'f', 'i', 's'):
        conn_page.connect_vars('comp1.' + prefix + '_out',
                               'comp2.' + prefix + '_in')
        time.sleep(0.5)  # Wait for display update.
    conn_page.close()

    # Set inputs (re-fetch required after updating).
    comp1 = workspace_page.get_dataflow_figure('comp1', 'top')
    props = comp1.properties_page()
    props.move(0, -120)  # Move up for short displays.
    time.sleep(0.5)      # Wait for header update.
    eq(props.header, 'Connectable: top.comp1')
    props.move(-100, -100)
    inputs = props.inputs
    eq(inputs[4].value, ['s_in', ''])
    inputs[4][1] = 'xyzzy'
    inputs = props.inputs
    eq(inputs[2].value, ['f_in', '0'])
    inputs[2][1] = '2.781828'
    inputs = props.inputs
    eq(inputs[3].value, ['i_in', '0'])
    inputs[3][1] = '42'

    inputs = props.inputs
    eq(inputs[0].value, ['b_in', 'False'])
    inputs.rows[0].cells[1].click()
    browser.find_element_by_xpath('//*[@id="bool-editor-b_in"]/option[1]').click()
    #inputs.rows[0].cells[0].click()
    #inputs[0][1] = 'True'

    inputs = props.inputs
    eq(inputs[1].value, ['e_in', '1'])
    inputs.rows[1].cells[1].click()
    browser.find_element_by_xpath('//*[@id="editor-enum-e_in"]/option[3]').click()
    #inputs.rows[2].cells[0].click()
    #inputs[2][1] = '3'

    props.close()

    # Run the simulation.
    top = workspace_page.get_dataflow_figure('top')
    top.run()
    message = NotifierPage.wait(workspace_page)
    eq(message, 'Run complete: success')

    # Verify outputs.
    comp2 = workspace_page.get_dataflow_figure('comp2', 'top')
    editor = comp2.editor_page()
    editor.move(-100, 0)
    eq(editor.dialog_title, 'Connectable: top.comp2')
    outputs = editor.get_outputs()
    expected = [
        ['', 'b_out', 'True', '', ''],
        ['', 'e_out', '3', '', ''],
        ['', 'f_out', '2.781828', '', ''],
        ['', 'i_out', '42', '', ''],
        ['', 's_out', 'xyzzy', '', ''],
        ['', 'derivative_exec_count', '0', '',
         "Number of times this Component's derivative function has been executed."],
        ['', 'exec_count', '1', '',
         'Number of times this Component has been executed.'],
        ['', 'itername', '1-2', '', 'Iteration coordinates.'],
    ]
    for i, row in enumerate(outputs.value):
        eq(row, expected[i])
    editor.close()

    # Clean up.
    closeout(project_dict, workspace_page)


def _test_connections(browser):
    # Check connection frame functionality.
    project_dict, workspace_page = startup(browser)

    filename = pkg_resources.resource_filename('openmdao.examples.enginedesign',
                                               'vehicle_singlesim.py')
    workspace_page.add_file(filename)

    asm_name = 'sim'
    workspace_page.add_library_item_to_dataflow('vehicle_singlesim.VehicleSim',
                                                asm_name)
    # show dataflow for vehicle
    workspace_page.expand_object('sim')
    workspace_page.show_dataflow('sim.vehicle')
    workspace_page.hide_left()
    vehicle = workspace_page.get_dataflow_figure('vehicle', 'sim')

    # no connections between assembly vars
    conn_page = vehicle.connections_page()
    conn_page.move(-50, -100)
    eq(conn_page.dialog_title, 'Connections: vehicle')
    eq(conn_page.source_component, '-- Assembly --')
    eq(conn_page.target_component, '-- Assembly --')
    eq(conn_page.count_variable_connections(), 0)

    # two connections between engine and chassis
    conn_page.set_source_component('engine')
    conn_page.set_target_component('chassis')
    eq(conn_page.count_variable_figures(), 20)
    eq(conn_page.count_variable_connections(), 2)
    conn_page.show_connected_variables()
    time.sleep(0.5)
    eq(conn_page.count_variable_figures(), 4)
    eq(conn_page.count_variable_connections(), 2)
    eq(sorted(conn_page.get_variable_names()),
       ['engine_torque', 'engine_weight', 'mass_engine', 'torque'])

    # one connection between transmission and engine (RPM)
    conn_page.set_source_component('transmission')
    conn_page.set_target_component('engine')
    eq(conn_page.count_variable_figures(), 2)
    eq(conn_page.count_variable_connections(), 1)
    eq(sorted(conn_page.get_variable_names()),
       ['RPM', 'RPM'])

    # disconnect transmission
    conn_page.close()  # Sometimes obscures dataflow.
    tranny = workspace_page.get_dataflow_figure('transmission', 'sim.vehicle')
    tranny.disconnect()
    vehicle = workspace_page.get_dataflow_figure('vehicle', 'sim')
    conn_page = vehicle.connections_page()
    conn_page.move(-50, -100)
    conn_page.show_connected_variables()

    # now there are no connections between transmission and engine
    conn_page.set_source_component('transmission')
    conn_page.set_target_component('engine')
    time.sleep(0.5)
    eq(conn_page.count_variable_figures(), 0)
    eq(conn_page.count_variable_connections(), 0)

    # reconnect transmission RPM to engine RPM
    conn_page.connect_vars('transmission.RPM', 'engine.RPM')
    time.sleep(1)
    eq(conn_page.count_variable_figures(), 2)
    eq(conn_page.count_variable_connections(), 1)
    eq(sorted(conn_page.get_variable_names()),
       ['RPM', 'RPM'])

    # no connections between transmission and chassis
    conn_page.set_target_component('chassis')
    time.sleep(0.5)
    eq(conn_page.count_variable_figures(), 0)
    eq(conn_page.count_variable_connections(), 0)

    # reconnect transmission torque to chassis torque by dragging
    # conn_page.connect_vars('transmission.torque_ratio', 'chassis.torque_ratio')
    conn_page.show_all_variables()
    time.sleep(0.5)
    torque_vars = conn_page.find_variable_name('torque_ratio')
    eq(len(torque_vars), 2)
    chain = ActionChains(browser)
    chain.click_and_hold(torque_vars[0])
    chain.move_to_element(torque_vars[1])
    chain.release(on_element=None).perform()
    time.sleep(1.0)
    eq(conn_page.count_variable_connections(), 1)
    conn_page.show_connected_variables()
    time.sleep(0.5)
    eq(conn_page.count_variable_figures(), 2)
    eq(sorted(conn_page.get_variable_names()),
       ['torque_ratio', 'torque_ratio'])

    # no connections between vehicle assembly and transmission
    conn_page.set_source_component('')
    conn_page.set_target_component('transmission')
    time.sleep(0.5)
    eq(conn_page.count_variable_figures(), 0)
    eq(conn_page.count_variable_connections(), 0)

    # connect assembly variable to component variable
    conn_page.connect_vars('current_gear', 'transmission.current_gear')
    eq(conn_page.count_variable_figures(), 2)
    eq(conn_page.count_variable_connections(), 1)
    eq(sorted(conn_page.get_variable_names()),
       ['current_gear', 'current_gear'])

    # one connection from chassis component to vehicle assembly
    conn_page.set_source_component('chassis')
    conn_page.set_target_component('')
    eq(conn_page.count_variable_figures(), 2)
    eq(conn_page.count_variable_connections(), 1)
    eq(sorted(conn_page.get_variable_names()),
       ['acceleration', 'acceleration'])

    conn_page.close()

    # disconnect chassis
    chassis = workspace_page.get_dataflow_figure('chassis', 'sim.vehicle')
    chassis.disconnect()
    vehicle = workspace_page.get_dataflow_figure('vehicle', 'sim')

    conn_page = vehicle.connections_page()
    conn_page.move(-50, -100)

    eq(conn_page.count_variable_connections(), 0)

    # test invalid variable
    conn_page.connect_vars('chassis.acceleration', 'acceleration')
    message = NotifierPage.wait(workspace_page)
    eq(message, "Invalid source variable")

    # connect component variable to assembly variable
    conn_page.set_source_component('chassis')
    conn_page.connect_vars('chassis.acceleration', 'acceleration')
    eq(conn_page.count_variable_connections(), 1)
    conn_page.show_connected_variables()
    eq(sorted(conn_page.get_variable_names()),
       ['acceleration', 'acceleration'])

    conn_page.close()

    # Clean up.
    closeout(project_dict, workspace_page)


def _test_connect_nested(browser):
    project_dict, workspace_page = startup(browser)

    # Import bem.py
    file_path = pkg_resources.resource_filename('openmdao.gui.test.functional',
                                                'files/bem.py')
    workspace_page.add_file(file_path)

    workspace_page.add_library_item_to_dataflow('bem.BEM', 'top')

    # get connection frame
    workspace_page.show_dataflow('top')
    top = workspace_page.get_dataflow_figure('top')
    conn_page = top.connections_page()

    # select BE0 and perf components
    conn_page.move(-100, -100)
    eq(conn_page.dialog_title, 'Connections: top')
    conn_page.set_source_component('BE0')
    conn_page.set_target_component('perf')
    eq(conn_page.source_component, 'BE0')
    eq(conn_page.target_component, 'perf')
    time.sleep(0.5)
    connection_count = conn_page.count_variable_connections()

    # check that array is not expanded
    delta_Cts = conn_page.find_variable_name('delta_Ct[0]')
    eq(len(delta_Cts), 0)

    # expand the destination array and connect the source to array variable
    delta_Cts = conn_page.find_variable_name('delta_Ct')
    eq(len(delta_Cts), 2)
    x0 = delta_Cts[0].location['x']
    x1 = delta_Cts[1].location['x']
    if x0 > x1:
        perf_delta_Ct = delta_Cts[0]
    else:
        perf_delta_Ct = delta_Cts[1]
    chain = ActionChains(browser)
    chain.double_click(perf_delta_Ct).perform()
    delta_Cts = conn_page.find_variable_name('delta_Ct[0]')
    eq(len(delta_Cts), 1)
    conn_page.connect_vars('BE0.delta_Ct', 'perf.delta_Ct[0]')
    time.sleep(0.5)
    eq(conn_page.count_variable_connections(), connection_count + 1)

    # switch source component, destination array should still be expanded
    conn_page.set_source_component('BE1')
    eq(conn_page.source_component, 'BE1')
    time.sleep(0.5)
    connection_count = conn_page.count_variable_connections()
    delta_Cts = conn_page.find_variable_name('delta_Ct[1]')
    eq(len(delta_Cts), 1)
    conn_page.connect_vars('BE1.delta_Ct', 'perf.delta_Ct[1]')
    time.sleep(0.5)
    eq(conn_page.count_variable_connections(), connection_count + 1)

    # check connecting var tree to var tree
    conn_page.set_source_component('-- Assembly --')
    eq(conn_page.source_component, '-- Assembly --')
    time.sleep(0.5)
    connection_count = conn_page.count_variable_connections()
    conn_page.connect_vars('free_stream', 'perf.free_stream')
    time.sleep(0.5)
    eq(conn_page.count_variable_connections(), connection_count + 1)

    # collapse delta_Ct array and confirm that it worked
    chain = ActionChains(browser)
    delta_Cts = conn_page.find_variable_name('delta_Ct')
    eq(len(delta_Cts), 1)
    chain.double_click(delta_Cts[0]).perform()
    delta_Cts = conn_page.find_variable_name('delta_Ct[0]')
    eq(len(delta_Cts), 0)

    # check connecting var tree variable to variable
    conn_page.set_target_component('BE0')
    eq(conn_page.target_component, 'BE0')
    time.sleep(0.5)
    connection_count = conn_page.count_variable_connections()
    free_streams = conn_page.find_variable_name('free_stream')
    eq(len(free_streams), 1)
    chain = ActionChains(browser)
    chain.double_click(free_streams[0]).perform()
    free_stream_V = conn_page.find_variable_name('free_stream.V')
    eq(len(free_stream_V), 1)
    free_stream_rho = conn_page.find_variable_name('free_stream.rho')
    eq(len(free_stream_rho), 1)
    conn_page.connect_vars('free_stream.rho', 'BE0.rho')
    time.sleep(0.5)
    eq(conn_page.count_variable_connections(), connection_count + 1)

    # Clean up.
    conn_page.close()
    closeout(project_dict, workspace_page)


def _test_driverflows(browser):
    # Excercises display of driver flows (parameters, constraints, objectives).
    project_dict, workspace_page = startup(browser)

    filename = pkg_resources.resource_filename('openmdao.gui.test.functional',
                                               'files/rosen_suzuki.py')
    workspace_page.add_file(filename)

    workspace_page.add_library_item_to_dataflow('rosen_suzuki.Simulation', 'top')

    # Show dataflow for Simulation.
    workspace_page.show_dataflow('top')
    workspace_page.hide_left()

    # Select different displays.
    top = workspace_page.get_dataflow_figure('top')
    top.display_dataflows(False)
    time.sleep(0.5)

    # While only driver flows are displayed, check on context menu.
    preproc = workspace_page.get_dataflow_figure('preproc', 'top')
    editor = preproc.input_edit_driver('top.driver')
    editor.move(-100, 0)
    eq(editor.dialog_title, 'CONMINdriver: top.driver')
    outputs = editor.get_parameters()
    expected = [
        ['',
         "('preproc.x_in[0]', 'preproc.x_in[1]', 'preproc.x_in[2]', 'preproc.x_in[3]')",
         '-10', '99', '1', '0', '',
         "('preproc.x_in[0]', 'preproc.x_in[1]', 'preproc.x_in[2]', 'preproc.x_in[3]')"],
    ]
    for i, row in enumerate(outputs.value):
        eq(row, expected[i])
    editor.close()

    #FIXME: can't seem to do context-click on output port.

    top.display_driverflows(False)
    time.sleep(0.5)
    top.display_dataflows(True)
    time.sleep(0.5)
    top.display_driverflows(True)
    time.sleep(0.5)

    # Clean up.
    closeout(project_dict, workspace_page)


def _test_replace(browser):
    # Replaces various connected components.
    project_dict, workspace_page = startup(browser)

    filename = pkg_resources.resource_filename('openmdao.gui.test.functional',
                                               'files/rosen_suzuki.py')
    workspace_page.add_file(filename)

    workspace_page.add_library_item_to_dataflow('rosen_suzuki.Simulation', 'top')

    # Show dataflow for Simulation.
    workspace_page.show_dataflow('top')
    workspace_page.hide_left()

    # Verify preproc is a PreProc.
    preproc = workspace_page.get_dataflow_figure('preproc', 'top')
    editor = preproc.editor_page()
    editor.move(-400, 0)
    inputs = editor.get_inputs()
    expected = [
        ['', 'x_in', '[1.0, 1.0, 1.0, 1.0]', '', ''],
        ['', 'directory', '', '',
         'If non-blank, the directory to execute in.'],
        ['', 'force_execute', 'False', '',
         'If True, always execute even if all IO traits are valid.'],
    ]
    for i, row in enumerate(inputs.value):
        eq(row, expected[i])
    editor.close()

    # Replace preproc with a ScalingPreProc.
    workspace_page.replace('preproc', 'rosen_suzuki.ScalingPreProc')
    preproc = workspace_page.get_dataflow_figure('preproc', 'top')
    editor = preproc.editor_page()
    editor.move(-400, 0)
    inputs = editor.get_inputs()
    expected = [
        ['', 'scaler', '1', '', ''],
        ['', 'x_in', '[1.0, 1.0, 1.0, 1.0]', '', ''],
        ['', 'directory', '', '',
         'If non-blank, the directory to execute in.'],
        ['', 'force_execute', 'False', '',
         'If True, always execute even if all IO traits are valid.'],
    ]
    for i, row in enumerate(inputs.value):
        eq(row, expected[i])
    editor.close()

    # Verify postproc is a PostProc.
    postproc = workspace_page.get_dataflow_figure('postproc', 'top')
    editor = postproc.editor_page()
    editor.move(-400, 0)
    inputs = editor.get_inputs()
    expected = [
        ['', 'result_in', '0', '', ''],
        ['', 'directory', '', '',
         'If non-blank, the directory to execute in.'],
        ['', 'force_execute', 'False', '',
         'If True, always execute even if all IO traits are valid.'],
    ]
    for i, row in enumerate(inputs.value):
        eq(row, expected[i])
    editor.close()

    # Replace postproc with a ScalingPostProc.
    workspace_page.replace('postproc', 'rosen_suzuki.ScalingPostProc')
    postproc = workspace_page.get_dataflow_figure('postproc', 'top')
    editor = postproc.editor_page()
    editor.move(-400, 0)
    inputs = editor.get_inputs()
    expected = [
        ['', 'result_in', '0', '', ''],
        ['', 'scaler', '1', '', ''],
        ['', 'directory', '', '',
         'If non-blank, the directory to execute in.'],
        ['', 'force_execute', 'False', '',
         'If True, always execute even if all IO traits are valid.'],
    ]
    for i, row in enumerate(inputs.value):
        eq(row, expected[i])
    editor.close()

    # Verify driver is a CONMINdriver.
    driver = workspace_page.get_dataflow_figure('driver', 'top')
    editor = driver.editor_page(base_type='Driver')
    editor.move(-400, 0)
    inputs = editor.get_inputs()
    eq(inputs.value[0],
       ['', 'conmin_diff', 'False', '',
        'Set to True to let CONMINcalculate the gradient.'])
    editor.close()

    # Replace driver with an SLSQPdriver.
    workspace_page.replace_driver('top', 'SLSQPdriver')
    driver = workspace_page.get_dataflow_figure('driver', 'top')
    editor = driver.editor_page(base_type='Driver')
    editor.move(-400, 0)
    inputs = editor.get_inputs()
    eq(inputs.value[0],
       ['', 'accuracy', '0.000001', '', 'Convergence accuracy'])
    editor.close()

    # Verify comp is a OptRosenSuzukiComponent.
    comp = workspace_page.get_dataflow_figure('comp', 'top')
    editor = comp.editor_page()
    editor.move(-400, 0)
    inputs = editor.get_inputs()
    expected = [
        ['', 'x', '[]', '', ''],
        ['', 'directory', '', '',
         'If non-blank, the directory to execute in.'],
        ['', 'force_execute', 'False', '',
         'If True, always execute even if all IO traits are valid.'],
    ]
    for i, row in enumerate(inputs.value):
        eq(row, expected[i])
    editor.close()

    # Replace comp with an Assembly.
    workspace_page.replace('comp', 'openmdao.main.assembly.Assembly')
    expected = "Can't connect 'comp.result' to 'postproc.result_in'"
    time.sleep(0.5)
    assert workspace_page.history.find(expected) >= 0

    comp = workspace_page.get_dataflow_figure('comp', 'top')
    editor = comp.editor_page()
    editor.move(-400, 0)
    inputs = editor.get_inputs()
    expected = [
        ['', 'directory', '', '',
         'If non-blank, the directory to execute in.'],
        ['', 'force_execute', 'False', '',
         'If True, always execute even if all IO traits are valid.'],
    ]
    for i, row in enumerate(inputs.value):
        eq(row, expected[i])
    editor.close()

    # Verify new figure.
    comp = workspace_page.get_dataflow_figure('comp', 'top')
    background = comp('top_right').value_of_css_property('background')
    assert background.find('circle-plus.png') >= 0

    # Clean up.
    closeout(project_dict, workspace_page)


def _test_ordering(browser):
    # Verify that adding parameter to driver moves it ahead of target.
    project_dict, workspace_page = startup(browser)

    workspace_page.add_library_item_to_dataflow('openmdao.main.assembly.Assembly', 'top')
    # Add ExternalCode and SLSQP.
    workspace_page.show_dataflow('top')
    ext = workspace_page.add_library_item_to_dataflow(
              'openmdao.lib.components.external_code.ExternalCode', 'ext',
              prefix='top')
    opt = workspace_page.add_library_item_to_dataflow(
              'openmdao.lib.drivers.slsqpdriver.SLSQPdriver', 'opt',
              prefix='top')

    # Add parameter to SLSQP.
    editor = opt.editor_page(base_type='Driver')
    editor('parameters_tab').click()
    editor.move(-100, -100)
    dialog = editor.new_parameter()
    dialog.target = 'ext.timeout'
    dialog.low = '0'
    dialog.high = '1'
    dialog.name = 'tmo'
    dialog('ok').click()

    # Check that SLSQP is above and to the left of ExternalCode
    ext = workspace_page.get_dataflow_figure('ext', 'top')
    opt = workspace_page.get_dataflow_figure('opt', 'top')
    assert ext.coords[0] > opt.coords[0]
    assert ext.coords[1] > opt.coords[1]

    # Clean up.
    editor.close()
    closeout(project_dict, workspace_page)


def _test_parameter_autocomplete(browser):
    project_dict, workspace_page = startup(browser)
    file_path = pkg_resources.resource_filename('openmdao.gui.test.functional',
                                                'files/model_vartree.py')
    workspace_page.add_file(file_path)
    workspace_page.add_library_item_to_dataflow('model_vartree.Topp', "vartree", prefix=None)
    workspace_page.replace_driver('vartree', 'SLSQPdriver')

    driver = workspace_page.get_dataflow_figure('driver', 'vartree')
    editor = driver.editor_page(base_type='Driver')
    editor.move(-100, 0)

    editor('parameters_tab').click()
    dialog = editor.new_parameter()

    expected_targets = set([
        'p1.cont_in.v1',
        'p1.cont_in.v2',
        'p1.cont_in.vt2.x',
        'p1.cont_in.vt2.y',
        'p1.cont_in.vt2.vt3.a',
        'p1.cont_in.vt2.vt3.b',
        'p1.directory',
        'p1.force_execute',
    ])

    autocomplete_targets = [element.text for element in dialog.get_autocomplete_targets('p1')]

    #For p1 (simplecomp) there should only be
    #8 valid autocomplete targets.

    eq(len(autocomplete_targets), 8)

    for target in autocomplete_targets:
        eq(target in expected_targets, True)

    #The autocomplete menu blocks the cancel button.
    #Enter a value in low is to remove the focus from the target cell
    #to get rid of the autocomplete menu.
    dialog.low = '0'

    dialog('cancel').click()

    editor.close()
    closeout(project_dict, workspace_page)


def _test_io_filter_without_vartree(browser):

    project_dict, workspace_page = startup(browser)
    workspace_page.add_library_item_to_dataflow('openmdao.main.assembly.Assembly', 'top')
    workspace_page.replace_driver('top', 'CONMINdriver')
    driver = workspace_page.get_dataflow_figure('driver', 'top')
    editor = driver.editor_page()
    editor.move(-100, 0)

    editor.show_inputs()

    #Test filtering inputs

    #filter on name='ctlmin'
    editor.filter_inputs("ctlmin")
    eq([u'', u'ctlmin', u'0.001', u'', u'Minimum absolute value of ctl used in optimization.'], editor.get_inputs().value[0])
    editor.clear_inputs_filter()

    #filter on description='conjugate'
    editor.filter_inputs("conjugate")
    eq([u'', u'icndir', u'0', u'', u'Conjugate gradient restart. parameter.'], editor.get_inputs().value[0])
    editor.clear_inputs_filter()

    #filter on description='Conjugate'
    editor.filter_inputs("Conjugate")
    eq([u'', u'icndir', u'0', u'', u'Conjugate gradient restart. parameter.'], editor.get_inputs().value[0])
    editor.clear_inputs_filter()

    #filter on term='print'
    #filter should match items in name and description column
    expected = [
        [u'', u'iprint', u'0', u'', u'Print information during CONMIN solution. Higher values are more verbose. 0 suppresses all output.'],
        [u'', u'printvars', u'[]', u'', u'List of extra variables to output in the recorders.']
    ]

    editor.filter_inputs("print")
    inputs = editor.get_inputs()
    eq(expected, inputs.value)

    # Verify that editing a value doesn't clear the filter.
    inputs[0].cells[2].select(1)
    expected[0][2] = u'1'
    inputs = editor.get_inputs()
    eq(expected, inputs.value)

    editor.clear_inputs_filter()

    editor.show_outputs()

    #Test filtering outputs

    #filter on name='derivative_exec_count'
    editor.filter_outputs("derivative_exec_count")
    eq([u'', u'derivative_exec_count', u'0', u'', u"Number of times this Component's derivative function has been executed."], editor.get_outputs().value[0])
    editor.clear_outputs_filter()

    #filter on description='coordinates'
    editor.filter_outputs("coordinates")
    eq([u'', u'itername', u'', u'', u"Iteration coordinates."], editor.get_outputs().value[0])
    editor.clear_outputs_filter()

    #filter on term='time'.
    editor.filter_outputs("time")
    expected = [
        [u'', u'derivative_exec_count', u'0', u'', u"Number of times this Component's derivative function has been executed."],
        [u'', u'exec_count', u'0', u'',  u"Number of times this Component has been executed."]
    ]

    eq(expected, editor.get_outputs().value)

    #filter on term='Time'.
    editor.filter_outputs("Time")
    expected = [
        [u'', u'derivative_exec_count', u'0', u'', u"Number of times this Component's derivative function has been executed."],
        [u'', u'exec_count', u'0', u'', u"Number of times this Component has been executed."]
    ]

    eq(expected, editor.get_outputs().value)
    editor.close()

    closeout(project_dict, workspace_page)


def _test_io_filter_with_vartree(browser):
    project_dict, workspace_page = startup(browser)

    #Test filtering variable trees
    file_path = pkg_resources.resource_filename('openmdao.gui.test.functional',
                                                'files/model_vartree.py')
    workspace_page.add_file(file_path)
    workspace_page.add_library_item_to_dataflow('model_vartree.Topp', "vartree", prefix=None)
    workspace_page.show_dataflow("vartree")

    comp = workspace_page.get_dataflow_figure('p1', "vartree")
    editor = comp.editor_page()
<<<<<<< HEAD
    editor.get_inputs()  # select Inputs tab
=======
    editor.move(-100, 0)

    editor.show_inputs()
>>>>>>> 8f42db92

    #filter when tree is expanded, filter on name="b"
    editor.filter_inputs("b")
    expected = [
        [u'', u' cont_in', u'', u'', u''],
        [u'', u' vt2', u'', u'', u''],
        [u'', u' vt3', u'', u'', u''],
        [u'', u'b', u'12', u'inch', u''],
        [u'', u'directory', u'', u'', u'If non-blank, the directory to execute in.']
    ]

    eq(expected, editor.get_inputs().value)
    time.sleep(3)

    #filter when tree is collapsed, filter on units="ft"
    editor.filter_inputs("ft")
    expected = [
        [u'', u' cont_in', u'', u'', u''],
        [u'', u' vt2', u'', u'', u''],
        [u'', u' vt3', u'', u'', u''],
        [u'', u'a', u'1', u'ft', u''],
    ]
    eq(expected, editor.get_inputs().value)

    editor.show_outputs()

    #filter when tree is expanded, filter on name="b"
    editor.filter_outputs("b")
    expected = [
        [u'', u' cont_out', u'', u'', u''],
        [u'', u' vt2', u'', u'', u''],
        [u'', u' vt3', u'', u'', u''],
        [u'', u'b', u'12', u'inch', u''],
        [u'', u'derivative_exec_count', u'0', u'', u"Number of times this Component's derivative function has been executed."],
        [u'', u'exec_count', u'0', u'', u"Number of times this Component has been executed."]
    ]

    eq(expected, editor.get_outputs().value)
    time.sleep(3)

    #filter when tree is collapsed, filter on units="ft"
    editor.filter_outputs("ft")
    expected = [
        [u'', u' cont_out', u'', u'', u''],
        [u'', u' vt2', u'', u'', u''],
        [u'', u' vt3', u'', u'', u''],
        [u'', u'a', u'1', u'ft', u''],
    ]
    eq(expected, editor.get_outputs().value)

    editor.close()
    closeout(project_dict, workspace_page)


def _test_column_sorting(browser):
    Version = ComponentPage.Version
    SortOrder = ComponentPage.SortOrder

    def test_sorting(expected, grid, sort_order):
        names = None
        variables = None

        if (grid == "inputs"):
            editor.show_inputs()
            editor.sort_inputs_column("Name", sort_order)
            variables = editor.get_inputs()

        else:
            editor.show_outputs()
            editor.sort_outputs_column("Name", sort_order)
            variables = editor.get_outputs()

        names = [variable.name.value for variable in variables]

        for index, name in enumerate(names):
            eq(name, expected[index])

    project_dict, workspace_page = startup(browser)
    workspace_page.add_library_item_to_dataflow('openmdao.main.assembly.Assembly', 'top')
    workspace_page.replace_driver('top', 'SLSQPdriver')
    driver = workspace_page.get_dataflow_figure('driver', 'top')
    editor = driver.editor_page(version=Version.NEW)
    editor.move(-100, 0)

    test_sorting(
        ["accuracy", "iout", "iprint", "maxiter", "output_filename", "printvars", "directory", "force_execute"],
        "inputs",
        SortOrder.ASCENDING
    )

    test_sorting(
        ["force_execute", "directory", "printvars", "output_filename", "maxiter", "iprint", "iout", "accuracy"],
        "inputs",
        SortOrder.DESCENDING
    )

    test_sorting(
        ["error_code", "derivative_exec_count", "exec_count", "itername"],
        "outputs",
        SortOrder.ASCENDING
    )

    test_sorting(
        ["itername", "exec_count", "derivative_exec_count", "error_code"],
        "outputs",
        SortOrder.DESCENDING
    )

    editor.close()

    top = workspace_page.get_dataflow_figure('top')
    top.remove()

    workspace_page.reload_project()
    file_path = pkg_resources.resource_filename('openmdao.gui.test.functional',
                                                'files/model_vartree.py')
    workspace_page.add_file(file_path)
    workspace_page.add_library_item_to_dataflow('model_vartree.Topp', "apples", offset=(120, 90))
    #workspace_page.show_dataflow("vartree")

    comp = workspace_page.get_dataflow_figure('p1', "apples")
    editor = comp.editor_page(version=Version.NEW)

    editor.get_input(" cont_in").name.click()
    editor.get_input(" vt2").name.click()
    editor.get_input(" vt3").name.click()

    editor.get_output(" cont_out").name.click()
    editor.get_output(" vt2").name.click()
    editor.get_output(" vt3").name.click()

    #Testing sort for inputs

    test_sorting(
        [" cont_in", "v1", "v2", " vt2", " vt3", "a", "b", "x", "y", "directory", "force_execute"],
        "inputs",
        SortOrder.ASCENDING
    )

    test_sorting(
        ["force_execute", "directory", " cont_in", " vt2", "y", "x", " vt3", "b", "a", "v2", "v1"],
        "inputs",
        SortOrder.DESCENDING
    )

    #Testing sort for outputs

    test_sorting(
        [" cont_out", "v1", "v2", " vt2", " vt3", "a", "b", "x", "y", "derivative_exec_count", "exec_count", "itername"],
        "outputs",
        SortOrder.ASCENDING
    )

    test_sorting(
        ["itername", "exec_count", "derivative_exec_count", " cont_out", " vt2", "y", "x", " vt3", "b", "a", "v2", "v1"],
        "outputs",
        SortOrder.DESCENDING
    )

    editor.close()
    closeout(project_dict, workspace_page)


def _test_taborder(browser):
    project_dict, workspace_page = startup(browser)
    workspace_page.add_library_item_to_dataflow('openmdao.main.assembly.Assembly', 'top')

    # Replace driver with an SLSQPdriver.
    workspace_page.replace_driver('top', 'SLSQPdriver')
    driver = workspace_page.get_dataflow_figure('driver', 'top')
    editor = driver.editor_page(base_type='Driver')
    editor.move(-100, 0)

    # verify that expected tabs appear in expected order
    eq(editor.get_tab_labels(),
       ['Inputs', 'Outputs', 'Parameters', 'Objectives', 'Constraints',
        'Triggers', 'Workflow', 'Slots'])

    editor.close()

    # Clean up.
    closeout(project_dict, workspace_page)


def _test_column_picking(browser):
    project_dict, workspace_page = startup(browser)

    workspace_page.add_library_item_to_dataflow('openmdao.main.assembly.Assembly', 'top')
    workspace_page.replace_driver('top', 'SLSQPdriver')
    driver = workspace_page.get_dataflow_figure('driver', 'top')
    editor = driver.editor_page()
    editor.move(-100, 0)

    expected_column_names = ["", "Name", "Value", "Units", "Description"]
    editor.show_inputs()

    input_column_names = [header.value for header in editor.inputs.headers]
    eq(input_column_names, expected_column_names)

    editor.show_outputs()

    output_column_names = [header.value for header in editor.outputs.headers]
    eq(output_column_names, expected_column_names)

    editor.close()
    top = workspace_page.get_dataflow_figure('driver', 'top')
    editor = top.editor_page()

    #Testing for Inputs tab

    #Test that the default columns are loaded first
    expected_column_names = ["", "Name", "Value", "Units", "Description"]

    editor.show_inputs()
    input_column_names = [header.value for header in editor.inputs.headers]

    eq(input_column_names, expected_column_names)

    #Test that low, high and type are added
    editor.toggle_column_visibility("Low")
    editor.toggle_column_visibility("High")
    editor.toggle_column_visibility("Type")

    expected_column_names[2:2] = ["Type"]
    expected_column_names[4:4] = ["High"]
    expected_column_names[5:5] = ["Low"]

    input_column_names = [header.value for header in editor.inputs.headers]

    eq(input_column_names, expected_column_names)

    #Test that the name and description columns are removed
    editor.toggle_column_visibility("Name")
    editor.toggle_column_visibility("Description")

    del expected_column_names[1]
    del expected_column_names[-1]

    input_column_names = [header.value for header in editor.inputs.headers]

    eq(input_column_names, expected_column_names)

    #Testing for Outputs tab

    #Test that the default columns are loaded first.
    editor.show_outputs()
    expected_column_names = ["", "Name", "Value", "Units", "Description"]

    output_column_names = [header.value for header in editor.outputs.headers]
    eq(output_column_names, expected_column_names)

    #Test that the units and name columns are removed
    #column_picker = editor.outputs.headers[0].get_column_picker()

    editor.toggle_column_visibility("Units")
    editor.toggle_column_visibility("Name")

    output_column_names = [header.value for header in editor.outputs.headers]

    del expected_column_names[1]
    del expected_column_names[2]

    eq(output_column_names, expected_column_names)

    #Test that the low column is shown
    editor.toggle_column_visibility("Low")

    expected_column_names[2:2] = ["Low"]
    output_column_names = [header.value for header in editor.outputs.headers]
    eq(output_column_names, expected_column_names)

    editor.close()

    editor = top.editor_page()

    #Reload the editor and check that the column settings
    #for the Inputs and Outputs tabs were recalled
    editor.show_inputs()
    expected_column_names = ["", "Type", "Value", "High", "Low", "Units"]
    input_column_names = [header.value for header in editor.inputs.headers]
    eq(input_column_names, expected_column_names)

    editor.show_outputs()
    expected_column_names = ["", "Value", "Low", "Description"]
    output_column_names = [header.value for header in editor.outputs.headers]
    eq(output_column_names, expected_column_names)

    editor.close()

    closeout(project_dict, workspace_page)


def _test_remove_tla(browser):
    # verify that adding, removing, and adding a top level assembly works.
    project_dict, workspace_page = startup(browser)
    eq(len(workspace_page.get_dataflow_figures()), 1)

    # create a top assembly and check number of figures
    workspace_page.add_library_item_to_dataflow(
        'openmdao.main.assembly.Assembly', 'top1')
    eq(len(workspace_page.get_dataflow_figures()), 3)

    # add component to top assembly and check for additional figure
    workspace_page.add_library_item_to_dataflow(
                    'openmdao.lib.components.external_code.ExternalCode', 'ext',
                    target_name='top1')
    eq(len(workspace_page.get_dataflow_figures()), 4)

    # remove top and check that it and it's child figures are gone
    top = workspace_page.get_dataflow_figure('top1')
    top.remove()
    eq(len(workspace_page.get_dataflow_figures()), 1)

    # add a new top, verify on screen.
    workspace_page.add_library_item_to_dataflow(
        'openmdao.main.assembly.Assembly', 'top2')
    eq(len(workspace_page.get_dataflow_figures()), 3)

    # clean up
    closeout(project_dict, workspace_page)


if __name__ == '__main__':
    main()<|MERGE_RESOLUTION|>--- conflicted
+++ resolved
@@ -794,13 +794,9 @@
 
     comp = workspace_page.get_dataflow_figure('p1', "vartree")
     editor = comp.editor_page()
-<<<<<<< HEAD
-    editor.get_inputs()  # select Inputs tab
-=======
     editor.move(-100, 0)
 
     editor.show_inputs()
->>>>>>> 8f42db92
 
     #filter when tree is expanded, filter on name="b"
     editor.filter_inputs("b")
