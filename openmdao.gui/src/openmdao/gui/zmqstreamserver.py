--- conflicted
+++ resolved
@@ -153,15 +153,9 @@
         return parser
 
     @staticmethod
-<<<<<<< HEAD
-    def spawn_process(zmq_url, ws_port, ws_url='/',external=False):
+    def spawn_process(zmq_url, ws_port, ws_url='/', external=False):
         ''' run zmqstreamserver in it's own process, mapping a zmq
-            stream to a websocket
-=======
-    def spawn_process(zmq_url, ws_port, ws_url='/'):
-        ''' Run zmqstreamserver in its own process, mapping a zmq
             stream to a websocket.
->>>>>>> 4a7eb855
 
             args:
             zmq_url     the url of the ZMQStream
