/**
 *  WorkflowFigure: an object representing an openmdao workflow
 *
 *  A workflowFigure consists of a driver component figure and an offset box
 *  containing figures for each of the components in the driver's workflow
 *
 *  Arguments:
 *      elm:    jQuery element which will contain the WorkflowFigure
 *      model:  object that provides access to the openmdao model
 *      driver: pathname of the driver of the parent workflow, if any
 *      json:   json representation of the workflow, per the openmdao server API
 **/

var openmdao = (typeof openmdao === "undefined" || !openmdao ) ? {} : openmdao ;

openmdao.WorkflowFigure = function(elm, model, driver, json) {
    var self = this,
        pathname = json.pathname,
        name = openmdao.Util.getName(pathname),
        id = elm.attr('id')+'-'+pathname.replace(/\./g,'-')+'-WorkflowFigure',
        fig = jQuery('<div class="WorkflowFigure" id='+id+' style="float:left;position:relative;left:0px" />')
            .appendTo(elm),
        drvr_fig = new openmdao.WorkflowComponentFigure(fig,model,driver,json.pathname,json.type,json.valid),
        flow_css = 'background-repeat:no-repeat', //;border-style:solid;border-color:yellow;border-width:thin;',
        flow_div = jQuery('<div style="'+flow_css+'" id='+id.replace(/WorkflowFigure/g,'flow')+'/>')
            .appendTo(fig),
        maxmin_css = 'position:absolute;top:0;left:0;width:16px;height:16px;z-index:9000',
        maxmin_div = jQuery('<div style="'+maxmin_css+'"></div>')
            .appendTo(flow_div),
        contextMenu = jQuery("<ul id="+id.replace(/WorkflowFigure/g,'menu')+" class='context-menu'>")
            .appendTo(fig),
        comp_figs = {},
        horizontal = true,
        minimized = false;

    // store the pathname on the element for child component figures to access
    fig.data('pathname', pathname);

    // if name is 'driver', then prepend parent assembly name
    if (name === 'driver') {
        name = openmdao.Util.getName(openmdao.Util.getPath(pathname))+'.driver';
    }

    // position flow fig to overlap bottom right corner of driver fig
    flow_div.css({ 'position': 'absolute',
                   'left': drvr_fig.getWidth()  - 16,
                   'top':  drvr_fig.getHeight() - 16,
                   'background-image': 'url("/static/images/workflow_bg.png")' });

    /** set the size and shape of the flow div background image */
    function setBackground() {
        // get position and dimension of last child
        // if the last child is a WorkflowFigure, then use it's driver
        var children = flow_div.children('.WorkflowComponentFigure, .WorkflowFigure'),
            last_child = children.last();
        if (last_child.hasClass('WorkflowFigure')) {
            last_child = last_child.children('.WorkflowComponentFigure').first();
        }

        // set size of background image to extend to last child
        if (minimized) {
            bg_height = 0;
            bg_width = 0;
        }
        else if (children.length > 0) {
            if (horizontal) {
                bg_width = last_child.offset().left - flow_div.offset().left
                         + last_child.outerWidth();
                bg_height = 70;
            }
            else {
                bg_width = 110;
                bg_height = last_child.offset().top - flow_div.offset().top
                          + last_child.outerHeight();
            }
        }
        else {
            bg_height = 70;
            bg_width = 110;
        }

        flow_div.css({ 'background-size': bg_width + 'px ' + bg_height + 'px' });
    }

    /** arrange component figures and resize flow div to contain them */
    function layout() {
        var comp_height = 0,
            comp_width = 0,
            flow_height = 0,
            flow_width = 0,
            children = flow_div.children('.WorkflowComponentFigure, .WorkflowFigure');

        if (minimized) {
            maxmin_div.removeClass('ui-icon-maximized');
            maxmin_div.addClass('ui-icon-minimized');
            children.hide();

            flow_width = 15;
            flow_height = 15;
            flow_div.css({ 'width': flow_width,
                           'height': flow_height });
            fig.css({ 'width':  flow_width  + drvr_fig.getWidth(),
                      'height': flow_height + drvr_fig.getHeight() });
        }
        else {
            maxmin_div.removeClass('ui-icon-minimized');
            maxmin_div.addClass('ui-icon-maximized');
            children.show();

            // set the children to horizontal or vertical layout per the flag
            if (horizontal) {
                children.css({ 'clear': 'none' });
            }
            else {
                children.css({ 'clear': 'both' });
            }

            // determine width & height of flow div needed to contain all components
            if (children.length > 0) {
                jQuery.each(comp_figs, function(comp_key, comp_fig) {
                    comp_width = comp_fig.getWidth();
                    comp_height = comp_fig.getHeight();
                    if (horizontal) {
                        flow_width = flow_width + comp_width;
                        flow_height = comp_height > flow_height ? comp_height : flow_height;
                    }
                    else {
                        flow_height = flow_height + comp_height;
                        flow_width = comp_width > flow_width ? comp_width : flow_width;
                    }
                });
            }
            else {
                flow_width  = 100;
                flow_height = 60;
            }

            flow_div.css({ 'width': flow_width,
                           'height': flow_height });
            fig.css({ 'width':  flow_width  + drvr_fig.getWidth(),
                      'height': flow_height + drvr_fig.getHeight() });
        }

        // give browser a few ms to reflow everything then resize background
        setTimeout(function() {
            setBackground();
        }, 200);
    }

    /** layout all child workflow figures, then this one, then the parents */
    function layoutAll() {
        flow_div.children('.WorkflowFigure').trigger('layoutAll');
        layout();
        var parent_workflow = fig.parents('.WorkflowFigure').first();
        while (parent_workflow.length > 0) {
            if (parent_workflow.length > 0) {
                parent_workflow.trigger('layout');
            }
            parent_workflow = parent_workflow.parents('.WorkflowFigure').first();
        }
    }

    // add click handler to maxmin div
    maxmin_div.click(function() {
        minimized = !minimized;
        layoutAll();
    });

    // set up flow_div as a drop target for components to add to workflow
    flow_div.data('name',name);
    flow_div.data('pathname',pathname);

    flow_div.highlightAsDropTarget = function() {
        flow_div.css({ 'background-image': 'url("/static/images/highlight_bg.png")' });
    };

    flow_div.unhighlightAsDropTarget = function() {
        flow_div.css({ 'background-image': 'url("/static/images/workflow_bg.png")' });
    };

    flow_div.droppable ({
        accept: '.component, .IComponent',
        greedy: true,
        out: function(ev,ui) {
            openmdao.drag_and_drop_manager.draggableOut(flow_div);
        },
        over: function(ev,ui) {
            // only allow drops of components in same assembly as driver
            var target_pathname = flow_div.data('pathname'),
                target_parent = openmdao.Util.getPath(target_pathname),
                dragged_object = jQuery(ui.draggable).clone(),
                dragged_pathname,
                dragged_parent;

            if (dragged_object.hasClass('component')) {
                dragged_pathname = jQuery(ui.draggable ).parent().attr("path");
                dragged_parent = openmdao.Util.getPath(dragged_pathname);
                if (dragged_parent === target_parent) {
                    openmdao.drag_and_drop_manager.draggableOver(flow_div);
                }
            }
            else if (dragged_object.hasClass('IComponent')) {
                openmdao.drag_and_drop_manager.draggableOver(flow_div);
            }
        },
        drop: function(ev,ui) {
<<<<<<< HEAD
            debug.info('WorkflowFigure drop event:', ev)
             top_div = openmdao.drag_and_drop_manager.getTopDroppableForDropEvent(ev,ui);
=======
            var top_div = openmdao.drag_and_drop_manager.getTopDroppableForDropEvent(ev,ui);
>>>>>>> 629513e3
            if (top_div) {
                var drop_function = top_div.droppable('option', 'actualDropHandler');
                drop_function(ev, ui);
            }
        },
        actualDropHandler: function(ev,ui) {
            // could get same event multiple times if drop triggers for sibling targets
            if (this.dropEvent && this.dropEvent === ev.originalEvent) {
                return;  // already handled this drop event
            }
            this.dropEvent = ev.originalEvent;

            openmdao.drag_and_drop_manager.clearHighlightingDroppables();

            var target_pathname = flow_div.data('pathname'),
                target_parent = openmdao.Util.getPath(target_pathname),
                dropped_object = jQuery(ui.draggable).clone(),
                dropped_pathname,
                dropped_parent,
                dropped_name,
                prompt;

            if (dropped_object.hasClass('component')) {
                // dropped from component tree, component must be in same assembly as the driver
                dropped_pathname = jQuery(ui.draggable).parent().attr("path");
                dropped_parent = openmdao.Util.getPath(dropped_pathname);
                if (dropped_parent === target_parent) {
                    dropped_name = openmdao.Util.getName(dropped_pathname);
                    cmd = target_pathname + '.workflow.add("' + dropped_name + '")';
                    model.issueCommand(cmd);
                }
            }
            else if (dropped_object.hasClass('IComponent')) {
                // dropped from library, create new component in same assembly as the driver
                dropped_pathname = dropped_object.attr("modpath");
                dropped_name = dropped_object.text();
                prompt = 'Specify a name for the new '+dropped_name+'<br>'+
                         '(It will be added to '+target_parent +' and to <br>'+
                         'the workflow of '+ target_pathname+')';
                openmdao.Util.addComponent(dropped_pathname, dropped_name,
                                           target_parent, prompt, function(name) {
                    // If successful, then add to workflow as well.
                    cmd = target_pathname+'.workflow.add("'+name+'")';
                    model.issueCommand(cmd);
                });
            }
        }
    });

    // make the layout() function triggerable
    fig.on('layout', function(e) {
        e.stopPropagation();
        layout();
    });

    // make the layoutAll() function triggerable
    fig.on('layoutAll', function(e) {
        e.stopPropagation();
        layoutAll();
    });

    // make the setBackground() function triggerable
    fig.on('setBackground', function(e) {
        e.stopPropagation();
        setBackground();
    });

    // create context menu
    contextMenu.append(jQuery('<li><b>'+name+'</b></li>'));
    contextMenu.append(jQuery('<li>Flip Workflow</li>').click(function(e) {
        horizontal = !horizontal;
        layoutAll();
    }));
    contextMenu.append(jQuery('<li>Clear Workflow</li>').click(function(e) {
        var cmd = pathname + '.workflow.clear();' +
                  pathname + '.config_changed();';
        model.issueCommand(cmd);
    }));
    ContextMenu.set(contextMenu.attr('id'), flow_div.attr('id'));

    /** update workflow from JSON workflow data */
    function updateWorkflow(json) {
        var deleted_comps = [];

        // delete figures for components that are no longer in the workflow
        jQuery.each(comp_figs, function(idx, comp_fig) {
            var comp_pathname = comp_fig.getPathname(),
                comp_found = false;
            jQuery.each(json, function(idx, comp) {
                if (comp.driver && comp.driver.pathname === comp_pathname) {
                    // comp is an assembly (figure is a WorkflowFigure)
                    comp_found = true;
                }
                else if (comp.workflow && comp.pathname === comp_pathname) {
                    // comp is an driver (figure is a WorkflowFigure)
                    comp_found = true;
                }
                else if (comp.pathname === comp_pathname) {
                    // comp is just a component (figure is a WorkflowComponentFigure)
                    comp_found = true;
                }
            });
            if (! comp_found) {
                deleted_comps.push(comp_pathname);
            }
        });

        jQuery.each(deleted_comps, function(idx, comp_pathname) {
            var comp_fig = comp_figs[comp_pathname];
            delete comp_figs[comp_pathname];
            comp_fig.destroy();
        });

        // update figures for components that are in the updated workflow
        jQuery.each(json, function(idx, comp) {
            var comp_key = comp.hasOwnProperty('driver') ? comp.driver.pathname : comp.pathname,
                comp_fig;
            if (comp_figs.hasOwnProperty(comp_key)) {
                comp_fig = comp_figs[comp_key];
                if (comp_fig instanceof openmdao.WorkflowFigure) {
                    if (comp.workflow) {
                        // comp is a driver
                        comp_fig.update(comp);
                    }
                    else if (comp.driver) {
                        // comp is an assembly
                        comp_fig.update(comp.driver);
                    }
                    else {
                        debug.error('WorkflowFigure.updateWorkflow() - ' +
                                    'workflow figure update has no workflow data');
                    }
                }
                else {
                    comp_fig.setType(comp.type);
                    comp_fig.setValid(comp.valid);
                }
            }
            else if (comp.hasOwnProperty('workflow')) {
                // new comp is a driver with it's own workflow
                comp_fig = new openmdao.WorkflowFigure(flow_div, model, pathname, comp);
                comp_figs[comp_key] = comp_fig;
            }
            else if (comp.hasOwnProperty('driver')) {
                // new comp is an assembly with a driver that has it's own workflow
                comp_fig = new openmdao.WorkflowFigure(flow_div, model, pathname, comp.driver);
                comp_figs[comp_key] = comp_fig;
            }
            else {
                comp_fig = new openmdao.WorkflowComponentFigure(flow_div, model,
                                pathname, comp.pathname, comp.type, comp.valid);
                comp_figs[comp.pathname] = comp_fig;
            }
        });
    }

    // populate flow fig with component figures
    updateWorkflow(json.workflow);

    // perform layout from the bottom up
    layoutAll();

    /***********************************************************************
     *  privileged
     ***********************************************************************/

    /** get element */
    this.getElement = function() {
        return fig;
    };

    /** get pathname */
    this.getPathname = function() {
        return pathname;
    };

    /** get width */
    this.getWidth = function(x, y) {
        return fig.width();
    };

    /** get height */
    this.getHeight = function(x, y) {
        return fig.height();
    };

    /** get position relative to parent div */
    this.getPosition = function() {
        return fig.position();
    };

    /** update workflow fig from JSON data */
    this.update = function(json) {
        if (json.workflow) {
            drvr_fig.setType(json.type);
            drvr_fig.setValid(json.valid);
            updateWorkflow(json.workflow);
            layoutAll();
        }
        else {
            debug.error('WorkflowFigure.update() invalid workflow data for',
                        pathname,':',json);
        }
    };

    /** clean up listener */
    this.destroy = function() {
        jQuery.each(comp_figs, function(path, comp_fig) {
            comp_fig.destroy();
        });
        fig.remove();
    };

};<|MERGE_RESOLUTION|>--- conflicted
+++ resolved
@@ -204,12 +204,7 @@
             }
         },
         drop: function(ev,ui) {
-<<<<<<< HEAD
-            debug.info('WorkflowFigure drop event:', ev)
-             top_div = openmdao.drag_and_drop_manager.getTopDroppableForDropEvent(ev,ui);
-=======
             var top_div = openmdao.drag_and_drop_manager.getTopDroppableForDropEvent(ev,ui);
->>>>>>> 629513e3
             if (top_div) {
                 var drop_function = top_div.droppable('option', 'actualDropHandler');
                 drop_function(ev, ui);
