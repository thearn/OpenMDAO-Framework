--- conflicted
+++ resolved
@@ -108,10 +108,6 @@
             drop_function(ev, ui);
         },
         actualDropHandler: function(ev,ui) {
-<<<<<<< HEAD
-            debug.info('SlotFigure actualDropHandler:', ev)
-             var droppedObject = jQuery(ui.draggable).clone(),
-=======
             // could get same event multiple times if drop triggers for sibling targets
             if (this.dropEvent && this.dropEvent === ev.originalEvent) {
                 return;  // already handled this drop event
@@ -119,7 +115,6 @@
             this.dropEvent = ev.originalEvent;
 
             var droppedObject = jQuery(ui.draggable).clone(),
->>>>>>> 629513e3
                 droppedName = droppedObject.text(),
                 droppedPath = droppedObject.attr("modpath");
 
