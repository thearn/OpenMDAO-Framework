
var openmdao = (typeof openmdao == "undefined" || !openmdao ) ? {} : openmdao ; 

openmdao.Console = function(id,model) {  
    openmdao.Console.prototype.init.call(this,id,'Console');

    /***********************************************************************
     *  private
     ***********************************************************************/

    // note: there is CSS that maps to these specific IDs, so don't change them :/
    var self = this,
        historyBox = jQuery('<div id="historybox">').appendTo(this.elm),
        history    = jQuery('<div id="history">').appendTo(historyBox),
        cmdform    = jQuery('<form id="cmdform" nostyle="display:none;"  method="post">'
                          + '  <input type="text" id="command" />'
                          + '  <input type="submit" value="Submit" class="button" id="command-button"/>'
                          + '</form>').appendTo(this.elm),
        contextMenu = jQuery("<ul id="+id+"-menu class='context-menu'>").appendTo(historyBox);

    // create context menu for history
    contextMenu.append(jQuery('<li>Trace</li>').click(function(ev) {
        model.issueCommand('trace');
    }));
    contextMenu.append(jQuery('<li>Clear</li>').click(function(ev) {
        history.html('');
    }));
    contextMenu.append(jQuery('<li>Copy</li>').click(function(ev) {
        openmdao.Util.htmlWindow(history.html());
    }));
    contextMenu.append(jQuery('<li>Pop Out</li>').click(function(ev) {
        var init_fn = "jQuery(function(){openmdao.PopoutConsole()})";
        openmdao.Util.popupScript('Console',init_fn);
    }));
    ContextMenu.set(contextMenu.attr('id'), historyBox.attr('id'));

    // submit a command
    cmdform.submit(function() {
        var command = cmdform.children('#command');
        var cmd = command.val();
        if (cmd.length > 0) {
            command.val("");
            updateHistory('\n>>> '+cmd+'\n');
            model.issueCommand(cmd,
                // success, record any response in the history & clear the command
                function(responseText) {
                    if (responseText.length > 0) {
                        updateHistory(responseText);
                    }
                },
                // failure
                function(jqXHR, textStatus, errorThrown) {
<<<<<<< HEAD
                    alert('Error issuing command: '+jqXHR.statusText)
                },
                // completion
                function(jqXHR, textStatus) {
                    if (typeof openmdao_test_mode != 'undefined') {
                        openmdao.Util.notify("'"+cmd+"' complete: "
                                             +textStatus);
                    }
=======
                    alert('Error issuing command: '+jqXHR.statusText);
>>>>>>> e7ed30d2
                }
            );
        }
        return false;
    })

    /** scroll to bottom */
    function scrollToBottom() {
        var h = history.height(),
            hb = historyBox.height(),
            hidden = h-hb
        historyBox.scrollTop(hidden);
    }

    /** update the history */
    function updateHistory(text) {
        if (text.length > 0) {
            history.append(openmdao.Util.escapeHTML(text).replace(/\n\r?/g, '<br />'))
            scrollToBottom();
        }
    }

    // ask model for an update whenever something changes
    model.addListener('outstream',updateHistory)

}

/** set prototype */
openmdao.Console.prototype = new openmdao.BaseFrame();
openmdao.Console.prototype.constructor = openmdao.Console;

/** initialize a console in a child window */
openmdao.PopoutConsole = function() {
	openmdao.model = opener.openmdao.model;
    jQuery('body').append('<div id="console"></div>');
	new openmdao.Console("console",  openmdao.model) 
}<|MERGE_RESOLUTION|>--- conflicted
+++ resolved
@@ -50,8 +50,7 @@
                 },
                 // failure
                 function(jqXHR, textStatus, errorThrown) {
-<<<<<<< HEAD
-                    alert('Error issuing command: '+jqXHR.statusText)
+                    alert('Error issuing command: '+jqXHR.statusText);
                 },
                 // completion
                 function(jqXHR, textStatus) {
@@ -59,9 +58,6 @@
                         openmdao.Util.notify("'"+cmd+"' complete: "
                                              +textStatus);
                     }
-=======
-                    alert('Error issuing command: '+jqXHR.statusText);
->>>>>>> e7ed30d2
                 }
             );
         }
