var openmdao = ( openmdao === "undefined" || !openmdao ) ? {} : openmdao ;

openmdao.DataflowFigure=function(model, pathname, type, valid, interfaces){
    debug.info('DataflowFigure', pathname, type, interfaces);
    this.openmdao_model = model;
    this.pathname = pathname;
    this.name = openmdao.Util.getName(pathname);
    this.type = type || '';
    this.valid = valid;
<<<<<<< HEAD
    this.maxmin = maxmin;
    if (arguments.length < 5) {  // Refresh doesn't pass all arguments.
        this.maxmin = (pathname === '' ? '' : '+');
    }
=======

    if (arguments.length < 5) { // Refresh doesn't pass all arguments.
        this.baseType = pathname === '' ? 'Component' : 'Assembly'
    }
    else {
        if (interfaces.indexOf('IAssembly') >= 0)
            this.baseType = 'Assembly';
        else if (interfaces.indexOf('IDriver') >= 0)
            this.baseType = 'Driver';
        else
            this.baseType = 'Component';
    }
    this.maxmin = this.baseType === 'Assembly' ? '+' : '';
>>>>>>> 8cf49bf1

    this.cornerWidth=15;
    this.cornerHeight=15;

    this.outputPort=null;
    this.inputPort=null;
    this.fbOutputPort=null;
    this.fbInputPort=null;

    draw2d.CompartmentFigure.call(this);

    this.setTitle(this.name);

    var tok = this.type.split('.');
    if (tok.length > 1) {
        this.contentHTML = '<center><i>'+tok[tok.length-1]+'</i></center>';
    }
    else {
        this.contentHTML = '<center><i>'+this.type+'</i></center>';
    }
    this.setContent(this.contentHTML);

    this.defaultBackgroundColor=new draw2d.Color(255,255,255);
    this.highlightBackgroundColor=new draw2d.Color(250,250,200);

    this.setDimension(this.getMinWidth(),this.getMinHeight());

    // do not allow moving or resizing
    this.setCanDrag(false);
    this.setResizeable(false);

    this.inputsFigure = null;
    this.outputsFigure = null;
    this.fbOutputsFigure = null;

    this.figures = {};
    this.connections = {};
    this.margin = 20;
    this.drawDataFlows = true;
    this.drawDriverFlows = true;

    if (this.pathname === '') {
        // global dataflow figure is transparent with no border
        this.html.style.border = 'none';
    }
    else {
        // set background color
        this.setBackgroundColor(this.defaultBackgroundColor);

        // set initial color based on valid status
        if (this.valid === true) {
            this.setColor(new draw2d.Color(0,255,0));
        }
        else if (this.valid === false) {
            this.setColor(new draw2d.Color(255,0,0));
        }

        // listen for changes to valid status due to execution
        topic = pathname+'.exec_state';
        model.addListener(topic,this.setExecState.bind(this));
    }
};

openmdao.DataflowFigure.prototype=new draw2d.CompartmentFigure();

/** clean up (to be called after being removed from workflow/canvas) */
openmdao.DataflowFigure.prototype.destroy=function(){
    // remove listener
    topic = this.pathname+'.exec_state';
    this.openmdao_model.removeListener(topic,this.setExecState.bind(this));
};

/** Remove component figure. */
openmdao.DataflowFigure.prototype.removeComponent = function(name_or_fig) {
    var fig = null;
    if (name_or_fig instanceof openmdao.DataflowFigure) {
        fig = name_or_fig;
    }
    else {
        fig = this.figures[name_or_fig];
        delete this.figures[name_or_fig];
    }
    fig.minimize();
    this.getWorkflow().removeFigure(fig);
    this.removeChild(fig);
    fig.destroy();
};

openmdao.DataflowFigure.prototype.createHTMLElement=function(){
    var item=draw2d.CompartmentFigure.prototype.createHTMLElement.call(this);

    // assign class and data used by jstree as a drop target
    var elm = jQuery(item);
    elm.addClass("DataflowFigure");
    elm.data('name',this.name);
    elm.data('pathname',this.pathname);

    item.id=this.id;
    item.style.color="black";
    item.style.position="absolute";
    item.style.left=this.x+"px";
    item.style.top=this.y+"px";
    item.style.height=this.width+"px";
    item.style.width=this.height+"px";
    item.style.margin="0px";
    item.style.padding="0px";
    item.style.outline="none";
    item.style.zIndex=String(draw2d.Figure.ZOrderBaseIndex);

    if (this.pathname !== '') {
        var circleIMG;
        if (this.maxmin === '+') {
           circleIMG = "url(/static/images/circle-plus.png)";
        }
        else if (this.maxmin === '-') {
           circleIMG = "url(/static/images/circle-minus.png)";
        }
        else {
           circleIMG = "url(/static/images/circle.png)";
        }

        this.top_left=document.createElement("div");
        this.top_left.style.background=circleIMG+" no-repeat top left";
        this.top_left.style.position="absolute";
        this.top_left.style.width=this.cornerWidth+"px";
        this.top_left.style.height=this.cornerHeight+"px";
        this.top_left.style.left="0px";
        this.top_left.style.top="0px";
        this.top_left.style.fontSize="2px";
        this.top_left.className="DataflowFigureTopLeft";

        this.top_right=document.createElement("div");
        this.top_right.style.background=circleIMG+" no-repeat top right";
        this.top_right.style.position="absolute";
        this.top_right.style.width=this.cornerWidth+"px";
        this.top_right.style.height=this.cornerHeight+"px";
        this.top_right.style.left="0px";
        this.top_right.style.top="0px";
        this.top_right.style.fontSize="2px";
        this.top_right.className="DataflowFigureTopRight";

        this.bottom_left=document.createElement("div");
        this.bottom_left.style.background=circleIMG+" no-repeat bottom left";
        this.bottom_left.style.position="absolute";
        this.bottom_left.style.width=this.cornerWidth+"px";
        this.bottom_left.style.height=this.cornerHeight+"px";
        this.bottom_left.style.left="0px";
        this.bottom_left.style.top="0px";
        this.bottom_left.style.fontSize="2px";
        this.bottom_left.className="DataflowFigureBottomLeft";

        this.bottom_right=document.createElement("div");
        this.bottom_right.style.background=circleIMG+" no-repeat bottom right";
        this.bottom_right.style.position="absolute";
        this.bottom_right.style.width=this.cornerWidth+"px";
        this.bottom_right.style.height=this.cornerHeight+"px";
        this.bottom_right.style.left="0px";
        this.bottom_right.style.top="0px";
        this.bottom_right.style.fontSize="2px";
        this.bottom_right.className="DataflowFigureBottomRight";

        this.header=document.createElement("div");
        this.header.style.position="absolute";
        this.header.style.left=this.cornerWidth+"px";
        this.header.style.top="0px";
        this.header.style.height=(this.cornerHeight)+"px";
        this.header.style.backgroundColor="#CCCCCC";
        this.header.style.borderTop="3px solid #666666";
        this.header.style.fontSize="9px";
        this.header.style.textAlign="center";
        this.disableTextSelection(this.header);
        this.header.className="DataflowFigureHeader";

        this.footer=document.createElement("div");
        this.footer.style.position="absolute";
        this.footer.style.left=this.cornerWidth+"px";
        this.footer.style.top="0px";
        this.footer.style.height=(this.cornerHeight)+"px";
        this.footer.style.backgroundColor="white";
        this.footer.style.borderBottom="1px solid #666666";
        this.footer.style.fontSize="2px";
        this.footer.className="DataflowFigureFooter";

        this.contentArea=document.createElement("div");
        this.contentArea.style.position="absolute";
        this.contentArea.style.left="0px";
        this.contentArea.style.top=this.cornerHeight+"px";
        this.contentArea.style.backgroundColor="white";
        this.contentArea.style.borderTop="2px solid #666666";
        this.contentArea.style.borderLeft="1px solid #666666";
        this.contentArea.style.borderRight="1px solid #666666";
        this.contentArea.style.overflow="hidden";
        this.contentArea.style.fontSize="9pt";
        this.contentArea.className="DataflowFigureContentArea";
        this.disableTextSelection(this.contentArea);

        item.appendChild(this.top_left);
        item.appendChild(this.header);
        item.appendChild(this.top_right);
        item.appendChild(this.contentArea);
        item.appendChild(this.bottom_left);
        item.appendChild(this.footer);
        item.appendChild(this.bottom_right);


        /* Handle drag and drop from the Library. Use the code that
           deals with the layering problem of drag and drop where
           you can drop something that appears to be on top
           but it ends up in a layer below it
        */
        elm.data('corresponding_openmdao_object',this);
        elm.droppable ({
            accept: '.IComponent',
            out: function(ev,ui){
                var o = elm.data('corresponding_openmdao_object');
                o.unhighlightAsDropTarget() ;
                openmdao.drag_and_drop_manager.draggableOut(elm);
            },
            over: function(ev,ui){
                openmdao.drag_and_drop_manager.draggableOver(elm);
            },
            drop: function(ev,ui) {
                /* divs could be in front of divs and the div that gets the drop
                   event might not be the one that is in front visibly and therefore
                   is not the div the user wants the drop to occur on
                */
                top_div = openmdao.drag_and_drop_manager.getTopDroppableForDropEvent(ev,ui);
                if (top_div) {
                    var drop_function = top_div.droppable('option', 'actualDropHandler');
                    drop_function(ev, ui);
                }
            },
            actualDropHandler: function(ev,ui) {
                var droppedObject = jQuery(ui.draggable).clone(),
<<<<<<< HEAD
                    droppedName = droppedObject.text(),
                    droppedPath = droppedObject.attr("modpath"),
                    model = elm.data("corresponding_openmdao_object").openmdao_model,
                    o = elm.data('corresponding_openmdao_object');

                openmdao.drag_and_drop_manager.clearHighlightingDroppables();

                if (o.maxmin !== '') {
                    openmdao.Util.promptForValue('Enter name for new '+droppedName, function(name) {
                        model.addComponent(droppedPath,name,elm.data("pathname"));
                    });
                }
                else {
                    openmdao.Util.confirm('Replace '+ elm.data("pathname") +' with ' + droppedName, function() {
                            model.replaceComponent(elm.data("pathname"), droppedPath);
                    });
                }
            }
        });
=======
                droppedName = droppedObject.text(),
                droppedPath = droppedObject.attr("modpath"),
                model = elm.data("corresponding_openmdao_object").openmdao_model ;
                
                openmdao.drag_and_drop_manager.clearHighlightingDroppables() ;
                openmdao.drag_and_drop_manager.clearDroppables() ;

                var o = elm.data('corresponding_openmdao_object');

                if ( o.maxmin != '' ) {
                    openmdao.Util.promptForValue('Enter name for new '+droppedName,
                                                 function(name) {
                                                     model.addComponent(droppedPath,name,elm.data("pathname"));
                                                 });
                }
                else {
                    openmdao.Util.confirm('Replace '+ elm.data("pathname") +' with ' + droppedName,
                        function() {
                            model.replaceComponent( elm.data("pathname"), droppedPath);
                        });
                }
            }
        }) ;
>>>>>>> 8cf49bf1
    }

    return item;
};

/** Highlight this figure when it the cursor is over it and it can accept a drop */
openmdao.DataflowFigure.prototype.highlightAsDropTarget=function(){
    var circleIMG = "url(/static/images/circle-plus-drop-zone.png)";
    this.bottom_right.style.backgroundImage=circleIMG ;
    this.bottom_left.style.backgroundImage=circleIMG ;
    this.contentArea.style.backgroundColor="#CFD6FE";
    this.footer.style.backgroundColor="#CFD6FE";
};

/** Turn off highlighting of this figure when it can no longer accept a drop */
openmdao.DataflowFigure.prototype.unhighlightAsDropTarget=function(){
    var circleIMG ;
    if (this.maxmin === '+') {
        circleIMG = "url(/static/images/circle-plus.png)";
    }
    else if (this.maxmin === '-') {
        circleIMG = "url(/static/images/circle-minus.png)";
    }
    else {
        circleIMG = "url(/static/images/circle.png)";
    }
    this.bottom_right.style.backgroundImage=circleIMG ;
    this.bottom_left.style.backgroundImage=circleIMG ;
    this.contentArea.style.backgroundColor="white";
    this.footer.style.backgroundColor="white";
};

/** double clicking on figure brings up a component editor on the component */
openmdao.DataflowFigure.prototype.onDoubleClick=function(){
    editor = new openmdao.ObjectFrame(this.openmdao_model,this.pathname);
};

/** hook into setWorkflow to add input & ouput ports */
openmdao.DataflowFigure.prototype.setWorkflow=function(wkflw){
    draw2d.Node.prototype.setWorkflow.call(this,wkflw);
    if (wkflw !== null && this.pathname !=='' && this.inputPort === null) {
        this.inputPort=new draw2d.InputPort();
        this.inputPort.setWorkflow(wkflw);
        this.inputPort.setName("input");
        this.inputPort.setCanDrag(false);
        this.inputPort.setId(this.pathname+"-input");

        this.outputPort=new draw2d.OutputPort();
        this.outputPort.setWorkflow(wkflw);
        this.outputPort.setName("output");
        this.outputPort.setCanDrag(true);
        this.outputPort.setId(this.pathname+"-output");

        this.fbOutputPort=new draw2d.OutputPort();
        this.fbOutputPort.setWorkflow(wkflw);
        this.fbOutputPort.setName("fbOutput");
        this.fbOutputPort.setCanDrag(true);
        this.fbOutputPort.setId(this.pathname+"-fbOutput");

        if (this.baseType === 'Driver') {
            this.fbInputPort=new draw2d.InputPort();
            this.fbInputPort.setWorkflow(wkflw);
            this.fbInputPort.setName("fbInput");
            this.fbInputPort.setCanDrag(false);
            this.fbInputPort.setId(this.pathname+"-fbInput");
        }

        var model = this.openmdao_model,
            name = this.name,
            pathname = this.pathname;

        var onDragstart = function(x, y) {
            var dragStarted = draw2d.OutputPort.prototype.onDragstart.call(this, x, y);
            // Fix connectionLine's z-index.
            if (dragStarted) {
                this.parentNode.workflow.connectionLine.setZOrder(this.getZOrder());
            }
            return dragStarted;
        };
        this.outputPort.onDragstart = onDragstart;
        this.fbOutputPort.onDragstart = onDragstart;

        var onDragEnter = function(port) {
            draw2d.InputPort.prototype.onDragEnter.call(this, port);
            // Fix corona's z-index.
            if (this.corona) {
                this.corona.setZOrder(this.getZOrder());
            }
        };
        this.inputPort.onDragEnter = onDragEnter;
        if (this.baseType === 'Driver') {
            this.fbInputPort.onDragEnter = onDragEnter;
        }

        var createCommand = function(request) {
            if(request.getPolicy() === draw2d.EditPolicy.CONNECT) {
                if(request.source.parentNode.id===request.target.parentNode.id){
                    return null;
                }
                if (request.source instanceof draw2d.InputPort) {
                    var path = openmdao.Util.getPath(pathname),
                        src  = name,
                        dst  = request.source.getParent().name;
                    var f = new openmdao.ConnectionsFrame(model,path,src,dst);
                }
                return null;
            }
        };
        this.outputPort.createCommand = createCommand;
        this.fbOutputPort.createCommand = createCommand;

        this.addPort(this.inputPort,this.width/2,0);
        this.addPort(this.outputPort,this.width+5,this.height/2);
        this.addPort(this.fbOutputPort,-5,this.height/2);
        if (this.baseType === 'Driver') {
            this.addPort(this.fbInputPort,this.width/2,this.height);
        }
    }
};

/** determine if either the input or output port is connected to anything */
openmdao.DataflowFigure.prototype.isConnected=function(){
    return ((this.outputPort.getConnections().size > 0) ||
            (this.inputPort.getConnections().size > 0) ||
            (this.fbOutputPort.getConnections().size > 0) ||
            (this.fbInputPort && this.fbInputPort.getConnections().size > 0));
};

/** hook into drag start to detect click on max/min button */
openmdao.DataflowFigure.prototype.onDragstart=function(x,y){
    var dragStarted = draw2d.Node.prototype.onDragstart.call(this,x,y);
    if ((this.maxmin === '+' || this.maxmin === '-') &&
        y<this.cornerHeight && x<this.width && x>(this.width-this.cornerWidth)){
        this.toggle();
        return false;
    }
    else {
        return dragStarted;
    }
};

/** TODO: enable moving a component into another dataflow */
openmdao.DataflowFigure.prototype.onFigureDrop=function(figure){
    debug.info("DataflowFigure.onFigureDrop",figure);
    draw2d.CompartmentFigure.prototype.onFigureDrop.call(this,figure);
    this.setBackgroundColor(this.defaultBackgroundColor);
};

/** set dimensions and relocate ports accordingly */
openmdao.DataflowFigure.prototype.setDimension=function(w,h){
    draw2d.CompartmentFigure.prototype.setDimension.call(this,w,h);
    if(this.hasOwnProperty('top_left') && this.top_left!==null){
        this.top_right.style.left=(this.width-this.cornerWidth)+"px";
        this.bottom_right.style.left=(this.width-this.cornerWidth)+"px";
        this.bottom_right.style.top=(this.height-this.cornerHeight)+"px";
        this.bottom_left.style.top=(this.height-this.cornerHeight)+"px";
        this.contentArea.style.width=(this.width-2)+"px";
        this.contentArea.style.height=(this.height-this.cornerHeight*2)+"px";
        this.header.style.width=(this.width-this.cornerWidth*2+1)+"px";
        this.footer.style.width=(this.width-this.cornerWidth*2+1)+"px";
        this.footer.style.top=(this.height-this.cornerHeight-1)+"px";
    }
    if (this.hasOwnProperty('outputPort') && this.outputPort!==null) {
        this.outputPort.setPosition(this.width+5,this.height/2);
    }
    if (this.hasOwnProperty('inputPort') && this.inputPort!==null) {
        this.inputPort.setPosition(this.width/2,0);
    }
    if (this.hasOwnProperty('fbOutputPort') && this.fbOutputPort!==null) {
        this.fbOutputPort.setPosition(-5,this.height/2);
    }
    if (this.hasOwnProperty('fbInputPort') && this.fbInputPort!==null) {
        this.fbInputPort.setPosition(this.width/2,this.height);
    }
};

openmdao.DataflowFigure.prototype.setTitle=function(title){
    if (title.length > 0 && this.hasOwnProperty('header')) {
        this.header.innerHTML= title;
    }
};

openmdao.DataflowFigure.prototype.setContent=function(content){
    if (this.hasOwnProperty('contentArea')) {
        this.contentArea.innerHTML=content;
    }
};

openmdao.DataflowFigure.prototype.getMinWidth=function(){
    return 100;
};

openmdao.DataflowFigure.prototype.getMinHeight=function(){
    return 50;
};

openmdao.DataflowFigure.prototype.setBackgroundColor=function(color){
    this.bgColor=color;
    if(this.bgColor!==null){
        this.html.style.backgroundColor=this.bgColor.getHTMLStyle();
    }
    else{
        this.html.style.backgroundColor="transparent";
    }
};

/** context menu */
openmdao.DataflowFigure.prototype.getContextMenu=function(){
    var self = this,
        menu = new draw2d.Menu(),
        model = this.openmdao_model,
        pathname = this.pathname,
        name = this.name,
        connections = this.connections;

    if (name.length > 0) {
        // menu header
        menu.appendMenuItem(new draw2d.MenuItem("<b>"+name+"</b>",null,function(){
        }));

        // edit
        menu.appendMenuItem(new draw2d.MenuItem("Edit",null,function(){
            cf = new openmdao.ObjectFrame(model,pathname);
        }));

        // properties
        menu.appendMenuItem(new draw2d.MenuItem("Properties",null,function(){
            var id = (pathname+'-properties').replace(/\./g,'-');
            f = new openmdao.PropertiesFrame(id,model).editObject(pathname);
        }));

        // connections (internal) or disconnect (external)
        if ((this.maxmin === '-') || (Object.keys(connections).length > 0)) {
            menu.appendMenuItem(new draw2d.MenuItem("Connections",null,function(){
                var f = new openmdao.ConnectionsFrame(model, pathname);
            }));
        }
        else {
            var asm = openmdao.Util.getPath(pathname);
            if (asm.length > 0) {
                menu.appendMenuItem(new draw2d.MenuItem("Disconnect",null,function(){
                    var cmd = asm + '.disconnect("'+name+'");';
                    model.issueCommand(cmd);
                }));
            }
        }

        // Show/hide flows.
        if (this.maxmin === '-') {
            var txt;
            if (this.drawDataFlows) {
                txt = 'Hide Data Flows';
            }
            else {
                txt = 'Show Data Flows';
            }
            menu.appendMenuItem(new draw2d.MenuItem(txt, null, function() {
                self.drawDataFlows = !self.drawDataFlows;
                self.maximize();
            }));
            if (this.drawDriverFlows) {
                txt = 'Hide Driver Flows';
            }
            else {
                txt = 'Show Driver Flows';
            }
            menu.appendMenuItem(new draw2d.MenuItem(txt, null, function() {
                self.drawDriverFlows = !self.drawDriverFlows;
                self.maximize();
            }));
        }

        // run
        menu.appendMenuItem(new draw2d.MenuItem("Run", null, function() {
            var cmd = pathname + '.run();';
            model.issueCommand(cmd);
        }));

        // remove
        menu.appendMenuItem(new draw2d.MenuItem("Remove", null, function() {
            model.removeComponent(pathname);
        }));

        menu.setZOrder(999999);
    }

    return menu;
};

openmdao.DataflowFigure.prototype.toggle = function() {
    if (this.maxmin === '+') {
        this.maximize();
    }
    else{
        this.minimize();
    }
};

/* show the minimized version of the figure, just a box with the type name */
openmdao.DataflowFigure.prototype.minimize=function(){
    // remove all child figures
    var self = this,
        workflow = this.getWorkflow();

    if (self.maxmin === '-') {
        self.maxmin = '+';
        var circleIMG = "url(/static/images/circle-plus.png)";
        self.top_right.style.background=circleIMG+" no-repeat top right";

        jQuery.each(self.figures,function(name,fig) {
            this.removeComponent(fig);
        });
        self.figures = {};

        jQuery.each(self.connections,function(name,conn) {
            workflow.removeFigure(conn);
        });
        self.connections = {};

        if (self.inputsFigure) {
            workflow.removeFigure(self.inputsFigure);
            self.removeChild(self.inputsFigure);
            self.inputsFigure = null;
        }

        if (self.outputsFigure) {
            workflow.removeFigure(self.outputsFigure);
            self.removeChild(self.outputsFigure);
            self.outputsFigure = null;
        }

        if (self.fbOutputsFigure) {
            workflow.removeFigure(self.fbOutputsFigure);
            self.removeChild(self.fbOutputsFigure);
            self.fbOutputsFigure = null;
        }

        self.setContent(self.contentHTML);
        self.setDimension(self.getMinWidth(),self.getMinHeight());

        var parent = self.getParent();
        if (parent instanceof openmdao.DataflowFigure) {
            parent.layout();
        }
    }
};

/* show the maximized version of the figure, with subcomponents & connections */
openmdao.DataflowFigure.prototype.maximize=function(){
    // ensure the maxmin button is set to maximized
    if (this.maxmin === '+') {
        this.maxmin = '-';
        var circleIMG = "url(/static/images/circle-minus.png)";
        this.top_right.style.background=circleIMG+" no-repeat top right";
    }

    // get child data from model and redraw with child figures
    var self = this;
    this.openmdao_model.getDataflow(self.pathname, function(json) {
            self.updateDataflow(json);
        },
        function(jqXHR, textStatus, errorThrown) {
            debug.error('Error getting dataflow for',self,jqXHR);
        }
    );
};

/** update dataflow by recreating figures from JSON dataflow data */
openmdao.DataflowFigure.prototype.updateDataflow=function(json) {
    if (!json.hasOwnProperty('components')) {
        return;
    }

    var self=this,
        workflow = this.getWorkflow(),
        src_port, dst_port;

    if (! workflow) {
        // this can happen if the figure was deleted from the canvas
        // while we were waiting for the json data
        return;
    }

    this.setContent('');

    var flows = [];
    flows = flows.concat(json.connections);
    flows = flows.concat(json.parameters);
    flows = flows.concat(json.constraints);
    flows = flows.concat(json.objectives);

    jQuery.each(json.components,function(idx,comp) {
        var name = comp.name,
            type = comp.type,
            valid = comp.valid,
            interfaces = comp.interfaces,
            precedence = idx,  // Used to maintain original ordering.
            fig = self.figures[name];

        if (fig) {
            // Check for replacement.
            if (fig.pythonID !== comp.python_id) {
                prededence = fig.precedence;
                self.removeComponent(name);
                fig = null;
                jQuery.each(flows, function(idx, conn) {
                    var src_name = conn[0].indexOf('.') < 0 ? '' : conn[0].split('.')[0],
                        dst_name = conn[1].indexOf('.') < 0 ? '' : conn[1].split('.')[0],
                        con_name = src_name+'-'+dst_name;
                        con = self.connections[con_name];
                    if (con && (name === src_name || name === dst_name)) {
                        workflow.removeFigure(self.connections[con_name]);
                        delete self.connections[con_name];
                    }
                });
            }
        }

        if (!fig) {
            if (self.pathname) {
                figname = self.pathname+'.'+name;
            }
            else {
                figname = name;
            }
            fig = new openmdao.DataflowFigure(self.openmdao_model,
                                              figname, type, valid, interfaces);
            fig.pythonID = comp.python_id;
            fig.precedence = precedence;
            self.figures[name] = fig;
            self.addChild(fig);
            workflow.addFigure(fig,0,0);
        }

        if (fig.maxmin === '-' || self.pathname ==='') {
            fig.maximize();
        }
    });

    if (!self.inputsFigure) {
        self.inputsFigure = new draw2d.Node();
        self.inputsFigure.html.style.border = 'none';
        self.addChild(self.inputsFigure);
        workflow.addFigure(self.inputsFigure,0,0);
    }

    if (!self.outputsFigure) {
        self.outputsFigure = new draw2d.Node();
        self.outputsFigure.html.style.border = 'none';
        self.addChild(this.outputsFigure);
        workflow.addFigure(self.outputsFigure,0,0);
    }

    if (!self.fbOutputsFigure) {
        self.fbOutputsFigure = new draw2d.Node();
        self.fbOutputsFigure.html.style.border = 'none';
        self.addChild(this.fbOutputsFigure);
        workflow.addFigure(self.fbOutputsFigure,0,0);
    }

    var flow_colors = {
        data:       new draw2d.Color(100,100,100),
<<<<<<< HEAD
        parameter:  new draw2d.Color(200,  0,  0),
        constraint: new draw2d.Color(  0,200,  0),
        objective:  new draw2d.Color(  0,  0,200)
=======
        parameter:  new draw2d.Color(000,000,200),
        constraint: new draw2d.Color(000,000,200),
        objective:  new draw2d.Color(000,000,200)
>>>>>>> 8cf49bf1
    };

    var displayFlow = function(conn, type, tabName) {
        var src_name = conn[0].indexOf('.') < 0 ? '' : conn[0].split('.')[0],
            dst_name = conn[1].indexOf('.') < 0 ? '' : conn[1].split('.')[0],
            con_name = src_name+'-'+dst_name,
            src_fig = self.figures[src_name],
            dst_fig = self.figures[dst_name],
            con = self.connections[con_name];

        if (!con) {
            con = new draw2d.Connection();
            con.setLineWidth(2);
            con.setCoronaWidth(10);
            con.setColor(flow_colors[type]);

            if (src_name.length > 0) {
                if (type === 'data' || type === 'parameter') {
                    con.setSource(src_fig.getPort("output"));
                } else {
                    con.setSource(src_fig.getPort("fbOutput"));
                }
                con.setZOrder(self.getZOrder()+2);
            }
            else {
                src_port = new draw2d.OutputPort();
                src_port.setWorkflow(workflow);
                src_port.setName(con_name);
                src_port.setCanDrag(false);
                src_port.setId(con_name);
                self.inputsFigure.addPort(src_port,0,0);
                con.setSource(src_port);
                con.setRouter(null);
                con.setZOrder(self.getZOrder()+1);
            }

            if (dst_name.length > 0) {
                if (type === 'data' || type === 'parameter') {
                    con.setTarget(dst_fig.getPort("input"));
                } else {
                    con.setTarget(dst_fig.getPort("fbInput"));
                }
                con.setTargetDecorator(new draw2d.ArrowConnectionDecorator());
                con.setZOrder(self.getZOrder()+2);
            }
            else {
                dst_port = new draw2d.InputPort();
                dst_port.setWorkflow(workflow);
                dst_port.setName(con_name);
                dst_port.setCanDrag(false);
                dst_port.setId(con_name);
                if (type === 'data') {
                    self.outputsFigure.addPort(dst_port,0,0);
                } else {
                    self.fbOutputsFigure.addPort(dst_port,0,0);
                }
                con.setTarget(dst_port);
                con.setTargetDecorator(new draw2d.ArrowConnectionDecorator());
                con.setRouter(null);
                con.setZOrder(self.getZOrder()+1);
            }

            // context menu
            con.getContextMenu=function(){
                var menu=new draw2d.Menu();
                if (type === 'data') {
                    menu.appendMenuItem(new draw2d.MenuItem("Edit Connections",null,
                        function(){
                            var f = new openmdao.ConnectionsFrame(self.openmdao_model,
                                                 self.pathname,src_name,dst_name);
                        })
                    );
                }
                else {
                    var driver = (type === 'parameter') ? src_name : dst_name;
                    menu.appendMenuItem(new draw2d.MenuItem("Edit Driver", null,
                        function() {
                            var f = new openmdao.ObjectFrame(self.openmdao_model,
                                                                self.pathname+'.'+driver,
                                                                tabName);
                        })
                    );
                }
                menu.setZOrder(self.getZOrder()+3);
                return menu;
            };

            // double click brings up connection frame if between two components
            // FIXME: usually doesn't work... DataflowFigure steals the clicks
            if ((src_name.length > 0) && (dst_name.length > 0)) {
                if (type === 'data') {
                    con.onDoubleClick = function() {
                        var f = new openmdao.ConnectionsFrame(self.openmdao_model,
                                                 self.pathname,src_name,dst_name);
                    };
                }
                else {
                    var driver = (type === 'parameter') ? src_name : dst_name;
                    con.onDoubleClick = function() {
                        var f = new openmdao.ObjectFrame(self.openmdao_model,
                                                            self.pathname+'.'+driver);
                    };
                }
            }

            workflow.addFigure(con);
            self.connections[con_name] = con;
        }
    };

    flows = [];
    if (this.drawDataFlows) {
        jQuery.each(json.connections, function(idx, flow) {
            displayFlow(flow, 'data', 'Inputs'); });
        flows = flows.concat(json.connections);
    }
    if (this.drawDriverFlows) {
        jQuery.each(json.parameters, function(idx, flow) {
            displayFlow(flow, 'parameter', 'Parameters');
        });
        flows = flows.concat(json.parameters);
        jQuery.each(json.constraints, function(idx, flow) {
            displayFlow(flow, 'constraint', 'Constraints');
        });
        flows = flows.concat(json.constraints);
        jQuery.each(json.objectives, function(idx, flow) {
            displayFlow(flow, 'objective', 'Objectives');
        });
        flows = flows.concat(json.objectives);
    }

    // remove any component figures that are not in the updated data
    jQuery.each(self.figures,function(name,fig){
        var found = false;
        jQuery.each(json.components, function(idx,comp) {
            if (comp.name === name) {
                found = true;
            }
        });
        if (!found) {
            self.removeComponent(name);
        }
    });

    jQuery.each(self.connections,function(name,fig){
        var found = false;
        jQuery.each(flows, function(idx,conn) {
            var src_name = conn[0].indexOf('.') < 0 ? '' : conn[0].split('.')[0],
                dst_name = conn[1].indexOf('.') < 0 ? '' : conn[1].split('.')[0],
                con_name = src_name+'-'+dst_name;
            if (con_name === name) {
                found = true;
            }
        });
        if (!found) {
            workflow.removeFigure(fig);
            delete self.connections[name];
        }
    });

    this.layout();
};

/** layout component figures */
openmdao.DataflowFigure.prototype.layout=function() {
    var self = this,
        connected = [],
        unconnected = [],
        x0 = this.getAbsoluteX(),
        y0 = this.getAbsoluteY(),
        margin = this.margin,
        x = x0 + margin,
        y = y0 + margin + this.cornerHeight,
        row_height = 0,
        canvas_width = this.getWorkflow().getWidth(),
        compare = function(fig1, fig2) { return fig1.precedence - fig2.precedence; };

    jQuery.each(self.figures, function(idx,fig) {
        if (fig.isConnected()) {
            connected.push(fig);
        }
        else {
            unconnected.push(fig);
        }
    });

    // Maintain original order in spite of replacements.
    connected.sort(compare);
    unconnected.sort(compare);

    // Add some room for incoming arrowheads.
    if (connected.length > 0) {
        var first = connected[0];
        if (first.inputPort.getConnections().size > 0) {
            y += this.cornerHeight;
        }
        if (first.fbOutputPort.getConnections().size > 0) {
            x  += this.cornerWidth;
            x0 += this.cornerWidth;
        }
    }

    // connected components are laid out diagonally (top left to bottom right)
    jQuery.each(connected,function(idx,fig) {
        fig.setPosition(x,y);
        x = x + fig.getWidth()  + margin;
        y = y + fig.getHeight() + margin;
    });

    // Add some room for incoming arrowheads to a trailing driver.
    if (connected.length > 0) {
        var last = connected[connected.length-1];
        if (last.fbInputPort && last.fbInputPort.getConnections().size > 0) {
            y += this.cornerHeight;
        }
    }

    // unconnected components are laid out in rows
    x = x0 + margin;
    jQuery.each(unconnected,function(idx,fig) {
        fig.setPosition(x,y);
        x = x + fig.getWidth() + margin;
        fig_height = fig.getHeight();
        if (fig_height > row_height) {
            row_height = fig_height;
        }
        if (x > canvas_width) {
            x = x0 + margin;
            y = y + row_height + margin;
            row_height = 0;
        }
    });

    // resize
    self.resize();

    // line up assembly inputs and outputs with their component ports
    jQuery.each(self.connections, function(name,conn) {
        var src_port = conn.getSource(),
            dst_port = conn.getTarget();

        if (src_port.getName() === name) {
            // source port is on the assembly
            var dstX = dst_port.getAbsoluteX(),
                X0 = self.inputsFigure.getAbsoluteX();
            src_port.setPosition(dstX-X0,0);
        }

        if (dst_port.getName() === name) {
            // destination port is on the assembly
            var srcY = src_port.getAbsoluteY(),
                Y0 = self.outputsFigure.getAbsoluteY();
            dst_port.setPosition(0,srcY-Y0);
        }
    });

    // layout parent to accomodate new size
    var parent = self.getParent();
    if (parent instanceof openmdao.DataflowFigure) {
        parent.layout();
    }
};

/** resize figure to contain all it's children */
openmdao.DataflowFigure.prototype.resize=function(){
    var width, height, i,
        x0=this.getAbsoluteX(),
        y0=this.getAbsoluteY(),
        xmin=999999, xmax=0,
        ymin=999999, ymax=0,
        children = this.getChildren(),
        inport = null,  inportX = null,
        outport = null, outportY = null;

    for (i=0; i<children.size; i++) {
        child = children.get(i);
        if (child instanceof openmdao.DataflowFigure) {
            x = child.getAbsoluteX();
            if (x < xmin) {
                xmin = x;
            }
            x = x + child.getWidth();
            if (x > xmax) {
                xmax = x;
            }
            y = child.getAbsoluteY();
            if (y < ymin) {
                ymin = y;
            }
            y = y + child.getHeight();
            if (y > ymax) {
                ymax = y;
            }
        }
    }

    width  = xmax-xmin+this.margin*2;
    height = ymax-ymin+this.margin*2 + this.cornerHeight;

    // Adjust for connections.
    var connected = [],
        unconnected = 0,
        compare = function(fig1, fig2) { return fig1.precedence - fig2.precedence; };

    jQuery.each(this.figures, function(idx,fig) {
        if (fig.isConnected()) {
            connected.push(fig);
        }
        else {
            unconnected += 1;
        }
    });
    connected.sort(compare);
    if (connected.length > 0) {
        var first = connected[0];
        if (first.inputPort.getConnections().size > 0) {
            height += this.cornerHeight;
        }
        if (first.fbOutputPort.getConnections().size > 0) {
            width += this.cornerWidth;
        }
        var last = connected[connected.length-1];
        if (last.outputPort.getConnections().size > 0) {
            width += this.cornerWidth;
        }
        if (unconnected.length === 0) {
            if (last.fbInputPort && last.fbInputPort.getConnections().size > 0) {
                height += this.cornerHeight;
            }
        }
    }

    this.setDimension(width,height);

    if (this.inputsFigure) {
        this.inputsFigure.setDimension(width - 2*this.margin, 1);
        this.inputsFigure.setPosition(x0 + this.margin,
                                      y0 + this.cornerHeight + 2);
    }

    if (this.outputsFigure) {
        this.outputsFigure.setDimension(1, height - this.cornerHeight - this.margin);
        this.outputsFigure.setPosition(x0 + width - 2,
                                       y0 + this.cornerHeight);
    }

    if (this.fbOutputsFigure) {
        this.fbOutputsFigure.setDimension(1, height - this.cornerHeight - this.margin);
        this.fbOutputsFigure.setPosition(x0 + 2,
                                         y0 + this.cornerHeight);
    }
};

openmdao.DataflowFigure.prototype.setExecState=function(message){
    var state = message[1];
    if (state === "VALID") {
        this.setColor(new draw2d.Color(0,255,0));
    }
    else if (state === "INVALID") {
        this.setColor(new draw2d.Color(255,0,0));
    }
    else if (state === "RUNNING") {
        this.setColor(new draw2d.Color(0,0,255));
    }
};<|MERGE_RESOLUTION|>--- conflicted
+++ resolved
@@ -7,26 +7,22 @@
     this.name = openmdao.Util.getName(pathname);
     this.type = type || '';
     this.valid = valid;
-<<<<<<< HEAD
-    this.maxmin = maxmin;
-    if (arguments.length < 5) {  // Refresh doesn't pass all arguments.
-        this.maxmin = (pathname === '' ? '' : '+');
-    }
-=======
 
     if (arguments.length < 5) { // Refresh doesn't pass all arguments.
-        this.baseType = pathname === '' ? 'Component' : 'Assembly'
+        this.baseType = pathname === '' ? 'Component' : 'Assembly';
     }
     else {
-        if (interfaces.indexOf('IAssembly') >= 0)
+        if (interfaces.indexOf('IAssembly') >= 0) {
             this.baseType = 'Assembly';
-        else if (interfaces.indexOf('IDriver') >= 0)
+        }
+        else if (interfaces.indexOf('IDriver') >= 0) {
             this.baseType = 'Driver';
-        else
+        }
+        else {
             this.baseType = 'Component';
+        }
     }
     this.maxmin = this.baseType === 'Assembly' ? '+' : '';
->>>>>>> 8cf49bf1
 
     this.cornerWidth=15;
     this.cornerHeight=15;
@@ -261,41 +257,19 @@
             },
             actualDropHandler: function(ev,ui) {
                 var droppedObject = jQuery(ui.draggable).clone(),
-<<<<<<< HEAD
                     droppedName = droppedObject.text(),
                     droppedPath = droppedObject.attr("modpath"),
                     model = elm.data("corresponding_openmdao_object").openmdao_model,
                     o = elm.data('corresponding_openmdao_object');
 
                 openmdao.drag_and_drop_manager.clearHighlightingDroppables();
+                openmdao.drag_and_drop_manager.clearDroppables();
 
                 if (o.maxmin !== '') {
-                    openmdao.Util.promptForValue('Enter name for new '+droppedName, function(name) {
-                        model.addComponent(droppedPath,name,elm.data("pathname"));
-                    });
-                }
-                else {
-                    openmdao.Util.confirm('Replace '+ elm.data("pathname") +' with ' + droppedName, function() {
-                            model.replaceComponent(elm.data("pathname"), droppedPath);
-                    });
-                }
-            }
-        });
-=======
-                droppedName = droppedObject.text(),
-                droppedPath = droppedObject.attr("modpath"),
-                model = elm.data("corresponding_openmdao_object").openmdao_model ;
-                
-                openmdao.drag_and_drop_manager.clearHighlightingDroppables() ;
-                openmdao.drag_and_drop_manager.clearDroppables() ;
-
-                var o = elm.data('corresponding_openmdao_object');
-
-                if ( o.maxmin != '' ) {
                     openmdao.Util.promptForValue('Enter name for new '+droppedName,
-                                                 function(name) {
-                                                     model.addComponent(droppedPath,name,elm.data("pathname"));
-                                                 });
+                        function(name) {
+                         model.addComponent(droppedPath,name,elm.data("pathname"));
+                        });
                 }
                 else {
                     openmdao.Util.confirm('Replace '+ elm.data("pathname") +' with ' + droppedName,
@@ -304,8 +278,7 @@
                         });
                 }
             }
-        }) ;
->>>>>>> 8cf49bf1
+        });
     }
 
     return item;
@@ -767,16 +740,10 @@
     }
 
     var flow_colors = {
-        data:       new draw2d.Color(100,100,100),
-<<<<<<< HEAD
-        parameter:  new draw2d.Color(200,  0,  0),
-        constraint: new draw2d.Color(  0,200,  0),
-        objective:  new draw2d.Color(  0,  0,200)
-=======
-        parameter:  new draw2d.Color(000,000,200),
-        constraint: new draw2d.Color(000,000,200),
-        objective:  new draw2d.Color(000,000,200)
->>>>>>> 8cf49bf1
+        data:       new draw2d.Color(100, 100, 100),
+        parameter:  new draw2d.Color(  0,   0, 200),
+        constraint: new draw2d.Color(  0,   0, 200),
+        objective:  new draw2d.Color(  0,   0, 200)
     };
 
     var displayFlow = function(conn, type, tabName) {
