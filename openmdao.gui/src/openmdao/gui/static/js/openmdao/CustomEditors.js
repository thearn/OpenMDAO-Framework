// Custom openMDAO slickgrid cell editors
(function($) {

    var customEditors = {

<<<<<<< HEAD
        DictEditor : function(args) {
            var this_editor = this;
            var input = [];
            var keys = [];
            var length = 0;
            var buttons = [];
            var loaded = false;
            var val_types = args.item.value_type;
            var key_types = args.item.key_type;
            console.log(args.item);
            var $add_button = $("<button>+</button>").button();
            var var_name = args.item.name;
            var values;
            if (typeof args.item.value === "string") {
                values = JSON.parse(args.item.value);
            }
            else {
                values = args.item.value;
            }
            var defaults = values;
            var grid = args.grid;
            var $container = $("<div id = '"+var_name+"-editor'/>");
            var $editor_dialog = $("<div id = '"+var_name+"-dialog'/>").dialog({
                width: "auto",
                title: "Editing dictionary: '"+var_name+"'",
                        buttons: [{
                            text:"Submit changes",
                            id: "dict-edit-"+var_name+"-submit",
                            click: function() {
                                grid.getEditorLock().commitCurrentEdit();
                                $(this).dialog("close");
                        }}, {
                            text:"Cancel",
                            id: "dict-edit-"+var_name+"-cancel",
                            click: function() {
                                grid.getEditorLock().cancelCurrentEdit();
                                $(this).dialog("destroy");
                            }
                        }]
            });
            $editor_dialog.live('keyup', function(e) {
                if (e.keyCode === 13) {
                    $(':button:contains("Submit changes")').click();
                }
            });

            $container.appendTo($editor_dialog);
            $("<br>").appendTo($editor_dialog);
            var $new_key = $("<INPUT type=text class='add-editor-text' size = 10/>");
            var $new_input = $("<INPUT type=text class='add-editor-editor-text' size = 10/>");

            $add_button.click( function (e,d) {
                this_editor.addKey($new_key.val());
                keys[length - 1].val($new_key.val());
                input[length - 1].val($new_input.val());
            });

            this.init = function() {
                var key;
                $("<text>Keys : Values<br></text>").prependTo($editor_dialog);
                for (key in values) {
                    if (values.hasOwnProperty(key)) {
                        this.addKey(key);
                    }
                }
                $("<text>New element (Key, Value):</text><br>").appendTo($editor_dialog);
                $new_key.appendTo($editor_dialog);
                $new_input.appendTo($editor_dialog);
                $add_button.appendTo($editor_dialog);
            };


            this.addKey = function(key) {
                if (key !== "py/object") {
                    keys.push($("<INPUT type=text disabled = 'disabled' class='editor-text' size = 10/>").appendTo($container));
                    input.push($("<INPUT type=text class='editor-text' size = 10/>").appendTo($container));
                    $remove_button = $("<button class = 'remove-dict-edit' id = '"+key+"'>-</button><br>").button();
                    buttons.push($remove_button.appendTo($container));

                    $remove_button.click(function(e) {
                        del_key = e.currentTarget.id;
                        var i;
                        for (i = 0; i< length; i++) {
                            if (del_key === keys[i].val()) {
                                input[i].remove();
                                keys[i].remove();
                                buttons[i].remove();

                                input.splice(i,1);
                                keys.splice(i,1);
                                buttons.splice(i,1);
                                //val_types.splice(i,1);
                                //key_types.splice(i,1);
                                //delete values[del_key];
                                break;
                            }
                        }
                        length = length-1;
                    });
                    length++;
                }
            };

            this.destroy = function() {
                var i;
                for (i = 0; i<length; i++) {
                    input[i].remove();
                    keys[i].remove();
                    buttons[i].remove();
                }
                $editor_dialog.dialog('destroy');
            };

            this.focus = function() {
                input.focus();
            };

            this.loadValue = function(item) {
                if (!loaded) {
                    var i = 0;
                    var key;
                    for (key in item.value) {
                        if (item.value.hasOwnProperty(key) && key !== "py/object") {
                            keys[i].val(key);
                            //val_types.push(typeof values[key]);
                            //key_types.push(typeof key);
                            input[i].val(values[key]);
                            i++;
                        }
                    }
                    loaded = true;
                }
            };

            this.serializeValue = function() {
                new_d = {};
                var i;
                for (i = 0; i<length; i++) {
                    thisval = input[i].val();
                    keyval = keys[i].val();
                    if (key_types === "Float" || key_types === "Int") {
                        keyval = parseFloat(keyval);
                    }
                    if (val_types === "Float" || val_types === "Int") {
                        thisval = parseFloat(thisval);
                    }
                    new_d[keyval] = thisval;
                }
                return JSON.stringify(new_d);
            };

            this.applyValue = function(item,state) {
                console.log(state);
                item[args.column.field] = state;
            };

            this.isValueChanged = function() {
                //return ($select.val() != defaultValue);
                return true;
            };

            this.validate = function() {
                return {
                    valid: true,
                    msg: null
                };
            };

            this.init();
        },

        EnumEditor : function(args) {
            var $select;
            var defaultValue;
            vals = args.item.values['py/tuple'];
            var var_name = args.item.name;
            var values;
            if (vals) {
                values = vals;
            }
            else {
                values = args.item.values;
            }
            var scope = this;

            this.init = function() {
                var i;
                $select = $("<SELECT tabIndex='0' id='editor-enum-"+var_name+"'/>");
                for (i=0; i<values.length; i++) {
                    $("<OPTION value='"+values[i]+"'>"+values[i]+"</OPTION>").appendTo($select);
                }
                $select.appendTo(args.container);
                $select.focus();
            };

            this.destroy = function() {
                $select.remove();
            };

            this.focus = function() {
                $select.focus();
            };

            this.loadValue = function(item) {
                defaultValue = item[args.column.field];
                $select.val(defaultValue);
                $select.select();
            };

            this.serializeValue = function() {
                return $select.val();
            };

            this.applyValue = function(item,state) {
                item[args.column.field] = state;
            };

            this.isValueChanged = function() {
                return ($select.val() !== defaultValue);
            };

            this.validate = function() {
                return {
                    valid: true,
                    msg: null
                };
            };

            this.init();
        },

        BoolEditor : function(args) {
            var $select;
            var var_name = args.item.name;
            var defaultValue;
            var scope = this;

            this.init = function() {
                $select = $("<SELECT tabIndex='0' class='editor-yesno' id = 'bool-editor-"+var_name+"'><OPTION value='True'>True</OPTION><OPTION value='False'>False</OPTION></SELECT>");
                $select.appendTo(args.container);
                $select.focus();
            };

            this.destroy = function() {
                $select.remove();
            };

            this.focus = function() {
                $select.focus();
            };

            this.loadValue = function(item) {
                defaultValue = item[args.column.field];
                $select.val(defaultValue);
                $select.select();
            };

            this.serializeValue = function() {
                if ($select.val() === "True") {
                    return "True";
                }
                else {
                    return "False";
                }
            };

            this.applyValue = function(item,state) {
                item[args.column.field] = state;
            };

            this.isValueChanged = function() {
                return ($select.val() !== defaultValue);
            };

            this.validate = function() {
                return {
                    valid: true,
                    msg: null
                };
            };

            this.init();
        },


        ArrayEditor : function(args) {
            var var_name = args.item.name;
            var grid = args.grid;
            var var_item = args.item;
            var var_editor = this;
            var input = [];
            var $container = $("<div />");
            var $editor_dialog = $("<div id = 'array-editor-dialog-"+var_name+"'/>").dialog({
                width: "auto",
                title: "Editing array: '"+var_name+"'",
                buttons: [{ text:"Submit changes",
                            id: "array-edit-"+var_name+"-submit",
                            click: function() {
                                grid.getEditorLock().commitCurrentEdit();
                                $( this ).dialog( "close" );
                            }
                          },{
                            text:"Cancel",
                            id: "array-edit-"+var_name+"-cancel",
                            click: function() {
                                grid.getEditorLock().cancelCurrentEdit();
                                $( this ).dialog( "close" );
                            }
                          }
                        ]
            });
            $editor_dialog.live('keyup', function(e){
                if (e.keyCode === 13) {
                    $(':button:contains("Submit changes")').click();
                }
            });

            $container.appendTo($editor_dialog);
            var scope = this;
            var length;
            var dim;
            var default_length;
            var $add_button = $("<button id = 'array-edit-add-"+var_name+"'>+</button>").button();
            var $subtract_button = $("<button id = 'array-edit-add-"+var_name+"'>-</button>").button();
            $add_button.click(function() {
                input.push($("<INPUT type=text class='editor-text' value = '0.' size = 6/>"));
                length = input.length;
                $container.empty();
                var i;
                for (i=0; i<length; i++) {
                    jQuery(input[i]).appendTo($container);
                }
            });
            $subtract_button.click(function() {
                if (length > 1) {
                    input = input.slice(0,length-1);
                    length = input.length;
                    $container.empty();
                    var i;
                    for (i=0; i<length; i++) {
                        jQuery(input[i]).appendTo($container);
                    }
                }
            });

            this.init = function() {
                parsed = this.splitData(args.item.value);
                length = parsed.length;

                dim = [this.getDim(args.item.value)];
                dim.push(length / dim[0]);

                default_length = length;
                var i;
                for (i=0; i<length; i++) {
                    input.push($("<INPUT type=text class='editor-text' size = 6/>").appendTo($container));
                    if (i > 0 && dim[0] > 1 && (i+1)%dim[1] === 0) {
                        $('<br>').appendTo($container);
                    }
                }

                if (dim[0] === 1) {
                    $add_button.appendTo($editor_dialog);
                    $subtract_button.appendTo($editor_dialog);
                }
            };

            this.getDim = function(input_data) {
                step1 = input_data.split("[").length;
                if (step1 > 2) {
                    return step1 - 2;
                }
                else {
                    return 1;
                }
            };

            this.splitData = function (input_data) {
                var substr = '';
                var parsed = [];
                var step1 = input_data.split('[').join('').split(']').join('').split('  ').join(' ').split(',').join(' ');
                var i;
                for (i = 0; i < step1.length; i++) {
                    if (step1[i] === " ") {
                        if (substr.length > 0) {
                            parsed.push(substr);
                            substr = '';
                        }
                    }
                    else {
                        substr = substr + step1[i];
                    }
                }
                if (substr.length > 0) {
                    parsed.push(substr);
                }
                return parsed;
            };

            this.destroy = function() {
                var i;
                for (i=0; i<length; i++) {
                    input[i].remove();
                }
                $editor_dialog.dialog('destroy');
                $add_button.remove();
                $subtract_button.remove();
            };
=======
    DictEditor : function(args) {
        var this_editor = this;
        var input = [];
        var keys = [];
        var length = 0;
        var buttons = [];
        var loaded = false;
        var val_types = args.item.value_type;
        var key_types = args.item.key_type;
        console.log(args.item);
        var $add_button = $("<button>+</button>").button();
        var var_name = args.item['name'];
        if (typeof args.item.value == "string") {
            var values = JSON.parse(args.item.value);}
        else {var values = args.item.value;}
        var defaults = values;
        var grid = args.grid;
        var $container = $("<div id = '"+var_name+"-editor'/>");
        var $editor_dialog = $("<div id = '"+var_name+"-dialog'/>").dialog({
            width: "auto",
            title: "Editing dictionary: '"+var_name+"'",
                buttons: [{ 
                    text:"Submit changes",
                    id: "dict-edit-"+var_name+"-submit",
                    click: function() {
                        grid.getEditorLock().commitCurrentEdit();
                        $( this ).dialog( "close" );
                    }}, {
                    text:"Cancel",
                    id: "dict-edit-"+var_name+"-cancel",
                    click: function() {
                        grid.getEditorLock().cancelCurrentEdit();
                        $( this ).dialog( "destroy" );
                    }
                }]
                    });
        $editor_dialog.live('keyup', function(e){
            if (e.keyCode == 13) {
                $(':button:contains("Submit changes")').click();
            }
        });

    $container.appendTo($editor_dialog);
    $("<br>").appendTo($editor_dialog);
    var $new_key = $("<INPUT type=text class='add-editor-text' size = 10/>");
    var $new_input = $("<INPUT type=text class='add-editor-editor-text' size = 10/>");


    $add_button.click( function (e,d) {
        this_editor.addKey($new_key.val());
        keys[length - 1].val($new_key.val());
        input[length - 1].val($new_input.val());
            });	

    this.init = function() {
        $("<text>Keys : Values<br></text>").prependTo($editor_dialog);
        for (var key in values) {
            this.addKey(key);}

    $("<text>New element (Key, Value):</text><br>").appendTo($editor_dialog);
    $new_key.appendTo($editor_dialog);
    $new_input.appendTo($editor_dialog);
    $add_button.appendTo($editor_dialog);
};


    this.addKey = function(key) {

    if (key != "py/object") {
        keys.push($("<INPUT type=text disabled = 'disabled' class='editor-text' size = 10/>").appendTo($container));
        input.push($("<INPUT type=text class='editor-text' size = 10/>").appendTo($container));
        $remove_button = $("<button class = 'remove-dict-edit' id = '"+key+"'>-</button><br>").button()
        buttons.push($remove_button.appendTo($container));

    $remove_button.click( function (e) {
        del_key = e.currentTarget.id;
        for (var i = 0; i< length; i++) {
            if (del_key == keys[i].val()) {
                input[i].remove();
                keys[i].remove();
                buttons[i].remove();

    input.splice(i,1);
    keys.splice(i,1);
    buttons.splice(i,1);
    //val_types.splice(i,1);
    //key_types.splice(i,1);

    //delete values[del_key];

    break;
    }
}
length = length -1;
    });			



    length++;
}

    }

    this.destroy = function() {
        for (var i = 0; i< length; i++) {
            input[i].remove();
            keys[i].remove();
            buttons[i].remove();
            }
            $editor_dialog.dialog('destroy');
    };

    this.focus = function() {
        input.focus();
    };


    this.loadValue = function(item) {
        if (!loaded) {
        var i = 0;
        for (var key in item.value) {
            if (key != "py/object") {
                keys[i].val(key);
                //val_types.push(typeof values[key]);
                //key_types.push(typeof key);
                input[i].val(values[key]);
                i++;
                }
            } loaded = true;}

    };

    this.serializeValue = function() {
        new_d = {};
        for (var i = 0; i < length; i++) {
            thisval = input[i].val();
            keyval = keys[i].val();
            if (key_types == "Float" || key_types == "Int") {keyval = parseFloat(keyval);}
            if (val_types == "Float" || val_types == "Int") {thisval = parseFloat(thisval);}
            new_d[keyval] = thisval;
        }
        return JSON.stringify(new_d);
    };

    this.applyValue = function(item,state) {
        console.log(state);
        item[args.column.field] = state;
    };

    this.isValueChanged = function() {
        //return ($select.val() != defaultValue);
        return true;
    };

    this.validate = function() {
        return {
            valid: true,
            msg: null
        };
    };

    this.init();
},

    EnumEditor : function(args) {
        var $select;
        var grid = args.grid;
        var defaultValue;
        vals = args.item.values['py/tuple'];
        var var_name = args.item['name'];
        if (vals) {
            var values = vals;
        }
        else {var values = args.item.values;}
        var this_item = args.item;
        var value_types = args.item.value_types;
        var scope = this;
        var select_id = "editor-enum-"+var_name;
        this.init = function() {
            $select = $("<SELECT tabIndex='0' id='editor-enum-"+var_name+"'/>");
            for (var i = 0; i < values.length; i++) {$("<OPTION value='"+values[i]+"'>"+values[i]+"</OPTION>").appendTo($select);} 
            $select.appendTo(args.container);
            $select.focus();
            $select.change(function (e) {grid.getEditorLock().commitCurrentEdit();})
            
        };
>>>>>>> 5820432b

    this.destroy = function() {
        $select.remove();
    };

    this.focus = function() {
        $select.focus();
    };

<<<<<<< HEAD
            this.setValue = function(val) {
                values = this.splitData(args.item.value);
                var i;
                for (i=0; i<length; i++) {
                    input[i].val(values[i]);
                }
            };

            this.loadValue = function(item) {
                defaultValue = item[args.column.field] || "";
                values = this.splitData(defaultValue);
                var i;
                for (i=0; i<length; i++) {
                    input[i].val(values[i]);
                }
                input[0].select();
            };

            this.serializeValue = function() {
                state = [];
                var i;
                for (i=0; i<length; i++) {
                    state.push(input[i].val());
                }
                state[0] = "["+state[0];
                state[length-1] = state[length-1] + "]";

                if (dim[0] > 1) {
                    new_state = [];
                    row = [];
                    for (i=0; i<state.length; i++) {
                        row.push(state[i]);
                        if (i>0 && (i+1)%dim[1] === 0) {
                            row[0] = "["+row[0];
                            row[row.length-1] = row[row.length-1] + "]";
                            row = row.join(", ");
                            new_state.push(row);
                             row = [];
                        }
                    }
                    new_state = new_state.join(", ");
                    return new_state;
                }
                else {
                    return state.join(",  ");
                }
            };

            this.applyValue = function(item,state) {
                item[args.column.field] = state;
            };

            this.isValueChanged = function() {
                values = this.splitData(defaultValue);
                var i;
                for (i=0; i<length; i++) {
                    if (input[i].val() !== values[i] || length !== default_length) {
                        return true;
                    }
                }
                return false;
            };

            this.validate = function() {
                if (args.column.validator) {
                    var validationResults = args.column.validator(input.val());
                    if (!validationResults.valid) {
                        return validationResults;
                    }
=======
    this.loadValue = function(item) {
        defaultValue = item[args.column.field];
        $select.val(defaultValue);
        $select.select();
    };

    this.serializeValue = function() {
        return $select.val()
    };

    this.applyValue = function(item,state) {
        if (jQuery("#editor-enum-mode").length > 0) {
            current = jQuery("#editor-enum-mode")[0].selectedIndex;
            }
        else {current = 0;}
        current_type = value_types[current];
        if (current_type == "str") {
            item[args.column.field] = "'" + String(state) + "'";
        }
        else {
            item[args.column.field] = state;
        }
    };

    this.isValueChanged = function() {
        return ($select.val() != defaultValue);
    };

    this.validate = function() {
        return {
            valid: true,
            msg: null
        };
    };

    this.init();
    //jQuery("#"+select_id).change(function () {state = this.serializeValue(); this.applyValue(this_item, state);})
},

    BoolEditor : function(args) {
        var $select;
        var var_name = args.item['name'];
        var defaultValue;
        var scope = this;
        var grid = args.grid;

    this.init = function() {
        $select = $("<SELECT tabIndex='0' class='editor-yesno' id = 'bool-editor-"+var_name+"'><OPTION value='True'>True</OPTION><OPTION value='False'>False</OPTION></SELECT>");
        $select.appendTo(args.container);
        $select.focus();
        $select.change(function (e) {grid.getEditorLock().commitCurrentEdit();})
    };

    this.destroy = function() {
        $select.remove();
    };

    this.focus = function() {
        $select.focus();
    };

    this.loadValue = function(item) {
        defaultValue = item[args.column.field];
        $select.val(defaultValue);
        $select.select();
    };

    this.serializeValue = function() {
        if ($select.val() == "True") {
        return "True";
        }
        else {return "False";}
    };

    this.applyValue = function(item,state) {
        item[args.column.field] = state;
    };

    this.isValueChanged = function() {
        return ($select.val() != defaultValue);
    };

    this.validate = function() {
        return {
            valid: true,
            msg: null
        };
    };

    this.init();
},



    ArrayEditor : function(args) {
        var var_name = args.item['name'];
        var grid = args.grid;
        var var_item = args.item;
        var var_editor = this;
        var input = [];	    
        var $container = $("<div />");
        var $editor_dialog = $("<div id = 'array-editor-dialog-"+var_name+"'/>").dialog({
            width: "auto",
            title: "Editing array: '"+var_name+"'",
                buttons: [{ text:"Submit changes",
                    id: "array-edit-"+var_name+"-submit",
                    click: function() {
                        grid.getEditorLock().commitCurrentEdit();
                        $( this ).dialog( "close" );
                    }},{
                    text:"Cancel",
                    id: "array-edit-"+var_name+"-cancel",
                    click: function() {
                        grid.getEditorLock().cancelCurrentEdit();
                        $( this ).dialog( "close" );
                    }}
                ]
                    });
        $editor_dialog.live('keyup', function(e){
            if (e.keyCode == 13) {
                $(':button:contains("Submit changes")').click();
            }
        });

    $container.appendTo($editor_dialog);
    var scope = this;
    var length;
    var dim;
    var default_length;
    var $add_button = $("<button id = 'array-edit-add-"+var_name+"'>+</button>").button();
    var $subtract_button = $("<button id = 'array-edit-add-"+var_name+"'>-</button>").button();
    $add_button.click( function () {
        input.push($("<INPUT type=text class='editor-text' value = '0.' size = 6/>"));
        length = input.length;
        $container.empty();
            for (var i = 0; i< length; i++) {
                jQuery(input[i]).appendTo($container);
        }
            });
    $subtract_button.click( function () {
        if (length > 1) {
            input = input.slice(0,length-1);
            length = input.length;
            $container.empty();
                for (var i = 0; i< length; i++) {
                    jQuery(input[i]).appendTo($container);
            }
            }
                });

    this.init = function() {
        parsed = this.splitData(args.item['value']);
        length = parsed.length;

    dim = [this.getDim(args.item['value'])];
    dim.push(length / dim[0]);

    default_length = length;
    for (var i = 0; i< length; i++) {
        input.push($("<INPUT type=text class='editor-text' size = 6/>").appendTo($container));
        if (i > 0 && dim[0] > 1 && (i+1)%dim[1] == 0) { $('<br>').appendTo($container);}
        }

    if (dim[0] == 1) {
$add_button.appendTo($editor_dialog);
$subtract_button.appendTo($editor_dialog);
}

    };

    this.getDim = function(input_data) {
        step1 = input_data.split("[").length;
        if (step1 > 2) {return step1 - 2;}
        else {return 1;}
        }

    this.splitData = function (input_data) {
        var substr = '';
        var parsed = [];
        step1 = input_data.split('[').join('').split(']').join('').split('  ').join(' ').split(',').join(' ');
        for (var i = 0; i < step1.length; i++) {
            if (step1[i] == " ") {
                if (substr.length > 0) {
                    parsed.push(substr);
                    substr = '';
                }
            }
            else {
                substr = substr + step1[i];
>>>>>>> 5820432b
                }
        }
        if (substr.length > 0) {parsed.push(substr);}
        return parsed
    }

    this.destroy = function() {
        for (var i = 0; i< length; i++) {
            input[i].remove();
            }
            $editor_dialog.dialog('destroy');
            $add_button.remove();
            $subtract_button.remove();
    };

    this.focus = function() {
        input.focus();
    };

    this.getValue = function() {
        return input.val();
    };

    this.setValue = function(val) {
        values =   this.splitData(args.item['value']);
        for (var i = 0; i< length; i++) {
            input[i].val(values[i]);

    }
};

    this.loadValue = function(item) {
        defaultValue = item[args.column.field] || "";
        values =   this.splitData(defaultValue);
        for (var i = 0; i< length; i++) {
            input[i].val(values[i]);

    }
input[0].select();
};


    this.serializeValue = function() {
        state = [];
        for (var i = 0; i< length; i++) {
            state.push(input[i].val());

    }
state[0] = "["+state[0];
state[length-1] = state[length-1] + "]";

    if (dim[0] > 1) {
        new_state = [];
        row = [];
        for (var i = 0; i < state.length; i++) {
            row.push(state[i]);
                if (i > 0 && (i+1)%dim[1] == 0) { 
                    row[0] = "["+row[0];
                    row[row.length-1] = row[row.length-1] + "]";
                    row = row.join(", ");
                    new_state.push(row);
                        row = [];
                            }

    }
    new_state = new_state.join(", ");
    return new_state;
        }				
else {
    return state.join(",  ");
    }
};

    this.applyValue = function(item,state) {
        item[args.column.field] = state;
    };

    this.isValueChanged = function() {
        values =   this.splitData(defaultValue);
        for (var i = 0; i< length; i++) {
            if (input[i].val() != values[i] || length != default_length) {return true;}

    }
return false;
};

    this.validate = function() {
        if (args.column.validator) {
            var validationResults = args.column.validator(input.val());
            if (!validationResults.valid)
                return validationResults;
        }

    return {
        valid: true,
        msg: null
    };
};

    this.init();
}


    };

    $.extend(window, customEditors);

})(jQuery);<|MERGE_RESOLUTION|>--- conflicted
+++ resolved
@@ -3,416 +3,6 @@
 
     var customEditors = {
 
-<<<<<<< HEAD
-        DictEditor : function(args) {
-            var this_editor = this;
-            var input = [];
-            var keys = [];
-            var length = 0;
-            var buttons = [];
-            var loaded = false;
-            var val_types = args.item.value_type;
-            var key_types = args.item.key_type;
-            console.log(args.item);
-            var $add_button = $("<button>+</button>").button();
-            var var_name = args.item.name;
-            var values;
-            if (typeof args.item.value === "string") {
-                values = JSON.parse(args.item.value);
-            }
-            else {
-                values = args.item.value;
-            }
-            var defaults = values;
-            var grid = args.grid;
-            var $container = $("<div id = '"+var_name+"-editor'/>");
-            var $editor_dialog = $("<div id = '"+var_name+"-dialog'/>").dialog({
-                width: "auto",
-                title: "Editing dictionary: '"+var_name+"'",
-                        buttons: [{
-                            text:"Submit changes",
-                            id: "dict-edit-"+var_name+"-submit",
-                            click: function() {
-                                grid.getEditorLock().commitCurrentEdit();
-                                $(this).dialog("close");
-                        }}, {
-                            text:"Cancel",
-                            id: "dict-edit-"+var_name+"-cancel",
-                            click: function() {
-                                grid.getEditorLock().cancelCurrentEdit();
-                                $(this).dialog("destroy");
-                            }
-                        }]
-            });
-            $editor_dialog.live('keyup', function(e) {
-                if (e.keyCode === 13) {
-                    $(':button:contains("Submit changes")').click();
-                }
-            });
-
-            $container.appendTo($editor_dialog);
-            $("<br>").appendTo($editor_dialog);
-            var $new_key = $("<INPUT type=text class='add-editor-text' size = 10/>");
-            var $new_input = $("<INPUT type=text class='add-editor-editor-text' size = 10/>");
-
-            $add_button.click( function (e,d) {
-                this_editor.addKey($new_key.val());
-                keys[length - 1].val($new_key.val());
-                input[length - 1].val($new_input.val());
-            });
-
-            this.init = function() {
-                var key;
-                $("<text>Keys : Values<br></text>").prependTo($editor_dialog);
-                for (key in values) {
-                    if (values.hasOwnProperty(key)) {
-                        this.addKey(key);
-                    }
-                }
-                $("<text>New element (Key, Value):</text><br>").appendTo($editor_dialog);
-                $new_key.appendTo($editor_dialog);
-                $new_input.appendTo($editor_dialog);
-                $add_button.appendTo($editor_dialog);
-            };
-
-
-            this.addKey = function(key) {
-                if (key !== "py/object") {
-                    keys.push($("<INPUT type=text disabled = 'disabled' class='editor-text' size = 10/>").appendTo($container));
-                    input.push($("<INPUT type=text class='editor-text' size = 10/>").appendTo($container));
-                    $remove_button = $("<button class = 'remove-dict-edit' id = '"+key+"'>-</button><br>").button();
-                    buttons.push($remove_button.appendTo($container));
-
-                    $remove_button.click(function(e) {
-                        del_key = e.currentTarget.id;
-                        var i;
-                        for (i = 0; i< length; i++) {
-                            if (del_key === keys[i].val()) {
-                                input[i].remove();
-                                keys[i].remove();
-                                buttons[i].remove();
-
-                                input.splice(i,1);
-                                keys.splice(i,1);
-                                buttons.splice(i,1);
-                                //val_types.splice(i,1);
-                                //key_types.splice(i,1);
-                                //delete values[del_key];
-                                break;
-                            }
-                        }
-                        length = length-1;
-                    });
-                    length++;
-                }
-            };
-
-            this.destroy = function() {
-                var i;
-                for (i = 0; i<length; i++) {
-                    input[i].remove();
-                    keys[i].remove();
-                    buttons[i].remove();
-                }
-                $editor_dialog.dialog('destroy');
-            };
-
-            this.focus = function() {
-                input.focus();
-            };
-
-            this.loadValue = function(item) {
-                if (!loaded) {
-                    var i = 0;
-                    var key;
-                    for (key in item.value) {
-                        if (item.value.hasOwnProperty(key) && key !== "py/object") {
-                            keys[i].val(key);
-                            //val_types.push(typeof values[key]);
-                            //key_types.push(typeof key);
-                            input[i].val(values[key]);
-                            i++;
-                        }
-                    }
-                    loaded = true;
-                }
-            };
-
-            this.serializeValue = function() {
-                new_d = {};
-                var i;
-                for (i = 0; i<length; i++) {
-                    thisval = input[i].val();
-                    keyval = keys[i].val();
-                    if (key_types === "Float" || key_types === "Int") {
-                        keyval = parseFloat(keyval);
-                    }
-                    if (val_types === "Float" || val_types === "Int") {
-                        thisval = parseFloat(thisval);
-                    }
-                    new_d[keyval] = thisval;
-                }
-                return JSON.stringify(new_d);
-            };
-
-            this.applyValue = function(item,state) {
-                console.log(state);
-                item[args.column.field] = state;
-            };
-
-            this.isValueChanged = function() {
-                //return ($select.val() != defaultValue);
-                return true;
-            };
-
-            this.validate = function() {
-                return {
-                    valid: true,
-                    msg: null
-                };
-            };
-
-            this.init();
-        },
-
-        EnumEditor : function(args) {
-            var $select;
-            var defaultValue;
-            vals = args.item.values['py/tuple'];
-            var var_name = args.item.name;
-            var values;
-            if (vals) {
-                values = vals;
-            }
-            else {
-                values = args.item.values;
-            }
-            var scope = this;
-
-            this.init = function() {
-                var i;
-                $select = $("<SELECT tabIndex='0' id='editor-enum-"+var_name+"'/>");
-                for (i=0; i<values.length; i++) {
-                    $("<OPTION value='"+values[i]+"'>"+values[i]+"</OPTION>").appendTo($select);
-                }
-                $select.appendTo(args.container);
-                $select.focus();
-            };
-
-            this.destroy = function() {
-                $select.remove();
-            };
-
-            this.focus = function() {
-                $select.focus();
-            };
-
-            this.loadValue = function(item) {
-                defaultValue = item[args.column.field];
-                $select.val(defaultValue);
-                $select.select();
-            };
-
-            this.serializeValue = function() {
-                return $select.val();
-            };
-
-            this.applyValue = function(item,state) {
-                item[args.column.field] = state;
-            };
-
-            this.isValueChanged = function() {
-                return ($select.val() !== defaultValue);
-            };
-
-            this.validate = function() {
-                return {
-                    valid: true,
-                    msg: null
-                };
-            };
-
-            this.init();
-        },
-
-        BoolEditor : function(args) {
-            var $select;
-            var var_name = args.item.name;
-            var defaultValue;
-            var scope = this;
-
-            this.init = function() {
-                $select = $("<SELECT tabIndex='0' class='editor-yesno' id = 'bool-editor-"+var_name+"'><OPTION value='True'>True</OPTION><OPTION value='False'>False</OPTION></SELECT>");
-                $select.appendTo(args.container);
-                $select.focus();
-            };
-
-            this.destroy = function() {
-                $select.remove();
-            };
-
-            this.focus = function() {
-                $select.focus();
-            };
-
-            this.loadValue = function(item) {
-                defaultValue = item[args.column.field];
-                $select.val(defaultValue);
-                $select.select();
-            };
-
-            this.serializeValue = function() {
-                if ($select.val() === "True") {
-                    return "True";
-                }
-                else {
-                    return "False";
-                }
-            };
-
-            this.applyValue = function(item,state) {
-                item[args.column.field] = state;
-            };
-
-            this.isValueChanged = function() {
-                return ($select.val() !== defaultValue);
-            };
-
-            this.validate = function() {
-                return {
-                    valid: true,
-                    msg: null
-                };
-            };
-
-            this.init();
-        },
-
-
-        ArrayEditor : function(args) {
-            var var_name = args.item.name;
-            var grid = args.grid;
-            var var_item = args.item;
-            var var_editor = this;
-            var input = [];
-            var $container = $("<div />");
-            var $editor_dialog = $("<div id = 'array-editor-dialog-"+var_name+"'/>").dialog({
-                width: "auto",
-                title: "Editing array: '"+var_name+"'",
-                buttons: [{ text:"Submit changes",
-                            id: "array-edit-"+var_name+"-submit",
-                            click: function() {
-                                grid.getEditorLock().commitCurrentEdit();
-                                $( this ).dialog( "close" );
-                            }
-                          },{
-                            text:"Cancel",
-                            id: "array-edit-"+var_name+"-cancel",
-                            click: function() {
-                                grid.getEditorLock().cancelCurrentEdit();
-                                $( this ).dialog( "close" );
-                            }
-                          }
-                        ]
-            });
-            $editor_dialog.live('keyup', function(e){
-                if (e.keyCode === 13) {
-                    $(':button:contains("Submit changes")').click();
-                }
-            });
-
-            $container.appendTo($editor_dialog);
-            var scope = this;
-            var length;
-            var dim;
-            var default_length;
-            var $add_button = $("<button id = 'array-edit-add-"+var_name+"'>+</button>").button();
-            var $subtract_button = $("<button id = 'array-edit-add-"+var_name+"'>-</button>").button();
-            $add_button.click(function() {
-                input.push($("<INPUT type=text class='editor-text' value = '0.' size = 6/>"));
-                length = input.length;
-                $container.empty();
-                var i;
-                for (i=0; i<length; i++) {
-                    jQuery(input[i]).appendTo($container);
-                }
-            });
-            $subtract_button.click(function() {
-                if (length > 1) {
-                    input = input.slice(0,length-1);
-                    length = input.length;
-                    $container.empty();
-                    var i;
-                    for (i=0; i<length; i++) {
-                        jQuery(input[i]).appendTo($container);
-                    }
-                }
-            });
-
-            this.init = function() {
-                parsed = this.splitData(args.item.value);
-                length = parsed.length;
-
-                dim = [this.getDim(args.item.value)];
-                dim.push(length / dim[0]);
-
-                default_length = length;
-                var i;
-                for (i=0; i<length; i++) {
-                    input.push($("<INPUT type=text class='editor-text' size = 6/>").appendTo($container));
-                    if (i > 0 && dim[0] > 1 && (i+1)%dim[1] === 0) {
-                        $('<br>').appendTo($container);
-                    }
-                }
-
-                if (dim[0] === 1) {
-                    $add_button.appendTo($editor_dialog);
-                    $subtract_button.appendTo($editor_dialog);
-                }
-            };
-
-            this.getDim = function(input_data) {
-                step1 = input_data.split("[").length;
-                if (step1 > 2) {
-                    return step1 - 2;
-                }
-                else {
-                    return 1;
-                }
-            };
-
-            this.splitData = function (input_data) {
-                var substr = '';
-                var parsed = [];
-                var step1 = input_data.split('[').join('').split(']').join('').split('  ').join(' ').split(',').join(' ');
-                var i;
-                for (i = 0; i < step1.length; i++) {
-                    if (step1[i] === " ") {
-                        if (substr.length > 0) {
-                            parsed.push(substr);
-                            substr = '';
-                        }
-                    }
-                    else {
-                        substr = substr + step1[i];
-                    }
-                }
-                if (substr.length > 0) {
-                    parsed.push(substr);
-                }
-                return parsed;
-            };
-
-            this.destroy = function() {
-                var i;
-                for (i=0; i<length; i++) {
-                    input[i].remove();
-                }
-                $editor_dialog.dialog('destroy');
-                $add_button.remove();
-                $subtract_button.remove();
-            };
-=======
     DictEditor : function(args) {
         var this_editor = this;
         var input = [];
@@ -599,7 +189,6 @@
             $select.change(function (e) {grid.getEditorLock().commitCurrentEdit();})
             
         };
->>>>>>> 5820432b
 
     this.destroy = function() {
         $select.remove();
@@ -609,77 +198,6 @@
         $select.focus();
     };
 
-<<<<<<< HEAD
-            this.setValue = function(val) {
-                values = this.splitData(args.item.value);
-                var i;
-                for (i=0; i<length; i++) {
-                    input[i].val(values[i]);
-                }
-            };
-
-            this.loadValue = function(item) {
-                defaultValue = item[args.column.field] || "";
-                values = this.splitData(defaultValue);
-                var i;
-                for (i=0; i<length; i++) {
-                    input[i].val(values[i]);
-                }
-                input[0].select();
-            };
-
-            this.serializeValue = function() {
-                state = [];
-                var i;
-                for (i=0; i<length; i++) {
-                    state.push(input[i].val());
-                }
-                state[0] = "["+state[0];
-                state[length-1] = state[length-1] + "]";
-
-                if (dim[0] > 1) {
-                    new_state = [];
-                    row = [];
-                    for (i=0; i<state.length; i++) {
-                        row.push(state[i]);
-                        if (i>0 && (i+1)%dim[1] === 0) {
-                            row[0] = "["+row[0];
-                            row[row.length-1] = row[row.length-1] + "]";
-                            row = row.join(", ");
-                            new_state.push(row);
-                             row = [];
-                        }
-                    }
-                    new_state = new_state.join(", ");
-                    return new_state;
-                }
-                else {
-                    return state.join(",  ");
-                }
-            };
-
-            this.applyValue = function(item,state) {
-                item[args.column.field] = state;
-            };
-
-            this.isValueChanged = function() {
-                values = this.splitData(defaultValue);
-                var i;
-                for (i=0; i<length; i++) {
-                    if (input[i].val() !== values[i] || length !== default_length) {
-                        return true;
-                    }
-                }
-                return false;
-            };
-
-            this.validate = function() {
-                if (args.column.validator) {
-                    var validationResults = args.column.validator(input.val());
-                    if (!validationResults.valid) {
-                        return validationResults;
-                    }
-=======
     this.loadValue = function(item) {
         defaultValue = item[args.column.field];
         $select.val(defaultValue);
@@ -869,7 +387,6 @@
             }
             else {
                 substr = substr + step1[i];
->>>>>>> 5820432b
                 }
         }
         if (substr.length > 0) {parsed.push(substr);}
