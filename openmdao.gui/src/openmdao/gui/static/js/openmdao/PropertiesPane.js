
var openmdao = (typeof openmdao === "undefined" || !openmdao ) ? {} : openmdao ;


openmdao.PropertiesPane = function(elm,model,pathname,name,editable,meta) {
    var self = this,
        props,
        propsDiv = jQuery("<div id='"+name+"_props' class='slickgrid' style='overflow:none;'>"),
        columns = [
            {id:"name",  name:"Name",  field:"name",  width:80 },
<<<<<<< HEAD
            {id:"value", name:"Value", field:"value", width:80, editor:openmdao.ValueEditor},
=======
            {id:"value", name:"Value", field:"value", width:80, editor:TextCellEditor}
>>>>>>> 4b4ea3a0
            //{id:"valid", name:"Valid", field:"valid", width:60},
        ],
        options = {
            asyncEditorLoading: false,
            multiSelect: false,
            autoHeight: true,
            enableTextSelectionOnCells: true
        };

    self.pathname = pathname;
    if (editable) {
        options.editable = true;
        options.autoEdit = true;
    }

    if (meta) {
        columns = [
<<<<<<< HEAD
            {id:"name",      name:"Name",        field:"name",      width:100 },
            {id:"type",      name:"Type",        field:"type",      width:60 },
            {id:"value",     name:"Value",       field:"value",     width:100 , editor:openmdao.ValueEditor },
            {id:"units",     name:"Units",       field:"units",     width:60  },
            {id:"valid",     name:"Valid",       field:"valid",     width:60 },
            {id:"desc",      name:"Description", field:"desc",      width:120 },
            {id:"connected", name:"Connected To",   field:"connected", width:100 },
            {id:"implicit", name:"Implicitly Connected To",   field:"implicit", width:100 },
=======
            { id:"name",      name:"Name",         field:"name",      width:100 },
            { id:"type",      name:"Type",         field:"type",      width:60 },
            { id:"value",     name:"Value",        field:"value",     width:100 , editor:TextCellEditor },
            { id:"units",     name:"Units",        field:"units",     width:60  },
            { id:"valid",     name:"Valid",        field:"valid",     width:60 },
            { id:"desc",      name:"Description",  field:"desc",      width:120 },
            { id:"connected", name:"Connected To", field:"connected", width:100 },
            { id:"implicit",  name:"Implicitly Connected To",   field:"implicit", width:100 }
>>>>>>> 4b4ea3a0
        ];
    }

    elm.append(propsDiv);
    props = new Slick.Grid(propsDiv, [], columns, options);

    props.onBeforeEditCell.subscribe(function(row,cell) {
        if (props.getDataItem(cell.row).connected.length > 0) {
            return false;
        }
<<<<<<< HEAD

        return true;
    })
=======
        else {
            return true;
        }
    });
>>>>>>> 4b4ea3a0

    if (editable) {
        props.onCellChange.subscribe(function(e,args) {
            // TODO: better way to do this (e.g. model.setProperty(path,name,value)
            cmd = self.pathname+'.'+args.item.name+'='+args.item.value;
            model.issueCommand(cmd);
        });
   }

    /** load the table with the given properties */
    this.loadData = function(properties) {
        //variable to track cells that need to be highlighted
        var editableCells = {};

        if (properties) {
            // Sort by name
            properties.sort(function(a, b) {
                var nameA=a.name.toLowerCase(),
                    nameB=b.name.toLowerCase();
                if (nameA < nameB) { //sort string ascending
                    return -1;
                }
                if (nameA > nameB) {
                    return 1;
                }
                return 0; //default return value (no sorting)
            });

<<<<<<< HEAD
            //variable to track cells that
            //need to be highlighted
            var editableCells = {};
            jQuery.each(properties, function(index, value){
                if("connected" in value){
                    cellCssStyles = ""
                    
                    //TODO: this should be an error. needs to be logged
                    if(options.editable && (value.connected.length === 0))
                    {
                        cellCssStyles = "cell-editable"
                    }

                    if("implicit" in value && value.implicit.length >0){
=======
            jQuery.each(properties, function(index, value) {
                if (value.hasOwnProperty("connected")) {
                    cellCssStyles = "";
                    if (options.editable && (value.connected.length === 0)) {
                        cellCssStyles = "cell-editable";
                    }
                    if (value.hasOwnProperty("implicit") && (value.implicit.length > 0)) {
                        //need a css class for highlighting implicitly connected inputs
>>>>>>> 4b4ea3a0
                        if(name === "Inputs"){
                            cellCssStyles = cellCssStyles + " parameter";
                        }
                        else if(name === "Outputs"){
                            cellCssStyles = cellCssStyles + " objective";
                        }
                    }
<<<<<<< HEAD
                    if(cellCssStyles.length>0){
                        editableCells[index] = {"value" : cellCssStyles}
=======
                    if (cellCssStyles.length>0) {
                        editableCells[index] = {"value" : cellCssStyles};
>>>>>>> 4b4ea3a0
                    }
                }
            });

            props.setData(properties);
        }
        else {
            props.setData([]);
            alert('Error getting properties for '+self.pathname+' ('+name+')');
            debug.info(self.pathname,properties);
        }
        props.setCellCssStyles("highlight", editableCells);
        props.updateRowCount();
        props.render();
    };
};<|MERGE_RESOLUTION|>--- conflicted
+++ resolved
@@ -8,11 +8,7 @@
         propsDiv = jQuery("<div id='"+name+"_props' class='slickgrid' style='overflow:none;'>"),
         columns = [
             {id:"name",  name:"Name",  field:"name",  width:80 },
-<<<<<<< HEAD
             {id:"value", name:"Value", field:"value", width:80, editor:openmdao.ValueEditor},
-=======
-            {id:"value", name:"Value", field:"value", width:80, editor:TextCellEditor}
->>>>>>> 4b4ea3a0
             //{id:"valid", name:"Valid", field:"valid", width:60},
         ],
         options = {
@@ -30,7 +26,7 @@
 
     if (meta) {
         columns = [
-<<<<<<< HEAD
+
             {id:"name",      name:"Name",        field:"name",      width:100 },
             {id:"type",      name:"Type",        field:"type",      width:60 },
             {id:"value",     name:"Value",       field:"value",     width:100 , editor:openmdao.ValueEditor },
@@ -39,16 +35,7 @@
             {id:"desc",      name:"Description", field:"desc",      width:120 },
             {id:"connected", name:"Connected To",   field:"connected", width:100 },
             {id:"implicit", name:"Implicitly Connected To",   field:"implicit", width:100 },
-=======
-            { id:"name",      name:"Name",         field:"name",      width:100 },
-            { id:"type",      name:"Type",         field:"type",      width:60 },
-            { id:"value",     name:"Value",        field:"value",     width:100 , editor:TextCellEditor },
-            { id:"units",     name:"Units",        field:"units",     width:60  },
-            { id:"valid",     name:"Valid",        field:"valid",     width:60 },
-            { id:"desc",      name:"Description",  field:"desc",      width:120 },
-            { id:"connected", name:"Connected To", field:"connected", width:100 },
-            { id:"implicit",  name:"Implicitly Connected To",   field:"implicit", width:100 }
->>>>>>> 4b4ea3a0
+
         ];
     }
 
@@ -59,16 +46,11 @@
         if (props.getDataItem(cell.row).connected.length > 0) {
             return false;
         }
-<<<<<<< HEAD
 
-        return true;
-    })
-=======
         else {
             return true;
         }
     });
->>>>>>> 4b4ea3a0
 
     if (editable) {
         props.onCellChange.subscribe(function(e,args) {
@@ -97,22 +79,7 @@
                 return 0; //default return value (no sorting)
             });
 
-<<<<<<< HEAD
-            //variable to track cells that
-            //need to be highlighted
-            var editableCells = {};
-            jQuery.each(properties, function(index, value){
-                if("connected" in value){
-                    cellCssStyles = ""
-                    
-                    //TODO: this should be an error. needs to be logged
-                    if(options.editable && (value.connected.length === 0))
-                    {
-                        cellCssStyles = "cell-editable"
-                    }
 
-                    if("implicit" in value && value.implicit.length >0){
-=======
             jQuery.each(properties, function(index, value) {
                 if (value.hasOwnProperty("connected")) {
                     cellCssStyles = "";
@@ -121,7 +88,6 @@
                     }
                     if (value.hasOwnProperty("implicit") && (value.implicit.length > 0)) {
                         //need a css class for highlighting implicitly connected inputs
->>>>>>> 4b4ea3a0
                         if(name === "Inputs"){
                             cellCssStyles = cellCssStyles + " parameter";
                         }
@@ -129,13 +95,8 @@
                             cellCssStyles = cellCssStyles + " objective";
                         }
                     }
-<<<<<<< HEAD
-                    if(cellCssStyles.length>0){
-                        editableCells[index] = {"value" : cellCssStyles}
-=======
                     if (cellCssStyles.length>0) {
                         editableCells[index] = {"value" : cellCssStyles};
->>>>>>> 4b4ea3a0
                     }
                 }
             });
