--- conflicted
+++ resolved
@@ -68,32 +68,12 @@
         if (typeof message === 'string' || message instanceof String) {
             try {
                 message = jQuery.parseJSON(message);
+                self.publish(message);
             }
             catch(err) {
                 debug.error('Model.handlePubMessage Error:',err,message);
             }
         }
-<<<<<<< HEAD
-        var topic = message[0],
-            callbacks;
-        if (subscribers.hasOwnProperty(message[0]) && subscribers[message[0]].length > 0) {
-            callbacks = subscribers[message[0]].slice();  // Need a copy.
-            for (i = 0; i < callbacks.length; i++) {
-                if (typeof callbacks[i] === 'function') {
-                    callbacks[i](message);
-                }
-                else {
-                    debug.error('Model: invalid callback for topic:',
-                                topic,callbacks[i]);
-                }
-            }
-        }
-        else {
-            // debug.warn('Model.handlePubMessage() no subscribers for', topic);
-        }
-=======
-        self.publish(message);
->>>>>>> 04cafe4b
     }
 
     var ws_ready = jQuery.when(open_websocket('outstream', handleOutMessage),
@@ -234,13 +214,8 @@
                           }
                       }
         });
-<<<<<<< HEAD
-        modified = false;
+        self.setModified(false);
         return defrd.promise();
-=======
-        self.setModified(false);
-        return defrd.promise()
->>>>>>> 04cafe4b
     };
 
     /** commit the current project to the repository (after supplying a comment)*/
@@ -647,56 +622,16 @@
 
     /** close the model */
    this.close = function() {
-<<<<<<< HEAD
        openmdao.Util.closeWebSockets('close');
        self.closeWindows();
        window.location.replace('/workspace/close');
-=======
-   /** since we've switched over to using a vcs to manage the project files, we don't
-    ** really need to save when the user leaves because they won't lose anything.
-    
-       if (_modified) {
-           openmdao.Util.confirm("Model has changed, close without saving?",
-               function() {
-                   self.setModified(false);
-                   openmdao.Util.closeWebSockets('close');
-                   self.closeWindows();
-                   window.location.replace('/workspace/close');
-               });
-       }
-       else {
-    */
-           openmdao.Util.closeWebSockets('close');
-           self.closeWindows();
-           window.location.replace('/workspace/close');
-    //   }
->>>>>>> 04cafe4b
    };
 
    /** exit the gui */
    this.exit = function() {
-<<<<<<< HEAD
        openmdao.Util.closeWebSockets('exit');
        self.closeWindows();
        window.location.replace('/exit');
-=======
-      /** see comment in close() function
-      
-       if (_modified) {
-           openmdao.Util.confirm("Model has changed, exit without saving?",
-               function() {
-                   self.setModified(false);
-                   openmdao.Util.closeWebSockets('exit');
-                   self.closeWindows();
-                   window.location.replace('/exit');
-               });
-       }
-       else { */
-           openmdao.Util.closeWebSockets('exit');
-           self.closeWindows();
-           window.location.replace('/exit');
-      // }
->>>>>>> 04cafe4b
    };
 
     /** add window to window list. */
