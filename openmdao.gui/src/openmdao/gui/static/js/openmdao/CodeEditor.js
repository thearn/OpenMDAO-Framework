<<<<<<< HEAD

var openmdao = (typeof openmdao == "undefined" || !openmdao ) ? {} : openmdao ; 

openmdao.CodeEditor = function(id,model) {
    openmdao.CodeEditor.prototype.init.call(this,id,'Code');
    
    /***********************************************************************
     *  private
     ***********************************************************************/
     
    // initialize private variables
    var self = this,
        filepath = "",
        editorID = id+'-textarea',
        editorArea = jQuery('<textarea id="'+editorID+'">').appendTo("#"+id).width(screen.width).height(screen.height),
        editor = CodeMirror.fromTextArea(editorID, {
            parserfile: ["../contrib/python/js/parsepython.js"],
            stylesheet: "/static/codemirror/contrib/python/css/pythoncolors.css",
            path:       "/static/codemirror/js/",
            lineNumbers: true,
            textWrapping: false,
            indentUnit: 4,
            parserConfig: {'pythonVersion': 2, 'strictErrors': true},
            saveFunction: function() { saveFile() }
        });
    
    // make the parent element (tabbed pane) a drop target for file objects
    editorArea.parent().droppable ({
        accept: '.file .obj',
        drop: function(ev,ui) { 
            var droppedObject = jQuery(ui.draggable).clone();
            debug.info('CodeEditor drop',droppedObj);
            if (droppedObject.hasClass('file')) {
                editFile(droppedObject.attr("path"));
            };
        }
    });

    /** tell the model to save the current contents to current filepath */
    function saveFile() {
        model.setFile(filepath,editor.getCode());
    };
    
    /***********************************************************************
     *  privileged
     ***********************************************************************/
    
    /** get contents of specified file from model, load into editor */
    this.editFile = function(pathname) {
        filepath = pathname;
        model.getFile(pathname, 
            // success
            function(contents) {
                editor.setCode(contents);
            },
            // failure
            function(jqXHR, textStatus, errorThrown) {
                debug.info(textStatus)
                debug.info(errorThrown)
                alert("Error editing file: "+jqXHR.statusText)
            }
        );
    };
    
    /** get the pathname for the current file */
    this.getPathname = function() {
        return filepath;
    };    
}

/** set prototype */
openmdao.CodeEditor.prototype = new openmdao.BaseFrame();
=======

var openmdao = (typeof openmdao == "undefined" || !openmdao ) ? {} : openmdao ; 

openmdao.CodeEditor = function(id,model) {
    openmdao.CodeEditor.prototype.init.call(this,id,'Code');
    
    /***********************************************************************
     *  private
     ***********************************************************************/
     
    // initialize private variables
    var self = this,
        filepath = "",
        editorID = id+'-textarea',
        editorArea = jQuery('<textarea id="'+editorID+'">').appendTo("#"+id).width(screen.width).height(screen.height),
        editor = CodeMirror.fromTextArea(editorID, {
            parserfile: ["../contrib/python/js/parsepython.js"],
            stylesheet: "/static/codemirror/contrib/python/css/pythoncolors.css",
            path:       "/static/codemirror/js/",
            lineNumbers: true,
            textWrapping: false,
            indentUnit: 4,
            parserConfig: {'pythonVersion': 2, 'strictErrors': true},
            saveFunction: function() { saveFile() }
        });

        // Giving it an id makes it easier to find in testing code
        editor.frame.id = "code-editor" ;

    
    // make the parent element (tabbed pane) a drop target for file objects
    editorArea.parent().droppable ({
        accept: '.file .obj',
        drop: function(ev,ui) { 
            var droppedObject = jQuery(ui.draggable).clone();
            debug.info('CodeEditor drop',droppedObj);
            if (droppedObject.hasClass('file')) {
                editFile(droppedObject.attr("path"));
            };
        }
    });

    /** tell the model to save the current contents to current filepath */
    function saveFile() {
        model.setFile(filepath,editor.getCode());
    };
    
    /***********************************************************************
     *  privileged
     ***********************************************************************/
    
    /** get contents of specified file from model, load into editor */
    this.editFile = function(pathname) {
        filepath = pathname;
        model.getFile(pathname, 
            // success
            function(contents) {
                editor.setCode(contents);
            },
            // failure
            function(jqXHR, textStatus, errorThrown) {
                debug.info(textStatus)
                debug.info(errorThrown)
                alert("Error editing file: "+jqXHR.statusText)
            }
        );
    };
    
    /** get the pathname for the current file */
    this.getPathname = function() {
        return filepath;
    };    
}

/** set prototype */
openmdao.CodeEditor.prototype = new openmdao.BaseFrame();
>>>>>>> 2923498f
openmdao.CodeEditor.prototype.constructor = openmdao.CodeEditor;<|MERGE_RESOLUTION|>--- conflicted
+++ resolved
@@ -1,4 +1,3 @@
-<<<<<<< HEAD
 
 var openmdao = (typeof openmdao == "undefined" || !openmdao ) ? {} : openmdao ; 
 
@@ -71,82 +70,4 @@
 
 /** set prototype */
 openmdao.CodeEditor.prototype = new openmdao.BaseFrame();
-=======
-
-var openmdao = (typeof openmdao == "undefined" || !openmdao ) ? {} : openmdao ; 
-
-openmdao.CodeEditor = function(id,model) {
-    openmdao.CodeEditor.prototype.init.call(this,id,'Code');
-    
-    /***********************************************************************
-     *  private
-     ***********************************************************************/
-     
-    // initialize private variables
-    var self = this,
-        filepath = "",
-        editorID = id+'-textarea',
-        editorArea = jQuery('<textarea id="'+editorID+'">').appendTo("#"+id).width(screen.width).height(screen.height),
-        editor = CodeMirror.fromTextArea(editorID, {
-            parserfile: ["../contrib/python/js/parsepython.js"],
-            stylesheet: "/static/codemirror/contrib/python/css/pythoncolors.css",
-            path:       "/static/codemirror/js/",
-            lineNumbers: true,
-            textWrapping: false,
-            indentUnit: 4,
-            parserConfig: {'pythonVersion': 2, 'strictErrors': true},
-            saveFunction: function() { saveFile() }
-        });
-
-        // Giving it an id makes it easier to find in testing code
-        editor.frame.id = "code-editor" ;
-
-    
-    // make the parent element (tabbed pane) a drop target for file objects
-    editorArea.parent().droppable ({
-        accept: '.file .obj',
-        drop: function(ev,ui) { 
-            var droppedObject = jQuery(ui.draggable).clone();
-            debug.info('CodeEditor drop',droppedObj);
-            if (droppedObject.hasClass('file')) {
-                editFile(droppedObject.attr("path"));
-            };
-        }
-    });
-
-    /** tell the model to save the current contents to current filepath */
-    function saveFile() {
-        model.setFile(filepath,editor.getCode());
-    };
-    
-    /***********************************************************************
-     *  privileged
-     ***********************************************************************/
-    
-    /** get contents of specified file from model, load into editor */
-    this.editFile = function(pathname) {
-        filepath = pathname;
-        model.getFile(pathname, 
-            // success
-            function(contents) {
-                editor.setCode(contents);
-            },
-            // failure
-            function(jqXHR, textStatus, errorThrown) {
-                debug.info(textStatus)
-                debug.info(errorThrown)
-                alert("Error editing file: "+jqXHR.statusText)
-            }
-        );
-    };
-    
-    /** get the pathname for the current file */
-    this.getPathname = function() {
-        return filepath;
-    };    
-}
-
-/** set prototype */
-openmdao.CodeEditor.prototype = new openmdao.BaseFrame();
->>>>>>> 2923498f
 openmdao.CodeEditor.prototype.constructor = openmdao.CodeEditor;