
var openmdao = (typeof openmdao === "undefined" || !openmdao ) ? {} : openmdao ;

openmdao.PaletteFrame = function(id,model) {
    openmdao.PaletteFrame.prototype.init.call(this,id,'Library',[]);

    /***********************************************************************
     *  private
     ***********************************************************************/

    // initialize private variables
    var self = this,
        palette = jQuery('#'+id),
        libs = jQuery('<div>').appendTo(palette);

<<<<<<< HEAD
    // dropping a filename onto the palette pane means import *
    /*
    libs.droppable ({
        accept: '.file',
        drop: function(ev,ui) {
            debug.info('PaletteFrame drop: ',ev,ui);
            var droppedObject = jQuery(ui.draggable).clone();
            debug.info('PaletteFrame drop: ',droppedObject);
            var path = droppedObject.attr("path");
            debug.info('PaletteFrame drop: '+path);
            if (/.py$/.test(path)) {
                model.importFile(path);
            }
            else {
                alert("Not a python file:\n"+path);
            }
        }
    });
    */
    function getElementTop(elem) {
       var yPos = 0;
       var scrolls = 0;
       var firstElemWithOSP = 0;
       while(elem && !isNaN(elem.offsetTop)) {
          //if (elem.scrollTop) {
             //debug.info('<'+elem.tagName+'> scrollTop: '+elem.scrollTop);
          //}
          scrolls += elem.scrollTop;
          if (firstElemWithOSP === 0 && elem.offsetParent) {
             firstElemWithOSP = elem;
             //debug.info('firstOSP');
          }
          elem = elem.parentNode;
       }
       
       elem = firstElemWithOSP;
       while(elem && !isNaN(elem.offsetTop)) {
          //debug.info('<'+elem.tagName+'> offsetTop: '+elem.offsetTop);
          yPos += elem.offsetTop;
          elem = elem.offsetParent;
       }
       return yPos-scrolls;
    }
    
=======
>>>>>>> 44a19a7d
    /** rebuild the Palette from a JSON library list of tuples of the form (libname, meta_dict) */
    function updatePalette(packages) {
        // build the new html
        var html="<div id='library'>";
        html+= '<table cellpadding="0" cellspacing="0" border="0" id="objtypetable">';
        // headers: ClassName, Module Path, Version, Context, Interfaces
        html += '<thead><tr><th></th><th></th><th></th><th></th><th></th></tr></thead><tbody>';
        html += '<div class="ui-widget"><label for="objtt-select" id="objtt-search">Search: </label><input id="objtt-select"></div>';
        jQuery.each(packages, function(name,item) {
            html+= packageHTML(name, item);
        });
        html+="</tbody></table></div>";

        // replace old html
        libs.html(html);

        var dtable = palette.find('#objtypetable').dataTable({
            'bPaginate': false,
            'bjQueryUI': true,
            'sScrollY': '500px',
            'bScrollCollapse': true,
            'bFilter': true,    // make sure filtering is still turned on
            'aoColumnDefs': [
                 { 'bVisible': false, 'aTargets': [1,2,3,4] }
             ],
            'sDom': 'lrtp'   // removes the built-in filter field and bottom info (default is lfrtip)
        });

        // here's the default list of filters for the library
        var selections = [
                    "In Project",
                    "Architecture",
                    "Assembly",
                    "CaseRecorder",
                    "CaseIterator",
                    "Component",
                    "Differentiator",
                    "DOEgenerator",
                    "Driver",
                    "Solver",
                    "Surrogate",
                    "UncertainVariable",
                    "Variable"
                ];
        var input_obj = palette.find('#objtt-select');
        input_obj.autocomplete({
           source: function(term, response_cb) {
               response_cb(selections);
           },
           select: function(event, ui) {
               input_obj.value = ui.item.value;
               ent = jQuery.Event('keypress.enterkey');
               ent.target = input_obj;
               ent.which = 13;
               input_obj.trigger(ent);
           },
           delay: 0,
           minLength: 0
        });
        input_obj.bind('keypress.enterkey', function(e) {
            if (e.which === 13) {
                dtable.fnFilter( e.target.value );
                if (selections.indexOf(e.target.value) === -1) {
                   selections.push(e.target.value);
                }
                input_obj.autocomplete('close');
            }
        });
<<<<<<< HEAD
        
        var contextMenu = jQuery("<ul id='lib-cmenu' class='context-menu'>")
                          .appendTo(dtable);

        var objtypes = dtable.find('.objtype');
        
        // given a click event, find the table entry that corresponds
        // to that location. Returns the matching element.
        function _findMatch(ev) {
            var otop = 0, match=0;
            var event_top = ev.target.offsetParent.offsetTop;
            objtypes.each(function(i, elem) {
               otop = getElementTop(elem);
               // need to check offsetHeight to skip invisible entries
               if (elem.offsetHeight > 0 && otop <= event_top && (otop+elem.offsetHeight)>=event_top) {
                  match = elem;
                  return false; // break out of loop
               }
            });
            return match;
        }
        
        contextMenu.append(jQuery('<li>View Docs</li>').click(function(ev) {
            debug.info('View Docs context event:');
            modpath = _findMatch(ev).getAttribute('modpath');
            url = '/plugindocs/'+modpath+'/';
            debug.info('url = '+url);
            openmdao.Util.popupWindow(url, 'Docs for '+modpath);
        }));
        contextMenu.append(jQuery('<li>View Metadata</li>').click(function(ev) {
            debug.info('View Metadata context event:');
            //debug.info('match is: '+_findMatch(ev).getAttribute('modpath'));
            var match = _findMatch(ev);
            var win = jQuery('<div></div>');
            var table = jQuery('<table cellpadding=5px>');
            table.append('<tr><th></th><th></th></tr>')
            var hdata = ['name','modpath','version','context','ifaces'];
            var data = dtable.fnGetData(match.parentNode);
            for (var i=1; i<data.length; i++) {
               table.append('<tr><td>'+hdata[i]+'</td><td>'+data[i]+'</td></tr>');
            }
            win.append(table);
            
            // Display dialog
            jQuery(win).dialog({
                title: match.innerText+' Metadata',
                width: 'auto'
            });
        }));
        ContextMenu.set(contextMenu.attr('id'), dtable.attr('id'));
        
=======

>>>>>>> 44a19a7d
        // make everything draggable
        objtypes.draggable({ helper: 'clone', appendTo: 'body' });
        objtypes.addClass('jstree-draggable'); // allow drop on jstree
    }

    /** build HTML string for a package */
    function packageHTML(name,item) {
        var html = "<tr><td class='objtype' modpath="+item.modpath+">"+name+"</td><td>"+
                   item.modpath+"</td><td>"+item.version+"</td><td>"+
                   item._context+"</td><td>"+item.ifaces+"</td></tr>";
        return html;
    }

    function handleMessage(message) {
        if (message.length !== 2 || message[0] !== 'types') {
            debug.warn('Invalid types data:',message);
            debug.warn('message length',message.length,'topic',message[0]);
        }
        else {
            libs.html("<div>Updating...</div>")
                .effect('highlight',{color:'#ffd'},1000);
            updatePalette(message[1][0]);
        }
    }

    /***********************************************************************
     *  privileged
     ***********************************************************************/

    /** update the display, with data from the model */
    this.update = function() {
        libs.html("<div>Updating...</div>")
            .effect('highlight',{color:'#ffd'},1000);
        model.getTypes(updatePalette);
    };

    // ask model for an update whenever something changes
    model.addListener('types', handleMessage);

    this.update();

};

/** set prototype */
openmdao.PaletteFrame.prototype = new openmdao.BaseFrame();
openmdao.PaletteFrame.prototype.constructor = openmdao.PaletteFrame;
<|MERGE_RESOLUTION|>--- conflicted
+++ resolved
@@ -13,26 +13,6 @@
         palette = jQuery('#'+id),
         libs = jQuery('<div>').appendTo(palette);
 
-<<<<<<< HEAD
-    // dropping a filename onto the palette pane means import *
-    /*
-    libs.droppable ({
-        accept: '.file',
-        drop: function(ev,ui) {
-            debug.info('PaletteFrame drop: ',ev,ui);
-            var droppedObject = jQuery(ui.draggable).clone();
-            debug.info('PaletteFrame drop: ',droppedObject);
-            var path = droppedObject.attr("path");
-            debug.info('PaletteFrame drop: '+path);
-            if (/.py$/.test(path)) {
-                model.importFile(path);
-            }
-            else {
-                alert("Not a python file:\n"+path);
-            }
-        }
-    });
-    */
     function getElementTop(elem) {
        var yPos = 0;
        var scrolls = 0;
@@ -58,8 +38,7 @@
        return yPos-scrolls;
     }
     
-=======
->>>>>>> 44a19a7d
+
     /** rebuild the Palette from a JSON library list of tuples of the form (libname, meta_dict) */
     function updatePalette(packages) {
         // build the new html
@@ -128,7 +107,6 @@
                 input_obj.autocomplete('close');
             }
         });
-<<<<<<< HEAD
         
         var contextMenu = jQuery("<ul id='lib-cmenu' class='context-menu'>")
                           .appendTo(dtable);
@@ -180,9 +158,6 @@
         }));
         ContextMenu.set(contextMenu.attr('id'), dtable.attr('id'));
         
-=======
-
->>>>>>> 44a19a7d
         // make everything draggable
         objtypes.draggable({ helper: 'clone', appendTo: 'body' });
         objtypes.addClass('jstree-draggable'); // allow drop on jstree
