--- conflicted
+++ resolved
@@ -1,332 +1,329 @@
-/* font */
-html {
-  font:12px Tahoma, Sans-serif;
-}
-
-
-/* colors & borders */
-#menubar {
-  background:#000;
-}
-#leftcol {
-  background-color:#1a1a1a;
-  border:1px solid #222;
-}
-#rightcol {
-  background-color:#1a1a1a;
-  border:1px solid #222;
-}
-#central {
-  background: #fff;
-  border:1px solid #222;
-}
-#central_label {
-  display: block;
-  font-size: 14px;
-}
-#footer {
-  background: #6a6a6a;
-  border:1px solid #222;
-}
-
-.ui-layout-toggler {
-  border:1px groove #222;
-}
-
-/* menu styles */
-nav {
-  border:1px solid #222;
-  background-color:#6a6a6a;
-    font-size: 14px;
-}
-nav li a {
-  border-left:1px solid #999;
-  border-right:1px solid #222;
-  color:#eee;
-  text-decoration:none;
-}
-nav li a:focus {
-  outline:none;
-  text-decoration:underline;
-}
-nav li:first-child a {
-  border-left:none;
-}
-nav li.last a {
-  border-right:none;
-}
-nav ul ul {
-  background:#6a6a6a;
-}
-nav ul ul a {
-  border-left:none;
-  border-right:none;
-}
-nav ul ul a.omg-disabled {
-  color: grey;
-}
-nav ul ul a:hover {
-  background-color:#555;
-}
-nav ul ul a.omg-disabled:hover {
-  background:#6a6a6a;
-}
-
-/* file tree & object tree styles */
-.folder, .obj {
-  font-weight: bold;
-}
-
-/* H3 (properties accordian header) styles */
- h3 {
-  margin:0; 
-  border:1px solid #222; 
-  position:relative; 
-  background-color:#6a6a6a; 
-  color: white; 
-  font-size: 14px;
-  font-weight: normal;
-}
-
-/* objtype styles */
-/* cursor file from http://www.google.com/intl/en_ALL/mapfiles/openhand.cur */
-.objtype {
-  display: block;
-  border:1px solid #222;
-  background-color: #6a6a6a;
-  color:white;
-  cursor: url( /static/images/openhand.cur ) 8 8 , auto ;
-}
-
-/*palette library styles */
-/*
-#objtypetable_processing {
-   ...
-}
-*/
-
-#objtypetable_info {
-  font-weight: bold;
-  color:white;
-}
-
-#objtt-search {
-  font-weight: bold;
-  color:white;
-}
-
-#objtt-group {
-  border-spacing: 0;
-}
-#objtt-select {
-  margin: 0;
-}
-#objtt-clear {
-  margin: 0;
-}
-
-/* console history box */
-#historybox {
-  background-color: gray;
-  border-style:groove;
-}
-
-/* log viewer */
-#logdata {
-  font-family: monospace;
-  white-space: nowrap;
-}
-#logbody {
-  width: 100% !important;  /* Don't get clobbered by (autogen) element.style */
-  height: 100% !important;
-  overflow: auto;
-}
-
-/* button styles */
-.button {
-  border:1px solid #222; 
-  background-color:#6a6a6a; 
-  color: white; 
-  font-size:14px;
-}
-
-/* context menus */
-.context-menu {
-  border:1px solid #666;
-  margin:0;
-  padding:3px;
-  list-style:none;
-  width:100px;
-  color:#000;
-  background-color:#eee;
-  color: black;
-} 
-.context-menu li:hover, .context-menu .context-menu-item-active {
-  background-color:#ccc;
-}
-.disabled {
-  color:#999;
-  background-color:#eee !important;
-}
-
-.ui-icon-trash {
-  background-image: url(/static/css/ui-openmdao/images/ui-icons_ffffff_256x240.png);
-  background-position: -176px -96px !important;
-  width: 16px !important;
-  height: 16px !important;
-} 
-
-<<<<<<< HEAD
-.ui-icon-minimized {
-  background-image: url(/static/css/ui-openmdao/images/ui-icons_222222_256x240.png);
-  background-position: -48px -16px !important;
-  width: 16px !important;
-  height: 16px !important;
-} 
-
-.ui-icon-maximized {
-  background-image: url(/static/css/ui-openmdao/images/ui-icons_222222_256x240.png);
-  background-position: -112px -16px !important;
-  width: 16px !important;
-  height: 16px !important;
-} 
-
-=======
-.toggle {
-  height: 16px;
-  width: 16px;
-  display: inline-block;
-}
-
-.toggle.expand {
-  background: url(/static/css/ui-openmdao/images/ui-icons_ffffff_256x240.png);
-  background-position: -16px -128px;
-}
-
-.toggle.collapse {
-  background: url(/static/css/ui-openmdao/images/ui-icons_ffffff_256x240.png);
-  background-position: -48px -128px;
-}
->>>>>>> 04cafe4b
-
-/* CSS3 */
-.borderradius nav, h3, .button {
-  -moz-border-radius:4px;
-  -webkit-border-radius:4px;
-  border-radius:4px; 
-}
-.cssgradients nav, h3, .button {
-  background-image:-moz-linear-gradient(0% 22px 90deg, #222, #999);
-  background-image:-webkit-gradient(linear, 0% 0%, 0% 70%, from(#999), to(#222));
-}
-.boxshadow.rgba nav, h3, .button {
-  -moz-box-shadow:2px 2px 2px rgba(0,0,0,.75);
-  -webkit-box-shadow:2px 2px 2px rgba(0,0,0,.75);
-  box-shadow:2px 2px 2px rgba(0,0,0,.75);
-}
-.cssgradients nav li:hover {
-  background-image:-moz-linear-gradient(0% 100px 90deg, #999, #222);
-  background-image:-webkit-gradient(linear, 0% 0%, 0% 100%, from(#222), to(#555));
-}
-.borderradius nav ul ul {
-  -moz-border-radius-bottomleft:4px;
-  -moz-border-radius-bottomright:4px;
-  -webkit-border-bottom-left-radius:4px;
-  -webkit-border-bottom-right-radius:4px;
-  border-bottom-left-radius:4px;
-  border-bottom-right-radius:4px;
-}
-.boxshadow.rgba nav ul ul {
-  background-color:rgba(0,0,0,0.8);
-  -moz-box-shadow:2px 2px 2px rgba(0,0,0,.8);
-  -webkit-box-shadow:2px 2px 2px rgba(0,0,0,.8);
-  box-shadow:2px 2px 2px rgba(0,0,0,.8);
-}
-.rgba nav ul ul li {
-  border-left:1px solid rgba(0,0,0,0.1);
-  border-right:1px solid rgba(0,0,0,0.1);
-}
-.rgba nav ul ul a:hover {
-  background-color:rgba(85,85,85,.9);
-}
-.rgba nav ul ul a.omg-disabled:hover {
-  background-color:rgba(0,0,0,0.8);
-}
-.borderradius.rgba nav ul ul li.last {
-  border-left:1px solid rgba(0,0,0,0.1);
-  border-bottom:1px solid rgba(0,0,0,0.1);
-  -moz-border-radius-bottomleft:4px;
-  -moz-border-radius-bottomright:4px;
-  -webkit-border-bottom-left-radius:4px;
-  -webkit-border-bottom-right-radius:4px;
-  border-bottom-left-radius:4px;
-  border-bottom-right-radius:4px;
-}
-.csstransforms nav ul a span {
-  -moz-transform:rotate(-180deg);
-  -webkit-transform:rotate(-180deg);
-}
-
-.cell-editable {
-    border: 1px solid #cccccc;
-    background:rgba(255,255,255,255);
-    color:rgba(0,0,0,255);
-}
-
-.parameter {
-    color:rgba(100,180,255,255);
-}
-.constraint {
-    color:rgba(100,180,255,255);
-}
-.objective {
-    color:rgba(100,180,255,255);
-}
-
-/* specific icons for the items in the component tree */
-.jstree-openmdao a > ins.jstree-assembly {
-    background-image:url("/static/images/icons.png"); 
-    background-repeat:no-repeat; 
-    background-color:transparent; 
-    background-position:-32px 0px !important;
-}
-
-.jstree-openmdao a > ins.jstree-driver {
-    background-image:url("/static/images/icons.png"); 
-    background-repeat:no-repeat; 
-    background-color:transparent; 
-    background-position:-16px 0px;
-}
-
-.jstree-openmdao a > ins.jstree-component {
-    background-image:url("/static/images/icons.png"); 
-    background-repeat:no-repeat; 
-    background-color:transparent; 
-    background-position:0px 0px;
-}
-
-/* specific icons for the items in the file editor tree */
-#file_pane a > ins.jstree-folder, #ftree_pane a > ins.jstree-folder {
-    background-image:url("/static/images/icons.png"); 
-    background-repeat:no-repeat; 
-    background-color:transparent; 
-    background-position:-96px 0px !important;
-}
-
-#file_pane a > ins.jstree-file, #ftree_pane a > ins.jstree-file {
-    background-image:url("/static/images/icons.png"); 
-    background-repeat:no-repeat; 
-    background-color:transparent; 
-    background-position:-128px 0px;
-}
-
-#file_pane a > ins.jstree-python-file, #ftree_pane a > ins.jstree-python-file {
-    background-image:url("/static/images/icons.png"); 
-    background-repeat:no-repeat; 
-    background-color:transparent; 
-    background-position:-112px 0px;
-}
-
-/* end CSS3 */
-
-
+/* font */
+html {
+  font:12px Tahoma, Sans-serif;
+}
+
+
+/* colors & borders */
+#menubar {
+  background:#000;
+}
+#leftcol {
+  background-color:#1a1a1a;
+  border:1px solid #222;
+}
+#rightcol {
+  background-color:#1a1a1a;
+  border:1px solid #222;
+}
+#central {
+  background: #fff;
+  border:1px solid #222;
+}
+#central_label {
+  display: block;
+  font-size: 14px;
+}
+#footer {
+  background: #6a6a6a;
+  border:1px solid #222;
+}
+
+.ui-layout-toggler {
+  border:1px groove #222;
+}
+
+/* menu styles */
+nav {
+  border:1px solid #222;
+  background-color:#6a6a6a;
+    font-size: 14px;
+}
+nav li a {
+  border-left:1px solid #999;
+  border-right:1px solid #222;
+  color:#eee;
+  text-decoration:none;
+}
+nav li a:focus {
+  outline:none;
+  text-decoration:underline;
+}
+nav li:first-child a {
+  border-left:none;
+}
+nav li.last a {
+  border-right:none;
+}
+nav ul ul {
+  background:#6a6a6a;
+}
+nav ul ul a {
+  border-left:none;
+  border-right:none;
+}
+nav ul ul a.omg-disabled {
+  color: gray;
+}
+nav ul ul a:hover {
+  background-color:#555;
+}
+nav ul ul a.omg-disabled:hover {
+  background:#6a6a6a;
+}
+
+/* file tree & object tree styles */
+.folder, .obj {
+  font-weight: bold;
+}
+
+/* H3 (properties accordian header) styles */
+ h3 {
+  margin:0; 
+  border:1px solid #222; 
+  position:relative; 
+  background-color:#6a6a6a; 
+  color: white; 
+  font-size: 14px;
+  font-weight: normal;
+}
+
+/* objtype styles */
+/* cursor file from http://www.google.com/intl/en_ALL/mapfiles/openhand.cur */
+.objtype {
+  display: block;
+  border:1px solid #222;
+  background-color: #6a6a6a;
+  color:white;
+  cursor: url( /static/images/openhand.cur ) 8 8 , auto ;
+}
+
+/*palette library styles */
+/*
+#objtypetable_processing {
+   ...
+}
+*/
+
+#objtypetable_info {
+  font-weight: bold;
+  color:white;
+}
+
+#objtt-search {
+  font-weight: bold;
+  color:white;
+}
+
+#objtt-group {
+  border-spacing: 0;
+}
+#objtt-select {
+  margin: 0;
+}
+#objtt-clear {
+  margin: 0;
+}
+
+/* console history box */
+#historybox {
+  background-color: gray;
+  border-style:groove;
+}
+
+/* log viewer */
+#logdata {
+  font-family: monospace;
+  white-space: nowrap;
+}
+#logbody {
+  width: 100% !important;  /* Don't get clobbered by (autogen) element.style */
+  height: 100% !important;
+  overflow: auto;
+}
+
+/* button styles */
+.button {
+  border:1px solid #222; 
+  background-color:#6a6a6a; 
+  color: white; 
+  font-size:14px;
+}
+
+/* context menus */
+.context-menu {
+  border:1px solid #666;
+  margin:0;
+  padding:3px;
+  list-style:none;
+  width:100px;
+  color:#000;
+  background-color:#eee;
+  color: black;
+} 
+.context-menu li:hover, .context-menu .context-menu-item-active {
+  background-color:#ccc;
+}
+.disabled {
+  color:#999;
+  background-color:#eee !important;
+}
+
+.ui-icon-trash {
+  background-image: url(/static/css/ui-openmdao/images/ui-icons_ffffff_256x240.png);
+  background-position: -176px -96px !important;
+  width: 16px !important;
+  height: 16px !important;
+} 
+
+.ui-icon-minimized {
+  background-image: url(/static/css/ui-openmdao/images/ui-icons_222222_256x240.png);
+  background-position: -48px -16px !important;
+  width: 16px !important;
+  height: 16px !important;
+} 
+
+.ui-icon-maximized {
+  background-image: url(/static/css/ui-openmdao/images/ui-icons_222222_256x240.png);
+  background-position: -112px -16px !important;
+  width: 16px !important;
+  height: 16px !important;
+} 
+
+.toggle {
+  height: 16px;
+  width: 16px;
+  display: inline-block;
+}
+
+.toggle.expand {
+  background: url(/static/css/ui-openmdao/images/ui-icons_ffffff_256x240.png);
+  background-position: -16px -128px;
+}
+
+.toggle.collapse {
+  background: url(/static/css/ui-openmdao/images/ui-icons_ffffff_256x240.png);
+  background-position: -48px -128px;
+}
+
+/* CSS3 */
+.borderradius nav, h3, .button {
+  -moz-border-radius:4px;
+  -webkit-border-radius:4px;
+  border-radius:4px; 
+}
+.cssgradients nav, h3, .button {
+  background-image:-moz-linear-gradient(0% 22px 90deg, #222, #999);
+  background-image:-webkit-gradient(linear, 0% 0%, 0% 70%, from(#999), to(#222));
+}
+.boxshadow.rgba nav, h3, .button {
+  -moz-box-shadow:2px 2px 2px rgba(0,0,0,.75);
+  -webkit-box-shadow:2px 2px 2px rgba(0,0,0,.75);
+  box-shadow:2px 2px 2px rgba(0,0,0,.75);
+}
+.cssgradients nav li:hover {
+  background-image:-moz-linear-gradient(0% 100px 90deg, #999, #222);
+  background-image:-webkit-gradient(linear, 0% 0%, 0% 100%, from(#222), to(#555));
+}
+.borderradius nav ul ul {
+  -moz-border-radius-bottomleft:4px;
+  -moz-border-radius-bottomright:4px;
+  -webkit-border-bottom-left-radius:4px;
+  -webkit-border-bottom-right-radius:4px;
+  border-bottom-left-radius:4px;
+  border-bottom-right-radius:4px;
+}
+.boxshadow.rgba nav ul ul {
+  background-color:rgba(0,0,0,0.8);
+  -moz-box-shadow:2px 2px 2px rgba(0,0,0,.8);
+  -webkit-box-shadow:2px 2px 2px rgba(0,0,0,.8);
+  box-shadow:2px 2px 2px rgba(0,0,0,.8);
+}
+.rgba nav ul ul li {
+  border-left:1px solid rgba(0,0,0,0.1);
+  border-right:1px solid rgba(0,0,0,0.1);
+}
+.rgba nav ul ul a:hover {
+  background-color:rgba(85,85,85,.9);
+}
+.rgba nav ul ul a.omg-disabled:hover {
+  background-color:rgba(0,0,0,0.8);
+}
+.borderradius.rgba nav ul ul li.last {
+  border-left:1px solid rgba(0,0,0,0.1);
+  border-bottom:1px solid rgba(0,0,0,0.1);
+  -moz-border-radius-bottomleft:4px;
+  -moz-border-radius-bottomright:4px;
+  -webkit-border-bottom-left-radius:4px;
+  -webkit-border-bottom-right-radius:4px;
+  border-bottom-left-radius:4px;
+  border-bottom-right-radius:4px;
+}
+.csstransforms nav ul a span {
+  -moz-transform:rotate(-180deg);
+  -webkit-transform:rotate(-180deg);
+}
+
+.cell-editable {
+    border: 1px solid #cccccc;
+    background:rgba(255,255,255,255);
+    color:rgba(0,0,0,255);
+}
+
+.parameter {
+    color:rgba(100,180,255,255);
+}
+.constraint {
+    color:rgba(100,180,255,255);
+}
+.objective {
+    color:rgba(100,180,255,255);
+}
+
+/* specific icons for the items in the component tree */
+.jstree-openmdao a > ins.jstree-assembly {
+    background-image:url("/static/images/icons.png"); 
+    background-repeat:no-repeat; 
+    background-color:transparent; 
+    background-position:-32px 0px !important;
+}
+
+.jstree-openmdao a > ins.jstree-driver {
+    background-image:url("/static/images/icons.png"); 
+    background-repeat:no-repeat; 
+    background-color:transparent; 
+    background-position:-16px 0px;
+}
+
+.jstree-openmdao a > ins.jstree-component {
+    background-image:url("/static/images/icons.png"); 
+    background-repeat:no-repeat; 
+    background-color:transparent; 
+    background-position:0px 0px;
+}
+
+/* specific icons for the items in the file editor tree */
+#file_pane a > ins.jstree-folder, #ftree_pane a > ins.jstree-folder {
+    background-image:url("/static/images/icons.png"); 
+    background-repeat:no-repeat; 
+    background-color:transparent; 
+    background-position:-96px 0px !important;
+}
+
+#file_pane a > ins.jstree-file, #ftree_pane a > ins.jstree-file {
+    background-image:url("/static/images/icons.png"); 
+    background-repeat:no-repeat; 
+    background-color:transparent; 
+    background-position:-128px 0px;
+}
+
+#file_pane a > ins.jstree-python-file, #ftree_pane a > ins.jstree-python-file {
+    background-image:url("/static/images/icons.png"); 
+    background-repeat:no-repeat; 
+    background-color:transparent; 
+    background-position:-112px 0px;
+}
+
+/* end CSS3 */
+
+