--- conflicted
+++ resolved
@@ -491,36 +491,21 @@
         return (compname, getattr(self, compname), varname)
         
     @rbac(('owner', 'user'))
-<<<<<<< HEAD
     def connect(self, src, dest):
         """Connect one src expression to one destination expression. This could be
         a normal connection between variables from two internal Components, or
         it could be a passthrough connection, which connects across the scope boundary
         of this object.  When a pathname begins with 'parent.', that indicates
         that it is referring to a Variable outside of this object's scope.
-=======
-    def connect(self, srcpath, destpath):
-        """Connect one source Variable to one or more destination Variables.
-        This could be a normal connection between variables from two internal
-        Components, or it could be a passthrough connection, which connects
-        across the scope boundary of this object.  When a pathname begins with
-        'parent.', that indicates that it is referring to a Variable outside
-        of this object's scope.
->>>>>>> 9a524d01
         
         src: str
             Source expression string.
             
-<<<<<<< HEAD
-        dest: str
-            destination expression string.
+        dest: str or list(str)
+            destination expression string(s).
         """
         src = eliminate_expr_ws(src)
         dest = eliminate_expr_ws(dest)
-=======
-        destpath: str or list(str)
-            Pathname of destination variable(s).
-        """
         srccompname, srccomp, srcvarname = self._split_varpath(srcpath)
         if isinstance(destpath, basestring):
             destpath = (destpath,)
@@ -528,9 +513,8 @@
             self._connect(srcpath, srccompname, srccomp, srcvarname, dst)
 
     def _connect(self, srcpath, srccompname, srccomp, srcvarname, destpath):
-        """Handle one destination."""
+        """Handle one connection destination."""
         destcompname, destcomp, destvarname = self._split_varpath(destpath)
->>>>>>> 9a524d01
         
         super(Assembly, self).connect(src, dest)
         
