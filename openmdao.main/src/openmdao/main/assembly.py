--- conflicted
+++ resolved
@@ -1319,13 +1319,8 @@
                             'io': 'io'
                         }
 
-<<<<<<< HEAD
             if not source.startswith('_pseudo_') and not target.startswith('_pseudo_'):
-                # ignore other types of PseudoComponents (unit conversion, objectives, etc)
-=======
-            if (not source.startswith('_pseudo_') and not target.startswith('_pseudo_')):
                 # ignore other types of PseudoComponents (objectives, etc)
->>>>>>> 37df6017
                 connectivity['edges'].append([source, target])
 
         return connectivity
