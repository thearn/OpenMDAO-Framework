--- conflicted
+++ resolved
@@ -778,14 +778,10 @@
         return [getattr(self, c).exec_count for c in compnames]
 
     def check_gradient(self, name=None, inputs=None, outputs=None, 
-<<<<<<< HEAD
-                       stream=sys.stdout, mode='auto'):
-=======
                        stream=None, mode='auto',
                        fd_form = 'forward', fd_step_size=1.0e-6, 
                        fd_step_type='absolute'):
     
->>>>>>> 3530fd7b
         """Compare the OpenMDAO-calculated gradient with one calculated
         by straight finite-difference. This provides the user with a way
         to validate his derivative functions (apply_deriv and provideJ.)
@@ -827,11 +823,6 @@
             Set to 'forward' for forward mode, 'adjoint' for adjoint mode, 
             or 'auto' to let OpenMDAO determine the correct mode.
             Defaults to 'auto'.
-<<<<<<< HEAD
-
-        Returns the finite difference gradient, the OpenMDAO-calculated gradient,
-        and a list of suspect inputs/outputs.
-=======
             
         fd_form: str
             Finite difference mode. Valid choices are 'forward', 'adjoint' , 
@@ -846,7 +837,6 @@
 
         Returns the finite difference gradient, the OpenMDAO-calculated gradient,
         a list of the gradient names, and a list of suspect inputs/outputs.
->>>>>>> 3530fd7b
         """
         driver = self.driver
         obj = None
