--- conflicted
+++ resolved
@@ -483,10 +483,7 @@
                             subsystem2.applyJ(args)
                             #print 'T3', system.vec['df'].array[:], system.vec['du'].array[:], system.vec['dp'].array[:] 
                             system.scatter('du', 'dp', subsystem=subsystem2)
-<<<<<<< HEAD
-=======
                             #print 'T4', system.vec['df'].array[:], system.vec['du'].array[:], system.vec['dp'].array[:] 
->>>>>>> 412f34ff
                             system.vec['dp'].array[:] = 0.0
                             system.sol_buf[:] -= system.rhs_vec.array[:]
                             #print 'T5', system.vec['df'].array[:], system.vec['du'].array[:], system.vec['dp'].array[:] 
