--- conflicted
+++ resolved
@@ -118,10 +118,6 @@
 
         system = self._system
         options = self.options
-<<<<<<< HEAD
-        self.inputs = inputs
-=======
->>>>>>> c4b1c93c
 
         # Size the problem
         n_edge = system.vec['df'].array.size
@@ -131,11 +127,7 @@
                            dtype=float)
 
         # Call GMRES to solve the linear system
-<<<<<<< HEAD
-        dx, info = gmres(A, system.vec['du'],
-=======
         dx, info = gmres(A, system.vec['f'].array,
->>>>>>> c4b1c93c
                          tol=options.gmres_tolerance,
                          maxiter=options.gmres_maxiter)
 
@@ -148,11 +140,7 @@
                   "for parameter '%s' at index %d"
             logger.error(msg, system.name, param, irhs)
 
-<<<<<<< HEAD
-        system.vec['df'] = -dx
-=======
         system.vec['df'].array[:] = -dx
->>>>>>> c4b1c93c
 
         print 'dx', dx
 
