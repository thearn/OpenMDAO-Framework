""" Class definition for Component """

#public symbols
__all__ = ['Component', 'SimulationRoot']


import fnmatch
import glob
import logging
import os.path
from os.path import isabs, isdir, dirname, exists, join, normpath, relpath
import pkg_resources
import sys
import weakref

# pylint: disable-msg=E0611,F0401
from enthought.traits.trait_base import not_event, not_none
from enthought.traits.api import Bool, List, Str, Int, Instance, Property, implements, TraitError, Missing

from openmdao.main.container import Container
from openmdao.main.interfaces import IComponent, ICaseIterator
from openmdao.main.filevar import FileMetadata, FileRef
from openmdao.main.rbac import rbac
from openmdao.util.eggsaver import SAVE_CPICKLE
from openmdao.util.eggobserver import EggObserver
from openmdao.main.depgraph import DependencyGraph

class SimulationRoot (object):
    """Singleton object used to hold root directory."""

    # Execution root directory. Root of all legal file paths.
    __root = None

    @staticmethod
    def chroot (path):
        """Change to directory `path` and set the singleton's root.
        Normally not called but useful in special situations.

        path: string
            Path to move to.
        """
        os.chdir(path)
        SimulationRoot.__root = os.getcwd()

    @staticmethod
    def get_root ():
        """Return this simulation's root directory path."""
        if SimulationRoot.__root is None:
            SimulationRoot.__root = os.getcwd()
        return SimulationRoot.__root

    @staticmethod
    def legal_path (path):
        """Return True if `path` is legal (descendant of our root).

        path: string
            Path to check.
        """
        if SimulationRoot.__root is None:
            SimulationRoot.__root = os.getcwd()
        return path.startswith(SimulationRoot.__root)
    

class DirectoryContext(object):
    """Supports using the 'with' statement in place of try-finally for
    :meth:`self.push_dir` and subsequent :meth:`self.pop_dir`."""

    def __init__(self, component):
        self.component = weakref.ref(component)

    def __enter__(self):
        return self.component().push_dir()

    def __exit__(self, exc_type, exc_val, exc_tb):
        self.component().pop_dir()

    def __getstate__(self):
        state = self.__dict__.copy()
        state['component'] = self.component()
        return state

    def __setstate__(self, state):
        self.__dict__.update(state)
        self.component = weakref.ref(self.component)

        
        
_iodict = { 'out': 'output', 'in': 'input' }



class Component (Container):
    """This is the base class for all objects containing Traits that are \
    accessible to the OpenMDAO framework and are "runnable."
    """

    implements(IComponent)
    
  
    directory = Str('', desc='If non-blank, the directory to execute in.', 
                    iotype='in')
    external_files = List(FileMetadata,
                          desc='FileMetadata objects for external files used'
                               ' by this component')
    force_execute = Bool(False, iotype='in',
                         desc="If True, always execute even if all IO traits are valid.")

    # this will automagically call _get_log_level and _set_log_level when needed
    log_level = Property(desc='Logging message level')
    
    exec_count = Int(0, desc='Number of times this Component has been executed')
    
    create_instance_dir = Bool(False)
    
    def __init__(self, doc=None, directory=''):
        super(Component, self).__init__(doc)
        
        # contains validity flag for each io Trait (inputs are valid since they're not connected yet,
        # and outputs are invalid)
        self._valid_dict = dict([(name,t.iotype=='in') for name,t in self.class_traits().items() if t.iotype])
        
        # dependency graph between us and our boundaries (bookkeeps connections between our
        # variables and external ones).  This replaces self._depgraph from Container.
        self._depgraph = DependencyGraph()
        
        # Components with input CaseIterators will be forced to execute whenever run() is
        # called on them, even if they don't have any invalid inputs or outputs.
        self._num_input_caseiters = 0
        for name,trait in self.class_traits().items():
            # isinstance(trait.trait_type.klass,ICaseIterator) doesn't work here...
            if trait.iotype == 'in' and trait.trait_type and trait.trait_type.klass is ICaseIterator:
                self._num_input_caseiters += 1

        self._stop = False
        self._call_check_config = True
        self._call_execute = True

        # cached configuration information
        self._input_names = None
        self._output_names = None
        self._container_names = None
        self._expr_sources = None
        self._connected_inputs = None
        self._connected_outputs = None
        
        self.exec_count = 0
        self.create_instance_dir = False
        if directory:
            self.directory = directory
        
        self._dir_stack = []
        self._dir_context = None

    @property
    def dir_context(self):
        """The :class:`DirectoryContext` for this component."""
        if self._dir_context is None:
            self._dir_context = DirectoryContext(self)
        return self._dir_context

    def _input_updated(self, name):
        if self._valid_dict[name]:  # if var is not already invalid
            outs = self.invalidate_deps(varnames=[name])
            if (outs is None) or outs:
                if self.parent:
                    self.parent.child_invalidated(self.name, outs)

    def __getstate__(self):
        """Return dict representing this container's state."""
        state = super(Component, self).__getstate__()
        state['_input_names'] = None
        state['_output_names'] = None
        state['_container_names'] = None
        state['_expr_sources'] = None
        state['_connected_inputs'] = None
        state['_connected_outputs'] = None
        
        return state

    def check_config (self):
        """Verify that this component is fully configured to execute.
        This function is called once prior to the first execution of this
        component and may be called explicitly at other times if desired. 
        Classes that override this function must still call the base class
        version.
        """
        for name, value in self.traits(required=True).items():
            if value.is_trait_type(Instance) and getattr(self, name) is None:
                self.raise_exception("required plugin '%s' is not present" %
                                     name, TraitError)
    
    def tree_rooted(self):
        """Calls the base class version of *tree_rooted()*, checks our
        directory for validity, and creates the directory if it doesn't exist.
        """
        super(Component, self).tree_rooted()

        if self.create_instance_dir:
            # Create unique subdirectory of parent based on our name.
            parent_dir = self.parent.get_abs_directory()
            new_name = self.name
            new_suffix = ''
            counter = 1
            new_dir = ''.join((new_name, new_suffix))
            path = os.path.join(parent_dir, new_dir)
            while os.path.exists(path):
                counter += 1
                new_suffix = '_%d' % counter
                new_dir = ''.join((new_name, new_suffix))
                path = os.path.join(parent_dir, new_dir)
            try:
                os.makedirs(path)
            except OSError, exc:
                self.raise_exception("Can't create execution directory '%s': %s"
                                     % (path, exc.strerror), OSError)
            
            # Populate with external files from config directory.
            config_dir = self.directory
            self.directory = new_dir
            try:
                self._restore_files(config_dir, '', [], from_egg=False)
            except Exception:
                self.directory = config_dir
                raise
            self.create_instance_dir = False

        elif self.directory:
            path = self.get_abs_directory()
            if not exists(path):
                # Make sure it's legal path before creating.
                self.check_path(path)
                try:
                    os.makedirs(path)
                except OSError, exc:
                    self.raise_exception(
                        "Can't create execution directory '%s': %s"
                        % (path, exc.strerror), OSError)
            else:
                self.check_path(path, check_dir=True)

    def _pre_execute (self, force=False):
        """Prepares for execution by calling *tree_rooted()* and *check_config()* if
        their "dirty" flags are set, and by requesting that the parent Assembly
        update this Component's invalid inputs.
        
        Overrides of this function must call this version.
        """
        if self._call_tree_rooted:
            self.tree_rooted()
            
        if self._call_check_config:
            self.check_config()
            self._call_check_config = False
        
        if force:
            outs = self.invalidate_deps()
            if (outs is None) or outs:
                if self.parent: self.parent.child_invalidated(self.name)
        else:
            if not self.is_valid():
                self._call_execute = True
            elif self._num_input_caseiters > 0:
                self._call_execute = True
                # we're valid, but we're running anyway because of our input CaseIterators,
                # so we need to notify downstream comps so they grab our new outputs
                self.invalidate_deps()
    
            if self.parent is None: # if parent is None, we're not part of an Assembly
                                    # so Variable validity doesn't apply. Just execute.
                self._call_execute = True
                valids = self._valid_dict
                for name in self.list_inputs():
                    valids[name] = True
            else:
                valids = self._valid_dict
                invalid_ins = [inp for inp in self.list_inputs(connected=True) 
                                        if valids.get(inp) is False]
                if invalid_ins:
                    self._call_execute = True
                    self.parent.update_inputs(self.name, invalid_ins)
                    for name in invalid_ins:
                        valids[name] = True
                elif self._call_execute == False and len(self.list_outputs(valid=False)):
                    self._call_execute = True

    def execute (self):
        """Perform calculations or other actions, assuming that inputs 
        have already been set. This must be overridden in derived classes.
        """
        raise NotImplementedError('%s.execute' % self.get_pathname())
    
    def _post_execute (self):
        """Update output variables and anything else needed after execution. 
        Overrides of this function must call this version.
        """
        self.exec_count += 1
        
        # make our output Variables valid again
        valids = self._valid_dict
        for name in self.list_outputs(valid=False):
            valids[name] = True
        # make sure our inputs are valid too
        for name in self.list_inputs(valid=False):
            valids[name] = True
        self._call_execute = False
        
    @rbac('*', 'owner')
    def run (self, force=False):
        """Run this object. This should include fetching input variables,
        executing, and updating output variables. Do not override this function.
        """
        if self.directory:
            self.push_dir()

        if self.force_execute:
            force = True

        self._stop = False
        try:
            self._pre_execute(force)
            if self._call_execute or force:
                #print 'execute: %s' % self.get_pathname()
                self.execute()
                self._post_execute()
            #else:
                #print 'skipping: %s' % self.get_pathname()
        finally:
            if self.directory:
                self.pop_dir()
 
    def add(self, name, obj):
        """Override of base class version to force call to *check_config* after
        any child containers are added.
        Returns the added Container object.
        """
        self.config_changed()
        if isinstance(obj, Container) and not isinstance(obj, Component):
            self._depgraph.add(name)
        return super(Component, self).add(name, obj)
        
    def remove(self, name):
        """Override of base class version to force call to *check_config* after
        any child containers are removed.
        """
        obj = super(Component, self).remove(name)
        if isinstance(obj, Container) and not isinstance(obj, Component):
            self._depgraph.remove(name)
        self.config_changed()
        return obj

    def add_trait(self, name, trait):
        """Overrides base definition of add_trait in order to
        force call to *check_config* prior to execution when new traits are
        added.
        """
        super(Component, self).add_trait(name, trait)
        self.config_changed()
        if name not in self._valid_dict:
            if trait.iotype:
                self._valid_dict[name] = trait.iotype=='in'
            if trait.iotype == 'in' and trait.trait_type and trait.trait_type.klass is ICaseIterator:
                self._num_input_caseiters += 1
        
    def remove_trait(self, name):
        """Overrides base definition of add_trait in order to
        force call to *check_config* prior to execution when a trait is
        removed.
        """
        trait = self.get_trait(name)
        super(Component, self).remove_trait(name)
        self.config_changed()

        try:
            del self._valid_dict[name]
        except KeyError:
            pass
        
        if trait.iotype == 'in' and trait.trait_type and trait.trait_type.klass is ICaseIterator:
            self._num_input_caseiters -= 1

    @rbac(('owner', 'user'))
    def is_valid(self):
        """Return False if any of our variables is invalid."""
        if self._call_execute:
            return False
        if False in self._valid_dict.values():
            self.call_execute = True
            return False
        if self.parent is not None:
            srccomps = [n for n,v in self.get_expr_sources()]
            if len(srccomps):
                counts = self.parent.exec_counts(srccomps)
                for count,tup in zip(counts, self._expr_sources):
                    if count != tup[1]:
                        self._call_execute = True  # to avoid making this same check unnecessarily later
                        # update the count information since we've got it, to avoid making another call
                        for i,tup in enumerate(self._expr_sources):
                            self._expr_sources[i] = (tup[0], count)
                        return False
        return True

<<<<<<< HEAD
    #def _trait_added_changed(self, name):
        #"""Called any time a new trait is added to this container."""
        #self.config_changed()
        
=======
    def _trait_added_changed(self, name):
        """Called any time a new trait is added to this container."""
        self.new_trait(name)
        self.config_changed()
        
    def new_trait(self, name):
        pass

    @rbac(('owner', 'user'))
>>>>>>> 8ff7ba13
    def config_changed(self, update_parent=True):
        """Call this whenever the configuration of this Component changes,
        for example, children are added or removed.
        """
        if update_parent and hasattr(self, 'parent') and self.parent:
            self.parent.config_changed(update_parent)
        self._input_names = None
        self._output_names = None
        self._connected_inputs = None
        self._connected_outputs = None
        self._container_names = None
        self._expr_sources = None
        self._call_check_config = True
        self._call_execute = True

    def list_inputs(self, valid=None, connected=None):
        """Return a list of names of input values. 
        
        valid: bool, optional
            If valid is not None, the list will contain names 
            of inputs with matching validity.
            
        connected: bool, optional
            If connected is not None, the list will contain names
            of inputs with matching *external* connectivity status.
        """
        if self._connected_inputs is None:
            nset = set([k for k,v in self.items(iotype='in')])
            self._connected_inputs = self._depgraph.get_connected_inputs()
            nset.update(self._connected_inputs)
            self._input_names = list(nset)
    
        if valid is None:
            if connected is None:
                return self._input_names
            elif connected is True:
                return self._connected_inputs
            else: # connected is False
                return [n for n in self._input_names if n not in self._connected_inputs]
        
        valids = self._valid_dict
        ret = self._input_names
        ret = [n for n in ret if valids[n] == valid]
            
        if connected is True:
            return [n for n in ret if n in self._connected_inputs]
        elif connected is False:
            return [n for n in ret if n not in self._connected_inputs]

        return ret # connected is None, valid is not None
        
    def list_outputs(self, valid=None, connected=None):
        """Return a list of names of output values. 
        
        valid: bool, optional
            If valid is not None, the list will contain names 
            of outputs with matching validity.
            
        connected: bool, optional
            If connected is not None, the list will contain names
            of outputs with matching *external* connectivity status.
        """
        if self._output_names is None:
            nset = set([k for k,v in self.items(iotype='out')])
            self._connected_outputs = self._depgraph.get_connected_outputs()
            nset.update(self._connected_outputs)
            self._output_names = list(nset)
            
        if valid is None:
            if connected is None:
                return self._output_names
            elif connected is True:
                return self._connected_outputs
            else: # connected is False
                return [n for n in self._output_names if n not in self._connected_outputs]
        
        valids = self._valid_dict
        ret = self._output_names
        ret = [n for n in ret if valids[n] == valid]
            
        if connected is True:
            return [n for n in ret if n in self._connected_outputs]
        elif connected is False:
            return [n for n in ret if n not in self._connected_outputs]

        return ret # connected is None, valid is not None
        
    def list_containers(self):
        """Return a list of names of child Containers."""
        if self._container_names is None:
            visited = set([id(self),id(self.parent)])
            names = []
            for n,v in self.__dict__.items():
                if isinstance(v, Container) and id(v) not in visited:
                    visited.add(id(v))
                    names.append(n)
            self._container_names = names
        return self._container_names
<<<<<<< HEAD
    
    def connect(self, srcpath, destpath):
        """Connects one source variable to one destination variable. 
        When a pathname begins with 'parent.', that indicates
        that it is referring to a variable outside of this object's scope.
        
        srcpath: str
            Pathname of source variable
            
        destpath: str
            Pathname of destination variable
        """
        valids_update = None
        
        if srcpath.startswith('parent.'):  # internal destination
            valids_update = (destpath, False)
            self.config_changed(update_parent=False)
        elif destpath.startswith('parent.'): # internal source
            if srcpath not in self._valid_dict:
                valids_update = (srcpath, True)
                    
        super(Component, self).connect(srcpath, destpath)
        
        # move this to after the super connect call so if there's a 
        # problem we don't have to undo it
        if valids_update is not None:
            self._valid_dict[valids_update[0]] = valids_update[1]
            
        
    def disconnect(self, srcpath, destpath):
        """Removes the connection between one source variable and one 
        destination variable.
        """
        super(Component, self).disconnect(srcpath, destpath)
        if destpath in self._valid_dict:
            if '.' in destpath:
                del self._valid_dict[destpath]
            else:
                self._valid_dict[destpath] = True  # disconnected inputs are always valid
        self.config_changed(update_parent=False)
    
=======

    @rbac(('owner', 'user'))
>>>>>>> 8ff7ba13
    def get_expr_depends(self):
        """Returns a list of tuples of the form (src_comp_name, dest_comp_name)
        for each dependency resulting from ExprEvaluators in this Component.
        """
        conn_list = []
        if hasattr(self, '_delegates_'):
            for name, dclass in self._delegates_.items():
                delegate = getattr(self, name)
                if hasattr(delegate, 'get_expr_depends'):
                    conn_list.extend(delegate.get_expr_depends())
        return conn_list

    def get_expr_sources(self):
        """Return a list of tuples containing the names of all upstream components that are 
        referenced in any of our ExprEvaluators, along with an initial exec_count of 0.
        """
        if self._expr_sources is None:
            self._expr_sources = [(v,0) for u,v in self.get_expr_depends() if v==self.name]
        return self._expr_sources

    def check_path(self, path, check_dir=False):
        """Verify that the given path is a directory and is located
        within the allowed area (somewhere within the simulation root path).
        """
# pylint: disable-msg=E1101
        if not SimulationRoot.legal_path(path):
            self.raise_exception("Illegal path '%s', not a descendant of '%s'."
                                 % (path, SimulationRoot.get_root()),
                                 ValueError)
        elif check_dir and not isdir(path):
            self.raise_exception(
                "Execution directory path '%s' is not a directory."
                % path, ValueError)
# pylint: enable-msg=E1101
        return path
    
    def get_abs_directory (self):
        """Return absolute path of execution directory."""
        path = self.directory
        if not isabs(path):
            if self._call_tree_rooted:
                self.raise_exception("can't call get_abs_directory before hierarchy is defined",
                                     RuntimeError)
            if self.parent is not None and isinstance(self.parent, Component):
                parent_dir = self.parent.get_abs_directory()
            else:
                parent_dir = SimulationRoot.get_root()
            path = join(parent_dir, path)
            
        return path

    def push_dir (self, directory=None):
        """Change directory to dir, remembering the current directory for a
        later :meth:`pop_dir`. Returns the new absolute directory path."""
        if not directory:
            directory = self.get_abs_directory()
        cwd = os.getcwd()
        if not isabs(directory):
            directory = join(self.get_abs_directory(), directory)
        self.check_path(directory, True)
        try:
            os.chdir(directory)
        except OSError, err:
            self.raise_exception("Can't push_dir '%s': %s" % (directory, err),
                                 OSError)
        self._dir_stack.append(cwd)
        return directory

    def pop_dir (self):
        """Return to previous directory saved by :meth:`push_dir`."""
        try:
            newdir = self._dir_stack.pop()
        except IndexError:
            self.raise_exception('Called pop_dir() with nothing on the dir stack',
                                 IndexError)
        os.chdir(newdir)

    def checkpoint (self, outstream, fmt=SAVE_CPICKLE):
        """Save sufficient information for a restart. By default, this
        just calls *save()*.
        """
        self.save(outstream, fmt)

    def restart (self, instream):
        """Restore state using a checkpoint file. The checkpoint file is
        typically a delta from a full saved state file. If checkpoint is
        overridden, this should also be overridden.
        """
        self.load(instream)

    def save_to_egg(self, name, version, py_dir=None, require_relpaths=True,
                    child_objs=None, dst_dir=None, fmt=SAVE_CPICKLE,
                    proto=-1, use_setuptools=False, observer=None):
        """Save state and other files to an egg. Typically used to copy all or
        part of a simulation to another user or machine. By specifying child
        components in `child_objs`, it will be possible to create instances of
        just those components from the installed egg. Child component names
        should be specified relative to this component.

        name: string
            Name for egg, must be an alphanumeric string.

        version: string
            Version for egg, must be an alphanumeric string.

        py_dir: string
            The (root) directory for local Python files. It defaults to
            the current directory.

        require_relpaths: bool
            If True, any path (directory attribute, external file, or file
            trait) which cannot be made relative to this component's directory
            will raise ValueError. Otherwise such paths generate a warning and
            the file is skipped.

        child_objs: list
            List of child objects for additional entry points.

        dst_dir: string
            The directory to write the egg in.

        fmt: int
            Passed to :meth:`eggsaver.save`.

        proto: int
            Passed to :meth:`eggsaver.save`.

        use_setuptools: bool
            Passed to :meth:`eggsaver.save_to_egg`.

        observer: callable
            Will be called via an :class:`EggObserver`.

        After collecting files and possibly modifying their paths, this
        calls :meth:`container.save_to_egg`.
        Returns ``(egg_filename, required_distributions, orphan_modules)``.
        """
        observer = EggObserver(observer, self._logger)

        src_dir = self.get_abs_directory()
        src_files = set()

        fixup_dirs = []  # These are used to restore original component config.
        fixup_meta = []
        fixup_fvar = []

        # Process all components in bottom-up order.
        # We have to check relative paths like '../somedir' and if
        # we do that after adjusting a parent, things can go bad.
        components = [self]
        components.extend([obj for n,obj in self.items(recurse=True)
                                               if isinstance(obj, Component)])
        try:
            for comp in sorted(components, reverse=True,
                               key=lambda comp: comp.get_pathname()):
                try:
                    comp_dir = comp.get_abs_directory()
                    self._fix_directory(comp, comp_dir, src_dir,
                                        require_relpaths, fixup_dirs)
                    self._fix_external_files(comp, comp_dir, src_dir,
                                             require_relpaths, fixup_meta,
                                             src_files)
                    self._fix_file_vars(comp, comp_dir, src_dir,
                                        require_relpaths, fixup_fvar, src_files)
                except Exception, exc:
                    observer.exception(str(exc))
                    raise

            # Save relative directory for any entry points. Some oddness with
            # parent weakrefs seems to prevent reconstruction in load().
            if child_objs is not None:
                for child in child_objs:
                    if not isinstance(child, Component):
                        continue
                    rel_path = child.directory
                    obj = child.parent
                    if obj is None:
                        msg = 'Entry point object has no parent!'
                        observer.exception(msg)
                        raise RuntimeError(msg)
                    while obj.parent is not None and \
                          isinstance(obj.parent, Component):
                        rel_path = join(obj.directory, rel_path)
                        obj = obj.parent
                    child._rel_dir_path = rel_path

            return super(Component, self).save_to_egg(
                       name, version, py_dir, src_dir, src_files,
                       child_objs, dst_dir, fmt, proto, use_setuptools,
                       observer.observer)
        finally:
            # If any component config has been modified, restore it.
            for comp, path in fixup_dirs:
                comp.directory = path
            for meta, path in fixup_meta:
                meta.path = path
            for comp, name, path in fixup_fvar:
                comp.set(name+'.path', path, force=True)

    def _fix_directory(self, comp, comp_dir, root_dir, require_relpaths,
                       fixup_dirs):
        """Ensure execution directory for `comp` is in relative form."""
        if comp_dir.startswith(root_dir):
            if comp_dir == root_dir and comp.directory:
                fixup_dirs.append((comp, comp.directory))
                comp.directory = ''
            elif isabs(comp.directory):
                parent_dir = comp.parent.get_abs_directory()
                fixup_dirs.append((comp, comp.directory))
                comp.directory = relpath(comp_dir, parent_dir)
                self._logger.debug("    %s.directory reset to '%s'", 
                           comp.name, comp.directory)
        elif require_relpaths:
            self.raise_exception(
                "Can't save, %s directory '%s' doesn't start with '%s'."
                % (comp.get_pathname(), comp_dir, root_dir), ValueError)

        else:
            self._logger.warning("%s directory '%s' can't be made relative to '%s'.",
                         comp.get_pathname(), comp_dir, root_dir)

    def _fix_external_files(self, comp, comp_dir, root_dir, require_relpaths,
                            fixup_meta, src_files):
        """Ensure external files for `comp` are in relative form and update
        src_files to include all matches."""
        for metadata in comp.external_files:
            path = metadata.path
            if not path:
                continue
            if not isabs(path):
                path = join(comp_dir, path)
            path = normpath(path)
            if path.startswith(root_dir):
                if isabs(metadata.path):
                    new_path = relpath(path, comp_dir)
                    fixup_meta.append((metadata, metadata.path))
                    metadata.path = new_path
                for path in glob.glob(path):
                    src_files.add(relpath(path, root_dir))
            elif require_relpaths:
                self.raise_exception(
                    "Can't save, %s file '%s' doesn't start with '%s'."
                    % (comp.get_pathname(), path, root_dir), ValueError)
            else:
                self._logger.warning("%s file '%s' can't be made relative to '%s'.",
                             comp.get_pathname(), path, root_dir)

    def _fix_file_vars(self, comp, comp_dir, root_dir, require_relpaths,
                       fixup_fvar, src_files):
        """Ensure File traits for `comp` are in relative form and add to
        src_files."""
        for fvarname, fvar, ftrait in comp.get_file_vars():
            if fvar.owner is not comp:
                continue
            path = fvar.path
            if not path:
                continue
            if not isabs(path):
                path = join(comp_dir, path)
            path = normpath(path)
            if path.startswith(root_dir):
                if exists(path):
                    src_files.add(relpath(path, root_dir))
                if isabs(fvar.path):
                    path = relpath(path, comp_dir)
                    fixup_fvar.append((comp, fvarname, fvar.path))
                    comp.set(fvarname+'.path', path, force=True)
            elif require_relpaths:
                self.raise_exception(
                    "Can't save, %s path '%s' doesn't start with '%s'."
                    % ('.'.join((comp.get_pathname(), fvarname)),
                       path, root_dir), ValueError)
            else:
                self._logger.warning("%s path '%s' can't be made relative to '%s'.",
                             '.'.join((comp.get_pathname(), fvarname)),
                             path, root_dir)

    def get_file_vars(self):
        """Return list of (filevarname,filevarvalue,file trait) owned by this
        component."""

        def _recurse_get_file_vars(container, file_vars, visited, scope):
            for name, obj in container.items(type=not_event):
                if id(obj) in visited:
                    continue
                visited.add(id(obj))
                if isinstance(obj, FileRef):
                    ftrait = container.get_trait(name)
                    if self is scope:
                        file_vars.append((name, obj, ftrait))
                    else:
                        rel_path = container.get_pathname(rel_to_scope=scope)
                        file_vars.append(('.'.join((rel_path, name)),
                                          obj, ftrait))
                elif isinstance(obj, Container) and \
                     not isinstance(obj, Component):
                    _recurse_get_file_vars(obj, file_vars, visited, scope)

        file_vars = []
        _recurse_get_file_vars(self, file_vars, set(), self)
        return file_vars

    @staticmethod
    def load(instream, fmt=SAVE_CPICKLE, package=None,
             call_post_load=True, top_obj=True, name='', observer=None):
        """Load object(s) from `instream`.  If `instream` is an installed
        package name, then any external files referenced in the object(s)
        are copied from the package installation to appropriate directories.
        If an external file has metadata attribute 'constant' == True and
        the machine supports it, a symlink is used rather than a file copy.
        The `package` and `top_obj` arguments are normally used by a loader
        script (generated by :meth:`save_to_egg`) to load a sub-component from
        the egg.  `name` is set when creating an instance via a factory.
        In this case, external files are copied to a `name` directory and the
        component's directory attribute set accordingly.  Existing files
        are not overwritten. Returns the root object.

        instream: file or string
            Stream to load from.

        fmt: int
            Format of state data.

        package: string
            Name of package to look for `instream` if `instream` is a string
            that is not an existing file.

        call_post_load: bool
            If True, call :meth:`post_load`.

        top_obj: bool
            Set True if loading the default entry, False if loading a
            child entry point object.

        name: string
            Name for the root object

        observer: callable
            Will be called via an :class:`EggObserver`.
        """
        observer = EggObserver(observer, logging.getLogger())
        try:
            top = Container.load(instream, fmt, package, False, name=name)
        except Exception, exc:
            observer.exception(str(exc))
            raise

        observer.logger = top._logger
        if isinstance(top, Component):
            # Get path relative to real top before we clobber directory attr.
            if top_obj:
                rel_path = '.'
            else:
                if top.parent is not None:
                    rel_path = top.directory
                    obj = top.parent
                    while obj.parent is not None and \
                          isinstance(obj.parent, Component):
                        rel_path = join(obj.directory, rel_path)
                        obj = obj.parent
                elif '_rel_dir_path' in top.traits():
                    top.warning('No parent, using saved relative directory')
                    rel_path = top._rel_dir_path  # Set during save_to_egg().
                else:
                    top.warning('No parent, using null relative directory')
                    rel_path = ''

            # Set top directory.
            orig_dir = os.getcwd()
            if name:
                top.name = name
                # New instance via create(name) gets new directory.
                if not exists(name):
                    os.mkdir(name)
                os.chdir(name)
            
            try:
                top._trait_change_notify(False)
                
                # TODO: (maybe) Seems like we should make top.directory relative
                # here # instead of absolute, but it doesn't work...
                #top.directory = relpath(os.getcwd(), SimulationRoot.get_root())
                top.directory = os.getcwd()
                
                # Create any missing subdirectories.
                for component in [c for n,c in top.items(recurse=True)
                                              if isinstance(c, Component)]:
                    directory = component.get_abs_directory()
                    if not exists(directory):
                        os.makedirs(directory)

                # If necessary, copy files from installed egg.
                if isinstance(instream, basestring) and \
                   not exists(instream) and not isabs(instream):
                    # If we got this far, then the stuff below "can't" fail.
                    if not package:
                        dot = instream.rfind('.')
                        package = instream[:dot]
                    top._restore_files(package, rel_path, [], observer=observer)
            finally:
                top._trait_change_notify(True)
                os.chdir(orig_dir)
                if name and not glob.glob(join(name, '*')):
                    # Cleanup unused directory.
                    os.rmdir(name)
                    top.directory = ''
                    
        if call_post_load:
            top.post_load()

        observer.complete(name)
        return top

    def _restore_files(self, package, rel_path, file_list, do_copy=True,
                       observer=None, from_egg=True):
        """Restore external files from installed egg or config directory."""
        with self.dir_context:
            fvars = self.get_file_vars()
            if self.external_files or fvars:
                self._logger.info('Checking files in %s', os.getcwd())

            for metadata in self.external_files:
                pattern = metadata.path
                if pattern:
                    is_input = getattr(metadata, 'input', False)
                    const = getattr(metadata, 'constant', False)
                    binary = getattr(metadata, 'binary', False)
                    self._list_files(pattern, package, rel_path, is_input,
                                     const, binary, file_list, from_egg)

            for fvarname, fvar, ftrait in fvars:
                path = fvar.path
                if path:
                    is_input = ftrait.iotype == 'in'
                    self._list_files(path, package, rel_path, is_input, False,
                                     ftrait.binary, file_list, from_egg)
            if from_egg:
                for component in [c for n,c in self.items(recurse=False)
                                              if isinstance(c, Component)]:
                    path = rel_path
                    if component.directory:
                        # Always use '/' for resources.
                        path += '/'+component.directory
                    component._restore_files(package, path, file_list,
                                             do_copy=False)
            if do_copy:
                # Only copy once we've gotten the complete list.
                self._copy_files(package, file_list, observer, from_egg)

    def _list_files(self, pattern, package, rel_path, is_input, const, binary,
                    file_list, from_egg):
        """List files from installed egg or config dir matching pattern."""
        symlink = const and sys.platform != 'win32'
        sep = '/' if from_egg else os.sep

        directory = dirname(pattern)
        pattern = os.path.basename(pattern)
        if directory:
            if not exists(directory):
                os.makedirs(directory)
            rel_path = ''.join((rel_path, sep, directory))

        rel_path = normpath(rel_path)
        if from_egg:
            if not pkg_resources.resource_exists(package, rel_path):
                return
            if not pkg_resources.resource_isdir(package, rel_path):
                return
            pkg_files = pkg_resources.resource_listdir(package, rel_path)
        else:
            pkg_files = os.listdir(os.path.join(package, rel_path))

        if directory:
            self.push_dir(directory)
        cwd = os.getcwd()
        try:
            found = False
            for filename in pkg_files:
                if fnmatch.fnmatch(filename, pattern):
                    found = True
                    if exists(filename):
                        # Don't overwrite existing files (reloaded instance).
                        self._logger.debug("    '%s' exists", filename)
                        continue

                    src_name = ''.join((rel_path, sep, filename))
                    if from_egg:
                        src_path = pkg_resources.resource_filename(package,
                                                                   src_name)
                    else:
                        src_path = os.path.join(package, src_name)
                    size = os.path.getsize(src_path)
                    if symlink:
                        mode = 'symlink'
                    else:
                        mode = 'wb' if binary else 'w'
                    file_list.append((src_name, mode, size,
                                      os.path.join(cwd, filename)))
            if not found and is_input:
                self._logger.warning("No files found for '%s'", pattern)
        finally:
            if directory:
                self.pop_dir()

    def _copy_files(self, package, file_list, observer, from_egg):
        """Copy/symlink files in `file_list`."""
        total_files = float(len(file_list))
        total_bytes = 0.
        for i, info in enumerate(file_list):
            src_name, mode, size, dst_name = info
            total_bytes += size

        dst_dir = ''
        completed_bytes = 0.
        for i, info in enumerate(file_list):
            src_name, mode, size, dst_name = info
            if dirname(dst_name) != dst_dir:
                dst_dir = dirname(dst_name)
                self._logger.info('Restoring files in %s', dst_dir)
            if observer is not None:
                observer.copy(src_name, i/total_files,
                              completed_bytes/total_bytes)
            if mode == 'symlink':
                if from_egg:
                    src_path = pkg_resources.resource_filename(package,
                                                               src_name)
                else:
                    src_path = os.path.join(package, src_name)
                os.symlink(src_path, dst_name)
            else:
                if from_egg:
                    src = pkg_resources.resource_stream(package, src_name)
                else:
                    src_mode = 'rb' if 'b' in mode else 'r'
                    src = open(os.path.join(package, src_name), src_mode)
                dst = open(dst_name, mode)
                chunk = 1 << 20  # 1MB
                data = src.read(chunk)
                while data:
                    dst.write(data)
                    data = src.read(chunk)
                src.close()
                dst.close()
            completed_bytes += size

    def step (self):
        """For Components that run other components (e.g., Assembly or Drivers),
        this will run one Component and return. For simple components, it is
        the same as *run()*.
        """
        self.run()

    def stop (self):
        """Stop this component."""
        self._stop = True

    def get_valid(self, names):
        """Get the value of the validity flag for the specified variables.
        Returns a list of bools.
        
        names: iterator of str
            Names of variables whose validity is requested.
        """
        valids = self._valid_dict
        return [valids[n] for n in names]
                
    def set_valid(self, names, valid):
        """Mark the io traits with the given names as valid or invalid."""
        valids = self._valid_dict
        for name in names:
<<<<<<< HEAD
            valids[name] = valid
            
    def invalidate_deps(self, varnames=None, force=False):
=======
            try:
                self._valid_dict[name] = valid
            except KeyError:
                self.raise_exception(
                    "cannot set valid flag of '%s' because "
                    "it's not an io trait." % name, RuntimeError)

    @rbac(('owner', 'user'))
    def invalidate_deps(self, varnames=None, notify_parent=False):
>>>>>>> 8ff7ba13
        """Invalidate all of our outputs if they're not invalid already.
        For a typical Component, this will always be all or nothing, meaning
        there will never be partial validation of outputs.  
        
        NOTE: Components supporting partial output validation must override
        this function.
        
        Returns None, indicating that all outputs are invalidated.
        """
        outs = self.list_outputs()
        valids = self._valid_dict
        
        self._call_execute = True

        # only invalidate connected inputs. inputs that are not connected
        # should never be invalidated
        if varnames is None:
            for var in self.list_inputs(connected=True):
                valids[var] = False
        else:
            conn = self.list_inputs(connected=True)
            for var in varnames:
                if var in conn:
                    valids[var] = False

        # this assumes that all outputs are either valid or invalid
        if not force and outs and (valids[outs[0]] is False):
            # nothing to do because our outputs are already invalid
            return []
        
        for out in outs:
            valids[out] = False
            
        return None  # None indicates that all of our outputs are invalid

    def update_outputs(self, outnames):
        """Do what is necessary to make the specified output Variables valid.
        For a simple Component, this will result in a *run()*.
        """
        self.run()
        
    def _get_log_level(self):
        """Return logging message level."""
        return self._logger.level

    def _set_log_level(self, level):
        """Set logging message level."""
        self._logger.level = level

# TODO: uncomment require_gradients and require_hessians after they're better thought out
    
    #def require_gradients (self, varname, gradients):
        #"""Requests that the component be able to provide (after execution) a
        #list of gradients w.r.t. a list of variables. The format
        #of the gradients list is [dvar_1, dvar_2, ..., dvar_n]. The component
        #should return a list with entries of either a name, a tuple of the
        #form (name,index) or None.  None indicates that the component cannot
        #compute the specified derivative. name indicates the name of a
        #scalar variable in the component that contains the gradient value, and
        #(name,index) indicates the name of an array variable and the index of
        #the entry containing the gradient value. If the component cannot
        #compute any gradients of the requested varname, it can just return
        #None.
        #"""
        #return None

    #def require_hessians (self, varname, deriv_vars):
        #""" Requests that the component be able to provide (after execution)
        #the hessian w.r.t. a list of variables. The format of
        #deriv_vars is [dvar_1, dvar_2, ..., dvar_n]. The component should
        #return one of the following:

            #1) a name, which would indicate that the component contains
               #a 2D array variable or matrix containing the hessian

            #2) an array of the form 

               #[[dx1dx1, dx1dx2, ... dx1dxn],
               #[           ...             ],
               #[dxndx1, dxndx2, ... dxndxn]]

               #with entries of either name, (name,index), or None. name
               #indicates that a scalar variable in the component contains the
               #desired hessian matrix entry. (name,index) indicates that
               #an array variable contains the value at the specified index.
               #If index is a list with two entries, that indicates that
               #the variable containing the entry is a 2d array or matrix.

            #3) None, which means the the component cannot compute any values
               #of the hessian.

             #"""
        #return None


def _show_validity(comp, recurse=True, exclude=set(), valid=None): #pragma no cover
    """prints out validity status of all input and output traits
    for the given object, optionally recursing down to all of its
    Component children as well.
    """
    def _show_validity_(comp, recurse, exclude, valid, result):
        pname = comp.get_pathname()
        for name, val in comp._valid_dict.items():
            if name not in exclude and (valid is None or val is valid):
                if '.' in name:  # mark as fake boundary var
                    result['.'.join([pname,'*%s*'%name])] = val
                else:
                    result['.'.join([pname,name])] = val
        if recurse:
            for name in comp.list_containers():
                obj = getattr(comp, name)
                if isinstance(obj, Component):
                    _show_validity_(obj, recurse, exclude, valid, result)
    result = {}
    _show_validity_(comp, recurse, exclude, valid, result)
    for name,val in sorted([(n,v) for n,v in result.items()], key=lambda v: v[0]):
        print '%s: %s' % (name,val)
    <|MERGE_RESOLUTION|>--- conflicted
+++ resolved
@@ -20,10 +20,11 @@
 from openmdao.main.container import Container
 from openmdao.main.interfaces import IComponent, ICaseIterator
 from openmdao.main.filevar import FileMetadata, FileRef
-from openmdao.main.rbac import rbac
 from openmdao.util.eggsaver import SAVE_CPICKLE
 from openmdao.util.eggobserver import EggObserver
 from openmdao.main.depgraph import DependencyGraph
+from openmdao.main.rbac import rbac
+from openmdao.main.mp_support import is_instance
 
 class SimulationRoot (object):
     """Singleton object used to hold root directory."""
@@ -189,6 +190,7 @@
                 self.raise_exception("required plugin '%s' is not present" %
                                      name, TraitError)
     
+    @rbac(('owner', 'user'))
     def tree_rooted(self):
         """Calls the base class version of *tree_rooted()*, checks our
         directory for validity, and creates the directory if it doesn't exist.
@@ -334,7 +336,7 @@
         Returns the added Container object.
         """
         self.config_changed()
-        if isinstance(obj, Container) and not isinstance(obj, Component):
+        if is_instance(obj, Container) and not is_instance(obj, Component):
             self._depgraph.add(name)
         return super(Component, self).add(name, obj)
         
@@ -343,7 +345,7 @@
         any child containers are removed.
         """
         obj = super(Component, self).remove(name)
-        if isinstance(obj, Container) and not isinstance(obj, Component):
+        if is_instance(obj, Container) and not is_instance(obj, Component):
             self._depgraph.remove(name)
         self.config_changed()
         return obj
@@ -398,23 +400,8 @@
                             self._expr_sources[i] = (tup[0], count)
                         return False
         return True
-
-<<<<<<< HEAD
-    #def _trait_added_changed(self, name):
-        #"""Called any time a new trait is added to this container."""
-        #self.config_changed()
-        
-=======
-    def _trait_added_changed(self, name):
-        """Called any time a new trait is added to this container."""
-        self.new_trait(name)
-        self.config_changed()
-        
-    def new_trait(self, name):
-        pass
-
+        
     @rbac(('owner', 'user'))
->>>>>>> 8ff7ba13
     def config_changed(self, update_parent=True):
         """Call this whenever the configuration of this Component changes,
         for example, children are added or removed.
@@ -508,13 +495,13 @@
             visited = set([id(self),id(self.parent)])
             names = []
             for n,v in self.__dict__.items():
-                if isinstance(v, Container) and id(v) not in visited:
+                if is_instance(v, Container) and id(v) not in visited:
                     visited.add(id(v))
                     names.append(n)
             self._container_names = names
         return self._container_names
-<<<<<<< HEAD
     
+    @rbac(('owner', 'user'))
     def connect(self, srcpath, destpath):
         """Connects one source variable to one destination variable. 
         When a pathname begins with 'parent.', that indicates
@@ -543,6 +530,7 @@
             self._valid_dict[valids_update[0]] = valids_update[1]
             
         
+    @rbac(('owner', 'user'))
     def disconnect(self, srcpath, destpath):
         """Removes the connection between one source variable and one 
         destination variable.
@@ -555,10 +543,7 @@
                 self._valid_dict[destpath] = True  # disconnected inputs are always valid
         self.config_changed(update_parent=False)
     
-=======
-
     @rbac(('owner', 'user'))
->>>>>>> 8ff7ba13
     def get_expr_depends(self):
         """Returns a list of tuples of the form (src_comp_name, dest_comp_name)
         for each dependency resulting from ExprEvaluators in this Component.
@@ -571,6 +556,7 @@
                     conn_list.extend(delegate.get_expr_depends())
         return conn_list
 
+    @rbac(('owner', 'user'))
     def get_expr_sources(self):
         """Return a list of tuples containing the names of all upstream components that are 
         referenced in any of our ExprEvaluators, along with an initial exec_count of 0.
@@ -602,7 +588,7 @@
             if self._call_tree_rooted:
                 self.raise_exception("can't call get_abs_directory before hierarchy is defined",
                                      RuntimeError)
-            if self.parent is not None and isinstance(self.parent, Component):
+            if self.parent is not None and is_instance(self.parent, Component):
                 parent_dir = self.parent.get_abs_directory()
             else:
                 parent_dir = SimulationRoot.get_root()
@@ -710,7 +696,7 @@
         # we do that after adjusting a parent, things can go bad.
         components = [self]
         components.extend([obj for n,obj in self.items(recurse=True)
-                                               if isinstance(obj, Component)])
+                                               if is_instance(obj, Component)])
         try:
             for comp in sorted(components, reverse=True,
                                key=lambda comp: comp.get_pathname()):
@@ -731,7 +717,7 @@
             # parent weakrefs seems to prevent reconstruction in load().
             if child_objs is not None:
                 for child in child_objs:
-                    if not isinstance(child, Component):
+                    if not is_instance(child, Component):
                         continue
                     rel_path = child.directory
                     obj = child.parent
@@ -740,7 +726,7 @@
                         observer.exception(msg)
                         raise RuntimeError(msg)
                     while obj.parent is not None and \
-                          isinstance(obj.parent, Component):
+                          is_instance(obj.parent, Component):
                         rel_path = join(obj.directory, rel_path)
                         obj = obj.parent
                     child._rel_dir_path = rel_path
@@ -853,8 +839,8 @@
                         rel_path = container.get_pathname(rel_to_scope=scope)
                         file_vars.append(('.'.join((rel_path, name)),
                                           obj, ftrait))
-                elif isinstance(obj, Container) and \
-                     not isinstance(obj, Component):
+                elif is_instance(obj, Container) and \
+                     not is_instance(obj, Component):
                     _recurse_get_file_vars(obj, file_vars, visited, scope)
 
         file_vars = []
@@ -907,7 +893,7 @@
             raise
 
         observer.logger = top._logger
-        if isinstance(top, Component):
+        if is_instance(top, Component):
             # Get path relative to real top before we clobber directory attr.
             if top_obj:
                 rel_path = '.'
@@ -916,7 +902,7 @@
                     rel_path = top.directory
                     obj = top.parent
                     while obj.parent is not None and \
-                          isinstance(obj.parent, Component):
+                          is_instance(obj.parent, Component):
                         rel_path = join(obj.directory, rel_path)
                         obj = obj.parent
                 elif '_rel_dir_path' in top.traits():
@@ -945,7 +931,7 @@
                 
                 # Create any missing subdirectories.
                 for component in [c for n,c in top.items(recurse=True)
-                                              if isinstance(c, Component)]:
+                                              if is_instance(c, Component)]:
                     directory = component.get_abs_directory()
                     if not exists(directory):
                         os.makedirs(directory)
@@ -997,7 +983,7 @@
                                      ftrait.binary, file_list, from_egg)
             if from_egg:
                 for component in [c for n,c in self.items(recurse=False)
-                                              if isinstance(c, Component)]:
+                                              if is_instance(c, Component)]:
                     path = rel_path
                     if component.directory:
                         # Always use '/' for resources.
@@ -1129,21 +1115,10 @@
         """Mark the io traits with the given names as valid or invalid."""
         valids = self._valid_dict
         for name in names:
-<<<<<<< HEAD
             valids[name] = valid
             
+    @rbac(('owner', 'user'))
     def invalidate_deps(self, varnames=None, force=False):
-=======
-            try:
-                self._valid_dict[name] = valid
-            except KeyError:
-                self.raise_exception(
-                    "cannot set valid flag of '%s' because "
-                    "it's not an io trait." % name, RuntimeError)
-
-    @rbac(('owner', 'user'))
-    def invalidate_deps(self, varnames=None, notify_parent=False):
->>>>>>> 8ff7ba13
         """Invalidate all of our outputs if they're not invalid already.
         For a typical Component, this will always be all or nothing, meaning
         there will never be partial validation of outputs.  
@@ -1255,7 +1230,7 @@
         if recurse:
             for name in comp.list_containers():
                 obj = getattr(comp, name)
-                if isinstance(obj, Component):
+                if is_instance(obj, Component):
                     _show_validity_(obj, recurse, exclude, valid, result)
     result = {}
     _show_validity_(comp, recurse, exclude, valid, result)
