--- conflicted
+++ resolved
@@ -31,11 +31,7 @@
                                          HasIneqConstraints
 from openmdao.main.hasobjective import HasObjective, HasObjectives
 from openmdao.main.file_supp import FileMetadata
-<<<<<<< HEAD
-from openmdao.main.ndepgraph import DependencyGraph
-=======
 from openmdao.main.ndepgraph import DependencyGraph, is_output_node, is_input_node
->>>>>>> 1aaaf2e7
 from openmdao.main.rbac import rbac
 from openmdao.main.mp_support import has_interface, is_instance
 from openmdao.main.datatypes.api import Bool, List, Str, Int, Slot, Dict, \
@@ -162,11 +158,6 @@
         # This replaces self._depgraph from Container.
         self._depgraph = DependencyGraph()
 
-        # dependency graph between us and our boundaries
-        # (bookkeeps connections between our variables and external ones).
-        # This replaces self._depgraph from Container.
-        self._depgraph = DependencyGraph()
-
         # register callbacks for all of our 'in' traits
         for name, trait in self.class_traits().items():
             if trait.iotype == 'in':
@@ -176,13 +167,8 @@
 
         # contains validity flag for each io Trait (inputs are valid since
         # they're not connected yet, and outputs are invalid)
-<<<<<<< HEAD
-        self._valid_dict = dict([(name, t.iotype == 'in')
-            for name, t in self.class_traits().items() if t.iotype])
-=======
         #self._valid_dict = dict([(name, t.iotype == 'in')
         #    for name, t in self.class_traits().items() if t.iotype])
->>>>>>> 1aaaf2e7
 
         # Components with input CaseIterators will be forced to execute whenever run() is
         # called on them, even if they don't have any invalid inputs or outputs.
@@ -258,17 +244,9 @@
 
     def _input_updated(self, name, fullpath=None):
         self._call_execute = True
-<<<<<<< HEAD
-        if self._valid_dict[name.split('[', 1)[0]]:  # if var is not already invalid
-            outs = self.invalidate_deps(varnames=[name])
-            if (outs is None) or outs:
-                if self.parent:
-                    self.parent.child_invalidated(self.name, outs)
-=======
         self._set_exec_state("INVALID")
         if self.parent and hasattr(self.parent, 'child_invalidated'):
             self.parent.child_invalidated(self.name, vnames=[name])
->>>>>>> 1aaaf2e7
 
     def __deepcopy__(self, memo):
         """ For some reason, deepcopying does not set the trait callback
@@ -422,25 +400,8 @@
         if self.parent is None:  # if parent is None, we're not part of an Assembly
                                  # so Variable validity doesn't apply. Just execute.
             self._call_execute = True
-<<<<<<< HEAD
-            valids = self._valid_dict
-            for name in self.list_inputs():
-                valids[name.split('[', 1)[0]] = True
-        else:
-            valids = self._valid_dict
-            invalid_ins = [inp for inp in self._depgraph.get_connected_inputs()
-                                    if valids.get(inp.split('[', 1)[0]) is False]
-            if invalid_ins:
-                self._call_execute = True
-                self.parent.update_inputs(self.name, invalid_ins)
-                for name in invalid_ins:
-                    valids[name.split('[', 1)[0]] = True
-            elif self._call_execute is False and len(self.list_outputs(valid=False)):
-                self._call_execute = True
-=======
         else:
             self.parent.update_inputs(self.name)
->>>>>>> 1aaaf2e7
 
         self.check_configuration()
 
@@ -470,15 +431,9 @@
                 y = self._ffd_outputs[out_name]
                 for i, in_name in enumerate(input_keys):
                     y += J[j, i]*(self.get(in_name) - self._ffd_inputs[in_name])
-<<<<<<< HEAD
 
                 self.set(out_name, y, force=True)
 
-=======
-
-                self.set(out_name, y, force=True)
-
->>>>>>> 1aaaf2e7
     def calc_derivatives(self, first=False, second=False, savebase=False,
                          extra_in=None, extra_out=None):
         """Prepare for Fake Finite Difference runs by calculating all needed
@@ -541,22 +496,10 @@
         Overrides of this function must call this version.  This is only
         called if execute() actually ran.
         """
-<<<<<<< HEAD
-        # make our output Variables valid again
-        valids = self._valid_dict
-        for name in self.list_outputs(valid=False):
-            valids[name.split('[', 1)[0]] = True
-        ## make sure our inputs are valid too
-        for name in self.list_inputs(valid=False):
-            valids[name.split('[', 1)[0]] = True
-        self._call_execute = False
-        self._set_exec_state('VALID')
-=======
         self._validate()
 
         if self.parent:
             self.parent.child_run_finished(self.name, self._outputs_to_validate())
->>>>>>> 1aaaf2e7
         self.publish_vars()
 
     def _post_run(self):
@@ -614,10 +557,7 @@
                    hasattr(self, 'calculate_second_derivatives'):
                     # During Fake Finite Difference, the available derivatives
                     # are used to approximate the outputs.
-<<<<<<< HEAD
-=======
                     #print "FFD pass. doing nothing for %s" % self.get_pathname()
->>>>>>> 1aaaf2e7
                     pass
 
                 else:
@@ -683,15 +623,9 @@
         finally:
             self.config_changed()
 
-<<<<<<< HEAD
-        trait = self.trait(name)
-        if trait.iotype == 'out':
-            self._valid_dict[name] = False
-=======
         #trait = self.trait(name)
         #if trait.iotype == 'out':
         #    self._valid_dict[name] = False
->>>>>>> 1aaaf2e7
 
         return obj
 
@@ -733,13 +667,6 @@
             self._set_input_callback(name)
 
         self.config_changed()
-<<<<<<< HEAD
-        if name not in self._valid_dict:
-            if trait.iotype == 'in' and trait.trait_type and trait.trait_type.klass is ICaseIterator:
-                self._num_input_caseiters += 1
-        if trait.iotype:
-            self._valid_dict[name] = trait.iotype == 'in'
-=======
         #if name not in self._valid_dict:
         # TODO: revisit this...
         if trait.iotype == 'in' and trait.trait_type and trait.trait_type.klass is ICaseIterator:
@@ -747,7 +674,6 @@
 
         if trait.iotype:
             #self._valid_dict[name] = trait.iotype == 'in'
->>>>>>> 1aaaf2e7
             if name not in self._depgraph:
                 self._depgraph.add_boundary_var(name, iotype=trait.iotype)
                 if self.parent and self.name in self.parent._depgraph:
@@ -795,20 +721,6 @@
         """Return False if any of our variables is invalid."""
         if self._call_execute or self._exec_state == 'INVALID':
             return False
-<<<<<<< HEAD
-        # if self.parent is not None:
-        #     srccomps = [n for n, v in self.get_expr_sources()]
-        #     if srccomps:
-        #         counts = self.parent.exec_counts(srccomps)
-        #         for count, tup in zip(counts, self._expr_sources):
-        #             if count != tup[1]:
-        #                 self._call_execute = True  # to avoid making this same check unnecessarily later
-        #                 # update the count information since we've got it, to avoid making another call
-        #                 for i, tup in enumerate(self._expr_sources):
-        #                     self._expr_sources[i] = (tup[0], count)
-        #                 return False
-=======
->>>>>>> 1aaaf2e7
         return True
     
         #    return False
@@ -850,11 +762,7 @@
         self._call_execute = True
 
     @rbac(('owner', 'user'))
-<<<<<<< HEAD
-    def list_inputs(self, valid=None, connected=None):
-=======
     def list_inputs(self, connected=None):
->>>>>>> 1aaaf2e7
         """Return a list of names of input values.
 
         connected: bool (optional)
@@ -862,35 +770,6 @@
             of inputs with matching *external* connectivity status.
         """
         if self._connected_inputs is None:
-<<<<<<< HEAD
-            nset = set([k for k, v in self.items(iotype='in')])
-            self._connected_inputs = self._depgraph.get_connected_inputs(nset)
-            self._input_names = list(nset)
-
-        if valid is None:
-            if connected is None:
-                return self._input_names
-            elif connected is True:
-                return self._connected_inputs
-            else:  # connected is False
-                return [n for n in self._input_names
-                                if n not in self._connected_inputs]
-
-        valids = self._valid_dict
-        ret = self._input_names
-        ret = [n for n in ret if valids[n.split('[', 1)[0]] == valid]
-
-        if connected is True:
-            return [n for n in ret if n in self._connected_inputs]
-        elif connected is False:
-            return [n for n in ret if n not in self._connected_inputs]
-
-        return ret  # connected is None, valid is not None
-
-    @rbac(('owner', 'user'))
-    def list_outputs(self, valid=None, connected=None):
-        """Return a list of names of output values.
-=======
             self._connected_inputs = \
                        self._depgraph.get_boundary_inputs(connected=True)
             self._input_names = [k for k, v in self.items(iotype='in')]
@@ -902,7 +781,6 @@
         else:  # connected is False
             return [n for n in self._input_names
                             if n not in self._connected_inputs]
->>>>>>> 1aaaf2e7
 
     @rbac(('owner', 'user'))
     def list_outputs(self, connected=None):
@@ -913,34 +791,6 @@
             of outputs with matching *external* connectivity status.
         """
         if self._connected_outputs is None:
-<<<<<<< HEAD
-            nset = set([k for k, v in self.items(iotype='out')])
-            self._connected_outputs = self._depgraph.get_connected_outputs()
-            nset.update(self._connected_outputs)
-            self._output_names = list(nset)
-        self._output_names = [name_ for name_ in self._output_names
-                                              if "[" not in name_]
-
-        if valid is None:
-            if connected is None:
-                return self._output_names
-            elif connected is True:
-                return self._connected_outputs
-            else:  # connected is False
-                return [n for n in self._output_names
-                                if n not in self._connected_outputs]
-
-        valids = self._valid_dict
-        ret = self._output_names
-        ret = [n for n in ret if valids[n.split('[', 1)[0]] == valid]
-
-        if connected is True:
-            return [n for n in ret if n in self._connected_outputs]
-        elif connected is False:
-            return [n for n in ret if n not in self._connected_outputs]
-
-        return ret  # connected is None, valid is not None
-=======
             self._connected_outputs = \
                        self._depgraph.get_boundary_outputs(connected=True)
             self._output_names = [k for k, v in self.items(iotype='out')]
@@ -952,7 +802,6 @@
         else:  # connected is False
             return [n for n in self._output_names
                             if n not in self._connected_outputs]
->>>>>>> 1aaaf2e7
 
     def list_containers(self):
         """Return a list of names of child Containers."""
@@ -989,39 +838,18 @@
         destpath = destexpr.text
 
         if not srcexpr.refs_parent():
-<<<<<<< HEAD
-            if srcexpr.text.split('[', 1)[0] not in self._valid_dict:
-                valid_updates.append((srcexpr.text, True))
-=======
->>>>>>> 1aaaf2e7
             self._connected_outputs = None  # reset cached value of connected outputs
         if not destpath.startswith('parent.'):
             self.config_changed(update_parent=False)
 
         super(Component, self).connect(srcexpr, destexpr)
 
-<<<<<<< HEAD
-        # this is after the super connect call so if there's a
-        # problem we don't have to undo it
-        for valids_update in valid_updates:
-            self._valid_dict[valids_update[0].split('[', 1)[0]] = valids_update[1]
-
-=======
->>>>>>> 1aaaf2e7
     @rbac(('owner', 'user'))
     def disconnect(self, srcpath, destpath):
         """Removes the connection between one source variable and one
         destination variable.
         """
         super(Component, self).disconnect(srcpath, destpath)
-<<<<<<< HEAD
-        if destpath.split('[', 1)[0] in self._valid_dict:
-            if '.' in destpath:
-                del self._valid_dict[destpath.split('[', 1)[0]]
-            else:
-                self._valid_dict[destpath.split('[', 1)[0]] = True  # disconnected boundary outputs are always valid
-=======
->>>>>>> 1aaaf2e7
         self.config_changed(update_parent=False)
 
     @rbac(('owner', 'user'))
@@ -1656,29 +1484,10 @@
         """Stop this component."""
         self._stop = True
 
-<<<<<<< HEAD
-    @rbac(('owner', 'user'))
-    def get_valid(self, names):
-        """Get the value of the validity flag for the specified variables.
-        Returns a list of bools.
-
-        names: iterator of str
-            Names of variables whose validity is requested.
-        """
-        valids = self._valid_dict
-        return [valids[n.split('[', 1)[0]] for n in names]
-
-    def set_valid(self, names, valid):
-        """Mark the io traits with the given names as valid or invalid."""
-        valids = self._valid_dict
-        for name in names:
-            valids[name.split('[', 1)[0]] = valid
-=======
     def _validate(self):
         """Mark self as valid."""
         self._call_execute = False
         self._set_exec_state('VALID')
->>>>>>> 1aaaf2e7
 
     @rbac(('owner', 'user'))
     def invalidate_deps(self, varnames=None):
@@ -1696,33 +1505,8 @@
         self._set_exec_state('INVALID')
         return None
 
-<<<<<<< HEAD
-        # only invalidate connected inputs. inputs that are not connected
-        # should never be invalidated
-        if varnames is None:
-            for var in self.list_inputs(connected=True):
-                valids[var.split('[', 1)[0]] = False
-        else:
-            conn = self.list_inputs(connected=True)
-            if conn:
-                conn = [c.split('[', 1)[0] for c in conn]
-                for var in varnames:
-                    if var in conn:
-                        valids[var.split('[', 1)[0]] = False
-
-        # this assumes that all outputs are either valid or invalid
-        if not force and outs and (valids[outs[0].split('[', 1)[0]] is False):
-            # nothing to do because our outputs are already invalid
-            return []
-
-        for out in outs:
-            valids[out.split('[', 1)[0]] = False
-
-        return None  # None indicates that all of our outputs are invalid.
-=======
     def _outputs_to_validate(self):
         return None  # indicates that all outputs should be validated
->>>>>>> 1aaaf2e7
 
     def update_outputs(self, outnames):
         """Do what is necessary to make the specified output Variables valid.
@@ -2116,22 +1900,6 @@
 
         return attrs
 
-<<<<<<< HEAD
-
-def _show_validity(comp, recurse=True, exclude=None, valid=None):  # pragma no cover
-    """Prints out validity status of all input and output traits
-    for the given object, optionally recursing down to all of its
-    Component children as well.
-    """
-    exclude = exclude or set()
-
-    def _show_validity_(comp, recurse, exclude, valid, result):
-        pname = comp.get_pathname()
-        for name, val in comp._valid_dict.items():
-            if name not in exclude and (valid is None or val is valid):
-                if '.' in name:  # mark as fake boundary var
-                    result['.'.join([pname, '*%s*' % name])] = val
-=======
     @rbac(('owner', 'user'))
     def get_valid(self, names):
         """Get the value of the validity flag for the specified variables.
@@ -2154,7 +1922,6 @@
                     valids.append(True)
                 elif isvalid:
                     valids.append(True)
->>>>>>> 1aaaf2e7
                 else:
                     valids.append(False)
             return valids
