--- conflicted
+++ resolved
@@ -164,38 +164,9 @@
     def __init__(self):
         super(Component, self).__init__()
 
-<<<<<<< HEAD
-        # MPI stuff
         self.mpi = MPI_info()
 
-        self._exec_state = 'INVALID'  # possible values: VALID, INVALID, RUNNING
-        self._invalidation_type = 'full'
-
-        # dependency graph between us and our boundaries
-        # (bookkeeps connections between our variables and external ones).
-        # This replaces self._depgraph from Container.
-        self._depgraph = DependencyGraph()
-
-        # register callbacks for all of our 'in' traits
-        for name, trait in self.class_traits().items():
-            if trait.iotype == 'in':
-                self._set_input_callback(name)
-            if trait.iotype:  # input or output
-                self._depgraph.add_boundary_var(self, name, iotype=trait.iotype)
-
-        # Components with input CaseIterators will be forced to execute whenever
-        # run() is called on them, even if they don't have any invalid inputs
-        # or outputs.
-        self._num_input_caseiters = 0
-        for name, trait in self.class_traits().items():
-            # isinstance(trait.trait_type.klass,ICaseIterator) doesn't work here
-            if trait.iotype == 'in' and trait.trait_type \
-               and trait.trait_type.klass is ICaseIterator:
-                self._num_input_caseiters += 1
-
-=======
         self._exec_state = None
->>>>>>> 6aaddd8d
         self._stop = False
         self._call_check_config = True
 
