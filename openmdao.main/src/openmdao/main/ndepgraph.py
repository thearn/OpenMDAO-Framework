import networkx as nx

from openmdao.util.nameutil import partition_names_by_comp
from openmdao.main.mp_support import has_interface
from openmdao.main.interfaces import IDriver, IComponent

# # to use as a quick check for exprs to avoid overhead of constructing an
# # ExprEvaluator
_exprchars = set('+-/*()&| %<>!')

def _is_expr(node):
    """Returns True if node is an expression that is not a simple
    variable reference, or a reference to a single array entry or
    vartree attribute.
    """
    return len(_exprchars.intersection(node)) > 0

def base_var(graph, node):
    """Returns the name of the variable node that is the 'base' for
    the given node name.  For example, for the node A.b[4], the
    base variable is A.b.  For the node d.x.y, the base variable
    is d if d is a boundary variable node, or d.x otherwise.
    """
    if node in graph:
        base = graph.node[node].get('basevar')
        if base:
            return base

    parts = node.split('[', 1)[0].split('.')
    # for external connections, we don't do the error checking at
    # this level so ambiguity in actual base varname doesn't
    # matter.  So just return the full name and be done with it.
    if parts[0] == 'parent':
        return node

    base = parts[0]
    if base in graph and 'var' in graph.node[base]:
        return base

    return '.'.join(parts[:2])

def _sub_or_super(s1, s2):
    """Returns True if s1 is a subvar or supervar of s2."""
    if s2.startswith(s1 + '.'):
        return True
    if s2.startswith(s1 + '['):
        return True
    if s1.startswith(s2 + '.'):
        return True
    if s1.startswith(s2 + '['):
        return True
    return False


# Explanation of node/edge metadata dict entries
#
# NODES:
#   comp    means it's a Component node
#   pseudo  means it's a PseudoComponent, and the value of the 'pseudo' entry can be
#             'units', 'multi_var_expr', 'constraint', or 'objective'
#   var     means it's a simple Variable node (no indexing or attr access)
#   basevar means it's some reference to a part of a Variable (like an array ref or attr access)
#              and the value of basevar is the name of the Variable it refers to
#
# EDGES:
#   conn    means that the edge is a connection that was specified
#           by calling connect()


# NODE selectors

def is_input_node(graph, node):
    if graph.node[node].get('iotype') == 'in':
        return True
    base = graph.node[node].get('basevar')
    return base in graph and graph.node[base].get('iotype') == 'in'

def is_output_node(graph, node):
    if graph.node[node].get('iotype') == 'out':
        return True
    base = graph.node[node].get('basevar')
    return base in graph and graph.node[base].get('iotype') == 'out'

def is_boundary_node(graph, node):
    return '.' not in node and is_var_node(graph, node)

def is_comp_node(graph, node):
    return 'comp' in graph.node.get(node, '')

def is_driver_node(graph, node):
    return 'driver' in graph.node.get(node, '')

def is_var_node(graph, node):
    """Return True for all basevar and subvar
    nodes.
    """
    data = graph.node.get(node, '')
    return 'var' in data or 'basevar' in data

def is_basevar_node(graph, node):
    """Returns True if this node represents an
    actual input or output variable.
    """
    return 'var' in graph.node.get(node, '')

def is_subvar_node(graph, node):
    """Returns True if this node represents some
    subdivision of an input or output variable,
    e.g., an array index -   comp_1.x[2]
    """
    return 'basevar' in graph.node.get(node, '')

def is_connected_src_node(graph, node):
    """Return True if this node is part of a connection,
    i.e., there is at least one successor edge that
    satisfies 'is_connection'.
    """
    for u,v in graph.edges_iter(node):
        if is_connection(graph, u, v):
            return True

def is_connected_dest_node(graph, node):
    """Return True if this node is part of a connection,
    i.e., there is at least one predecessor edge that
    satisfies 'is_connection'.
    """
    for u,v in graph.in_edges_iter(node):
        if is_connection(graph, u, v):
            return True

def is_pseudo_node(graph, node):
    return 'pseudo' in graph.node.get(node, '')

def is_objective_node(graph, node):
    return graph.node[node].get('pseudo') == 'objective'

def is_pseudo_output_node(graph, node):
    pseudo = graph.node[node].get('pseudo')
    return pseudo == 'objective' or pseudo == 'constraint'

def is_unit_node(graph, node):
    return graph.node[node].get('pseudo') == 'units'

def is_multivar_expr_node(graph, node):
    return graph.node[node].get('pseudo') == 'multi_var_expr'

def is_non_driver_pseudo_node(graph, node):
    pseudo = graph.node[node].get('pseudo')
    return pseudo == 'units' or pseudo == 'multi_var_expr'

def is_external_node(graph, node):
    return node.startswith('parent.')

def is_nested_node(graph, node):
    """Returns True if the given node refers to an attribute that
    is nested within the child of a Component in our scope, or
    within a boundary variable in our scope.  For
    example, if a Component 'comp1' is within our scope,
    a variable node referring to 'comp1.child.x' would be a
    nested node while a 'comp1.y' node would not.  If we had a boundary
    var called 'b', then 'b.x' would be a nested node.
    """
    base = base_var(graph, node)
    return '.' in node[len(base):]

# EDGE selectors

def is_connection(graph, src, dest):
    try:
        return 'conn' in graph.edge[src][dest]
    except KeyError:
        return False

# predicate factories

def all_preds(*args):
    """Returns a function that returns True if all preds passed to it
    return True.  If called with no predicates, always returns False.
    """
    def _all_preds(graph, node):
        for pred in args:
            if not pred(graph, node):
                return False
        return False
    return _all_preds

def any_preds(*args):
    """Returns a function that returns True if any preds passed to it
    return True.  If called with no predicates, always returns False.
    """
    def _any_preds(graph, node):
        for pred in args:
            if pred(graph, node):
                return True
        return False
    return _any_preds


class DependencyGraph(nx.DiGraph):
    def __init__(self):
        super(DependencyGraph, self).__init__()
        self.config_changed()

    def config_changed(self):
        self._component_graph = None
        self._loops = None

    def child_config_changed(self, child):
        """A child has changed its input or output lists, so
        we need to update the graph.
        """
        cname = child.name
        old_ins  = set(self.list_inputs(cname))
        old_outs = set(self.list_outputs(cname))

        new_ins  = set(['.'.join([cname,n]) for n in child.list_inputs()])
        new_outs = set(['.'.join([cname,n]) for n in child.list_outputs()])

        added_ins = new_ins - old_ins
        added_outs = new_outs - old_outs

        rem_ins = old_ins - new_ins
        rem_outs = old_outs - new_outs

        # for new inputs/outputs, just add them to graph
        self.add_nodes_from(added_ins, var=True, iotype='in')
        self.add_nodes_from(added_outs, var=True, iotype='out')

        # add edges from the variables to their parent component
        self.add_edges_from([(v,cname) for v in added_ins])
        self.add_edges_from([(cname,v) for v in added_outs])

        # for removed inputs/outputs, may need to remove connections
        # and subvars
        for n in rem_ins:
            self.remove(n)
        for n in rem_outs:
            self.remove(n)

    def add_component(self, cname, obj, **kwargs):
        """Create nodes in the graph for the component and all of
        its input and output variables. Any other named args that
        are passed will be placed in the metadata for the component
        node.
        """

        if has_interface(obj, IDriver):
            kwargs['driver'] = True
        if hasattr(obj, '_pseudo_type'):
            kwargs['pseudo'] = obj._pseudo_type
        if 'comp' not in kwargs:
            kwargs['comp'] = True

        inputs  = ['.'.join([cname, v]) for v in obj.list_inputs()]
        outputs = ['.'.join([cname, v]) for v in obj.list_outputs()]

        self.add_node(cname, **kwargs)
        self.add_nodes_from(inputs, var=True, iotype='in')
        self.add_nodes_from(outputs, var=True, iotype='out')

        self.add_edges_from([(v, cname) for v in inputs])
        self.add_edges_from([(cname, v) for v in outputs])

        self.config_changed()

    def add_boundary_var(self, name, **kwargs):
        """Add a boundary variable, i.e., one not associated
        with any component in the graph.
        """

        if name in self:
            raise RuntimeError("'%s' is already in the graph." % name)
        if _is_expr(name):
            raise RuntimeError("can't add expression '%s'. as a Variable node."
                               % name)
        if '.' in name or '[' in name:
            raise RuntimeError("'%s' is not a valid boundary variable name."
                               % name)
        if 'iotype' not in kwargs:
            raise RuntimeError("variable '%s' can't be added because its iotype was not specified." % name)

        kwargs['var'] = True
        self.add_node(name, **kwargs)
        self.config_changed()

    def remove(self, name):
        """Remove the named node and all nodes prefixed by the
        given name plus a dot, e.g., for name C1, remove all
        nodes prefixed by 'C1.' or 'C1['.
        """
        nodes = self.find_prefixed_nodes([name])
        if nodes:
            self.remove_nodes_from(nodes)
            self.config_changed()

    def check_connect(self, srcpath, destpath):
        if is_external_node(self, destpath):  # error will be caught at parent level
            return

        dpbase = base_var(self, destpath)

        dest_iotype = self.node[dpbase].get('iotype')
        if dest_iotype == 'out' and not is_boundary_node(self, dpbase) and not dpbase == srcpath:
            raise RuntimeError("'%s' must be an input variable" % destpath)

        connected = False
        conns = self._var_connections(dpbase, 'in')
        if conns:
            if destpath == dpbase:
                connected = True
            elif destpath in [v for u,v in conns]:
                connected = True
            else:
                for u, v in conns:
                    if is_basevar_node(self, v):
                        connected = True
                        break
                    if destpath != dpbase and _sub_or_super(v, destpath):
                        connected = True
                        break

        if connected:
            raise RuntimeError("'%s' is already connected to '%s'" %
                                  (conns[0][1], conns[0][0]))

    def connect(self, srcpath, destpath):
        """Create a connection between srcpath and destpath,
        and create any necessary additional connections to base
        variable nodes.  For example, connecting A.b[3] to
        B.c.x will create an edge between A.b[3] and B.c.x, and
        will also add an edge from base variable A.b to A.b[3],
        and another edge from B.c.x to base variable B.c.
        """

        base_src  = base_var(self, srcpath)
        base_dest = base_var(self, destpath)

        for v in [base_src, base_dest]:
            if not v.startswith('parent.') and v not in self:
                raise RuntimeError("Can't find variable '%s' in graph." % v)

        path = [base_src]
        bases = [base_src]

        if srcpath != base_src:
            path.append(srcpath)
            bases.append(base_src)

        if destpath != base_dest:
            path.append(destpath)
            bases.append(base_dest)

        path.append(base_dest)
        bases.append(base_dest)

        # check the connection first before we add any nodes or edges
        # so we don't have anything to clean up if there's a problem
        self.check_connect(srcpath, destpath)

        for i in range(len(path)):
            if path[i] not in self:
                self.add_node(path[i], basevar=bases[i])
            if i > 0:
                self.add_edge(path[i-1], path[i])

        # mark the actual connection edge to distinguish it
        # from other edges (for list_connections, etc.)
        self.edge[srcpath][destpath]['conn'] = True

        self.config_changed()

    def disconnect(self, srcpath, destpath=None):

        if destpath is None:
            if is_comp_node(self, srcpath):
                edges = self.edges(self.successors(srcpath))
                edges.extend(self.in_edges_iter(self.predecessors(srcpath)))

            elif is_subvar_node(self, srcpath):
                self.remove_node(srcpath)
                edges = []

            elif is_boundary_node(self, srcpath):
                if is_input_node(self, srcpath):
                    edges = self.edges(srcpath)
                else:
                    edges = self.in_edges(srcpath)
            else:
                if is_input_node(self, srcpath):
                    edges = self.in_edges(srcpath)
                else:
                    edges = self.out_edges(srcpath)
        else:
            edges = [(srcpath, destpath)]

        self.remove_edges_from(edges)

        # now clean up dangling subvars
        for edge in edges:
            for node in edge:
                if is_subvar_node(self, node):
                    if self.in_degree(node) < 1 or self.out_degree(node) < 1:
                        self.remove_node(node)

        self.config_changed()

    def get_interior_connections(self, comps=None):
        """ Returns all interior connections between the given comps.
        """
        if comps is None:
            pred = any_preds(is_comp_node, is_pseudo_node)
            compset = set([n for n in self.nodes_iter() if pred(self, n)])
        else:
            compset = set(comps)
        return [(u,v) for u, v in self.edges_iter()
                   if is_connection(self, u, v) and
                      u.split('.', 1)[0] in compset and
                      v.split('.', 1)[0] in compset]

    def get_directional_interior_edges(self, comp1, comp2):
        """ Behaves like get_ineterior_edges, except that it only
        returns interior edges that originate in comp1 and and end in comp2.

        comp1: str
            Source component name

        comp2: str
            Dest component name
        """
        in_set = set(self._var_connections(self.list_inputs(comp2), 'in'))
        return in_set.intersection(
                    self._var_connections(self.list_outputs(comp1), 'out'))

    def connections_to(self, path, direction=None):
        if is_comp_node(self, path) or is_pseudo_node(self, path):
            return self._comp_connections(path, direction)
        else:
            return self._var_connections(path, direction)

    def list_connections(self, show_passthrough=True,
                               show_external=False):
        conns = [(u,v) for u,v in self.edges_iter()
                          if is_connection(self, u, v)]

        if show_passthrough is False:
            conns = [(u,v) for u,v in conns if not ('.' in u or '.' in v)]

        if show_external is False:
            conns = [(u,v) for u,v in conns
                          if not (u.startswith('parent.')
                               or v.startswith('parent.'))]

        return conns

    def get_sources(self, name):
        """Return the node that's actually a source for the
        named node (as opposed to just a connected subvar).
        This should only be called for destination nodes (inputs
        or output boundary vars).
        """
        srcs = []
        for u,v in self.in_edges_iter(name):
            if is_connection(self, u, v):
                srcs.append(u)
            else:
                for uu,vv in self.in_edges_iter(u):
                    if is_connection(self, uu, vv):
                        srcs.append(uu)
        return srcs

    def _check_source(self, path, src):
        preds = self.predecessors(path)
        for pred in preds:
            if src == pred:
                return
            if pred.startswith(path):  # subvar
                for p in self.predecessors(pred):
                    if src == p:
                        return
        if len(preds) > 0:
            raise RuntimeError(
                "'%s' is connected to source '%s' and cannot be "
                "set by source '%s'" %
                (path, preds[0], src))

    def _all_vars(self, node, direction=None):
        """Return a list of nodes containing all nodes that are one
        or two connections out from the starting node that are prefixed
        by the starting node.  This captures all var and subvar
        nodes associated with the starting node.
        """
        bunch = []
        if direction != 'in':
            succ = self.successors(node)
            bunch.extend(succ)
            for s in succ:
                bunch.extend(self.successors(s))
        if direction != 'out':
            pred = self.predecessors(node)
            bunch.extend(pred)
            for p in pred:
                bunch.extend(self.predecessors(p))
        ndot = node+'.'
        nbrack = node+'['
        return [n for n in bunch if n.startswith(ndot)
                                 or n.startswith(nbrack)]

    def all_comps(self):
        """Returns a list of all component and PseudoComponent
        nodes.
        """
        pred = any_preds(is_comp_node, is_pseudo_node)
        return [n for n in self.nodes_iter() if pred(self, n)]

    def find_prefixed_nodes(self, nodes, data=False):
        """Returns a list of nodes including the given nodes and
        any node that is prefixed with the name of any of those
        nodes. This is useful for retrieving all variable and
        subvar nodes associated with a component node.
        """

        full = []
        for node in nodes:
            full.extend(self._all_vars(node))
            full.append(node)

        if data:
            sn = self.node
            return [(n, sn[n]) for n in full]
        else:
            return full

    def full_subgraph(self, nodes):
        """Returns the subgraph specified by the given nodes and
        any variable or expr nodes corresponding to those nodes.
        """
        return self.subgraph(self.find_prefixed_nodes(nodes))

    def _comp_connections(self, cname, direction=None):
        conns = []
        if direction != 'in':
            for out in self.list_outputs(cname):
                conns.extend(self._var_connections(out, 'out'))
        if direction != 'out':
            for inp in self.list_inputs(cname):
                conns.extend(self._var_connections(inp, 'in'))
        return conns

    def invalidate_deps(self, scope, cname, srcvars, force=False):
        """Walk through all dependent nodes in the graph, invalidating all
        variables that depend on output sets for the given component names.

        scope: Component
            Scoping object containing this dependency graph.

        cname: str
            Name of starting node.

        srcvars: list of set of str or None
            Names of sources from each starting node. If None,
            all outputs from specified component are assumed
            to be invalidated.

        force: bool (optional)
            If True, force invalidation to continue even if a component in
            the dependency chain was already invalid.
        """

        if srcvars is None:
            srcvars = self.list_outputs(cname, connected=True)
        elif cname:
            srcvars = ['.'.join([cname,n]) for n in srcvars]

        stack = [(cname, srcvars)]
        outset = set()  # set of changed boundary outputs

        if not srcvars:
            return outset

        # Keep track of the comp/var we already invalidated, so we
        # don't keep doing them. This allows us to invalidate loops.
        invalidated = {}

        while(stack):
            srccomp, srcvars = stack.pop()

            if srcvars is None:
                srcvars = self.list_outputs(srccomp, connected=True)

            # KTM1 - input-input connections were excluded. Add them in by
            # adding the inputs to our check. The extra unconnected ones
            # shouldn't hurt the call into find_nodes.

            # FIXME: fix this to include ONLY inputs that are also outputs
<<<<<<< HEAD
            if srccomp:
                srcvars += self.list_inputs(srccomp)

=======
            if srccomp: 
                srcvars += self.list_input_outputs(srccomp)
            
>>>>>>> 741f2ec5
            if not srcvars:
                continue

            invalidated.setdefault(srccomp, set()).update(srcvars)

            cmap = partition_names_by_comp(self.find_nodes(srcvars,
                                                           is_basevar_node,
                                                           is_comp_node))

            for dcomp, dests in cmap.items():
                if dests:
                    if dcomp in invalidated:
                        if dcomp:
                            ldests = ['.'.join([dcomp, n]) for n in dests]
                        else:
                            ldests = dests
                        diff = set(ldests) - invalidated[dcomp]
                        if diff:
                            invalidated[dcomp].update(diff)
                        else:
                            continue
                    if dcomp:
                        comp = getattr(scope, dcomp)
                        newouts = comp.invalidate_deps(varnames=dests,
                                                       force=force)
                        if newouts is None:
                            stack.append((dcomp, None))
                        elif newouts:
                            newouts = ['.'.join([dcomp,v]) for v in newouts]
                            stack.append((dcomp, newouts))
                    else: # boundary outputs
                        outset.update(dests)

        return outset

    def get_connected_inputs(self, nodes=None):
        """Returns inputs that are connected externally.
        If nodes is not None, return a list of those nodes
        that are connected.
        """
        if nodes is None:
            ins = []
            for node in self.nodes_iter():
                if is_external_node(self, node):
                    succs = self.succ.get(node)
                    for n in succs:
                        if is_input_node(self, n):
                            ins.append(n)
            return ins
        else:
            return [n for n in nodes 
                       if self.in_degree(n) > 0 and
                       is_input_node(self, n)]

    def get_connected_outputs(self, nodes=None):
        """Returns outputs that are connected externally.
        If nodes is not None, return a list of those nodes
        that are connected.
        """
        if nodes is None:
            outs = []
            for node in self.nodes_iter():
                if is_external_node(self, node):
                    preds = self.pred.get(node)
                    for n in preds:
                        if is_output_node(self, n):
                            outs.append(n)
            return outs
        else:
            return [n for n in nodes 
                        if self.out_degree(n) > 0 and
                        is_output_node(self, n)]

    def list_inputs(self, cname, connected=False):
        """Return a list of names of input nodes to a component.
        If connected is True, return only connected inputs.
        """
        if not is_comp_node(self, cname):
            raise RuntimeError("'%s' is not a component node" % cname)
        if connected:
            return [n for n in self.pred[cname]
                                            if self.in_degree(n)>0]
        else:
            return self.pred[cname].keys()

    def list_input_outputs(self, cname):
        """Return a list of names of input nodes that are used
        as outputs. This can happen if an input is part of a 
        constraint or an objective.
        """
        if not is_comp_node(self, cname):
            raise RuntimeError("'%s' is not a component node" % cname)
        return [n for n in self.pred[cname]
                             if self.out_degree(n)>1]

    def list_outputs(self, cname, connected=False):
        """Return a list of names of output nodes for a component.
        If connected is True, return only connected outputs.
        """
        if not is_comp_node(self, cname):
            raise RuntimeError("'%s' is not a component node" % cname)
        if connected:
            return [n for n in self.succ[cname]
                                            if self.out_degree(n)>0]
        else:
            return self.succ[cname].keys()

    def list_autopassthroughs(self):
        """Returns a list of autopassthrough connections as (src, dest)
        tuples.  Autopassthroughs are connections directly from a
        variable external to this graph to an internal (non-boundary)
        variable.
        """
        conns = []
        for n in self.nodes_iter():
            if is_external_node(self, n):
                for p in self.predecessors_iter(n):
                    if self.has_edge(p, n) and '.' in p:
                        conns.append((p, n))
                for s in self.successors_iter(n):
                    if self.has_edge(n, s) and '.' in s:
                        conns.append((n, s))

        return conns

    def component_graph(self):
        """Return a subgraph containing only Components
        and PseudoComponents and edges between them.
        """
        if self._component_graph is not None:
            return self._component_graph

        compset = set(self.all_comps())

        g = nx.DiGraph()
        for comp in compset:
            g.add_node(comp, self.node[comp].copy())

        for src, dest in self.list_connections():
            destcomp = dest.split('.', 1)[0]
            srccomp  =  src.split('.', 1)[0]
            if srccomp in compset and destcomp in compset:
                g.add_edge(srccomp, destcomp)

        self._component_graph = g
        return g

    def get_loops(self):
        if self._loops is None:
            self._loops = [s for s in
                nx.strongly_connected_components(self.component_graph())
                if len(s)>1]
        return self._loops

    def find_nodes(self, nodes, predicate, stop_predicate=None, reverse=False):
        """Returns an iterator over the nearest successor nodes that satisfy the predicate.
        For example, if node is a base variable node and predicate is True for base variable
        nodes, then the nearest base variable successors would be returned in the iterator.
        Note that depending on iotype, the behavior may be surprising.  For example, if node is
        an input base variable of a component, then the iterator will return all of the output
        base variable nodes of the component because they are the next base variable successors,
        but if node is an output variable, then any input base variables connected to that node
        will be returned.

        nodes: str or iter of str
            The group of starting nodes, or just a single node

        predicate: boolean function of the form  f(graph, node)
            Should return True for nodes that should be included
            in the iterator

        stop_predicate: boolean function of the form f(graph, node) (optional)
            Should return True for nodes that should stop the traversal
            of that branch.  Traversal on a branch will stop when the first
            node satisfying 'predicate' is found OR if stop_predicate is True.

        reverse: bool (optional)
            if True, find previous nodes instead of successor nodes.

        If predicate is True AND stop_predicate is True, the node will still
        be added to the iterator and traversal on the branch will stop.
        """
        if isinstance(nodes, basestring):
            nodes = [nodes]

        if reverse:
            neighbors = self.predecessors_iter
        else:
            neighbors = self.successors_iter

        visited=set()
        for start in nodes:
            if start in visited:
                continue
            visited.add(start)
            stack = [(start, neighbors(start))]
            while stack:
                parent, children = stack[-1]
                try:
                    child = next(children)
                    if child not in visited:
                        visited.add(child)
                        if predicate(self, child):
                            yield child
                        elif not (stop_predicate is not None and stop_predicate(self, child)):
                            stack.append((child, neighbors(child)))
                except StopIteration:
                    stack.pop()

    def _var_connections(self, path, direction=None):
        """Returns a list of tuples of the form (srcpath, destpath) for all
        variable connections to the specified variable.  If direction is None, both
        ins and outs are included. Other allowed values for direction are
        'in' and 'out'.
        """
        conns = []

        if direction != 'in':  # get 'out' connections
            for u,v in self.edges_iter(path):
                if is_connection(self, u, v):
                    conns.append((u,v))
                else:
                    for uu,vv in self.edges_iter(v):
                        if is_connection(self, uu, vv):
                            conns.append((uu,vv))

        if direction != 'out':  # get 'in' connections
            for u,v in self.in_edges_iter(path):
                if is_connection(self, u, v):
                    conns.append((u,v))
                else:
                    for uu,vv in self.in_edges_iter(u):
                        if is_connection(self, uu, vv):
                            conns.append((uu,vv))

        return conns

    def basevar_iter(self, nodes, reverse=False):
        """Given a group of nodes, return an iterator
        over all base variable nodes that are nearest in one
        direction.
        """
        return self.find_nodes(nodes, is_basevar_node, reverse=reverse)

    def comp_iter(self, nodes, reverse=False, include_pseudo=True):
        """Given a group of nodes, return an iterator
        over all component nodes that are nearest in one
        direction.
        """
        if include_pseudo:
            return self.find_nodes(nodes, any_preds(is_comp_node, is_pseudo_node),
                                   reverse=reverse)
        else:
            return self.find_nodes(nodes, is_comp_node, reverse=reverse)


def find_related_pseudos(compgraph, nodes):
    """Return a set of pseudocomponent nodes not driver related and are
    attached to the given set of component nodes.
    """

    pseudos = set()

    for node in nodes:
        for upcomp in compgraph.predecessors_iter(node):
            if is_non_driver_pseudo_node(compgraph, upcomp):
                pseudos.add(upcomp)
        for dwncomp in compgraph.successors_iter(node):
            if is_non_driver_pseudo_node(compgraph, dwncomp):
                pseudos.add(dwncomp)

    return list(pseudos)

def find_all_connecting(graph, start, end):
    """Return the set of all component nodes along all paths
    between start and end. The start and end nodes are included
    in the set if they're connected.
    """
    if start == end:
        return set()
    fwdset = set()
    backset = set()
    tmpset = set([end])
    while tmpset:
        node = tmpset.pop()
        if node in backset:
            continue
        backset.add(node)
        tmpset.update(graph.pred[node].keys())

    tmpset = set([start])
    while tmpset:
        node = tmpset.pop()
        if node in fwdset:
            continue
        fwdset.add(node)
        tmpset.update(graph.succ[node].keys())

    return fwdset.intersection(backset)<|MERGE_RESOLUTION|>--- conflicted
+++ resolved
@@ -592,15 +592,9 @@
             # shouldn't hurt the call into find_nodes.
 
             # FIXME: fix this to include ONLY inputs that are also outputs
-<<<<<<< HEAD
             if srccomp:
-                srcvars += self.list_inputs(srccomp)
-
-=======
-            if srccomp: 
                 srcvars += self.list_input_outputs(srccomp)
-            
->>>>>>> 741f2ec5
+
             if not srcvars:
                 continue
 
@@ -651,7 +645,7 @@
                             ins.append(n)
             return ins
         else:
-            return [n for n in nodes 
+            return [n for n in nodes
                        if self.in_degree(n) > 0 and
                        is_input_node(self, n)]
 
@@ -670,7 +664,7 @@
                             outs.append(n)
             return outs
         else:
-            return [n for n in nodes 
+            return [n for n in nodes
                         if self.out_degree(n) > 0 and
                         is_output_node(self, n)]
 
@@ -688,7 +682,7 @@
 
     def list_input_outputs(self, cname):
         """Return a list of names of input nodes that are used
-        as outputs. This can happen if an input is part of a 
+        as outputs. This can happen if an input is part of a
         constraint or an objective.
         """
         if not is_comp_node(self, cname):
