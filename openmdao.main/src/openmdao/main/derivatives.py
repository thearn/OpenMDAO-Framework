--- conflicted
+++ resolved
@@ -16,13 +16,8 @@
     logging.warn("In %s: %r", __file__, err)
     from openmdao.main.numpy_fallback import array, ndarray, zeros, inner, \
                                              ones
-<<<<<<< HEAD
-
-
-=======
-
-
->>>>>>> 2e3fdea3
+
+
 def flattened_size(name, val):
     """ Return size of `val` flattened to a 1D float array. """
     if isinstance(val, float):
@@ -66,9 +61,6 @@
     A = LinearOperator((nEdge, nEdge),
                        matvec=wflow.matvecFWD,
                        dtype=float)
-<<<<<<< HEAD
-    J = zeros((len(outputs), len(inputs)))
-=======
     
     num_in = 0
     for item in inputs:
@@ -83,7 +75,6 @@
         num_out += width
        
     J = zeros((num_out, num_in))
->>>>>>> 2e3fdea3
     
     # Locate the output keys:
     obounds = {}
@@ -99,24 +90,6 @@
     wflow.calc_derivatives(first=True)
     
     # Forward mode, solve linear system for each parameter
-<<<<<<< HEAD
-    for j, param in enumerate(inputs):
-        RHS = zeros((nEdge, 1))
-        i1, i2 = wflow.bounds[('@in', param)]
-        for i in range(i1, i2):
-            RHS[i, 0] = 1.0
-    
-        # Call GMRES to solve the linear system
-        dx, info = gmres(A, RHS,
-                         tol=1.0e-6,
-                         maxiter=100)
-
-        i = 0
-        for item in outputs:
-            k1, k2 = obounds[item]
-            J[i:i+(k2-k1), j] = dx[k1:k2]
-            i += k2-k1
-=======
     j = 0
     for param in inputs:
         
@@ -143,7 +116,6 @@
                 i += k2-k1
                 
             j += 1
->>>>>>> 2e3fdea3
         
     return J
 
@@ -157,9 +129,6 @@
     A = LinearOperator((nEdge, nEdge),
                        matvec=wflow.matvecREV,
                        dtype=float)
-<<<<<<< HEAD
-    J = zeros((len(outputs), len(inputs)))
-=======
     num_in = 0
     for item in inputs:
         val = wflow.scope.get(item)    
@@ -173,7 +142,6 @@
         num_out += width
        
     J = zeros((num_out, num_in))
->>>>>>> 2e3fdea3
     
     # Locate the output keys:
     obounds = {}
@@ -189,24 +157,6 @@
     wflow.calc_derivatives(first=True)
     
     # Adjoint mode, solve linear system for each output
-<<<<<<< HEAD
-    for j, output in enumerate(outputs):
-        RHS = zeros((nEdge, 1))
-        i1, i2 = obounds[output]
-        for i in range(i1, i2):
-            RHS[i, 0] = 1.0
-    
-        # Call GMRES to solve the linear system
-        dx, info = gmres(A, RHS,
-                         tol=1.0e-6,
-                         maxiter=100)
-
-        i = 0
-        for param in inputs:
-            k1, k2 = wflow.bounds[('@in', param)]
-            J[j, i:i+(k2-k1)] = dx[k1:k2]
-            i += k2-k1
-=======
     j = 0
     for output in outputs:
         
@@ -233,7 +183,6 @@
                 i += k2-k1
                 
             j += 1
->>>>>>> 2e3fdea3
         
     return J
 
@@ -292,10 +241,7 @@
                         result[okey] += float(tmp)
                     else:
                         result[okey] += tmp.reshape(result[okey].shape)
-<<<<<<< HEAD
-=======
                         
->>>>>>> 2e3fdea3
 
 def applyJT(obj, arg, result):
     """Multiply an input vector by the transposed Jacobian. For an Explicit
