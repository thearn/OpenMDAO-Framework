--- conflicted
+++ resolved
@@ -7,15 +7,6 @@
 
 # pylint: disable-msg=E0611,F0401
 
-<<<<<<< HEAD
-from openmdao.main.interfaces import IDriver, ICaseRecorder, IHasEvents, \
-                                     implements, ISolver
-from openmdao.main.exceptions import RunStopped
-from openmdao.main.expreval import ExprEvaluator
-from openmdao.main.component import Component
-from openmdao.main.workflow import Workflow
-=======
->>>>>>> 0271864d
 from openmdao.main.case import Case
 from openmdao.main.component import Component
 from openmdao.main.dataflow import Dataflow
@@ -30,7 +21,7 @@
 from openmdao.main.hasobjective import HasObjective, HasObjectives
 from openmdao.main.hasparameters import HasParameters
 from openmdao.main.interfaces import IDriver, ICaseRecorder, IHasEvents, \
-                                     implements
+                                     implements, ISolver
 from openmdao.main.mp_support import is_instance, has_interface
 from openmdao.main.rbac import rbac
 from openmdao.main.vartree import VariableTree
