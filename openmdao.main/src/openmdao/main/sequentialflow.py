--- conflicted
+++ resolved
@@ -5,29 +5,18 @@
 import networkx as nx
 import sys
 
-<<<<<<< HEAD
-from openmdao.main.derivatives import flattened_size, flattened_value, \
-                                      flattened_names, \
-                                      calc_gradient, calc_gradient_adjoint, \
-=======
 from openmdao.main.array_helpers import flattened_size, flattened_value, \
                                         flattened_names
 from openmdao.main.derivatives import calc_gradient, calc_gradient_adjoint, \
->>>>>>> 1aaaf2e7
                                       applyJ, applyJT, recursive_components, \
                                       applyMinvT, applyMinv
 from openmdao.main.exceptions import RunStopped
 from openmdao.main.pseudoassembly import PseudoAssembly
 from openmdao.main.pseudocomp import PseudoComponent
 from openmdao.main.vartree import VariableTree
-<<<<<<< HEAD
-from openmdao.main.workflow import Workflow
-from openmdao.main.ndepgraph import find_related_pseudos
-=======
 
 from openmdao.main.workflow import Workflow
 from openmdao.main.ndepgraph import find_related_pseudos, is_input_node
->>>>>>> 1aaaf2e7
 from openmdao.main.interfaces import IDriver
 from openmdao.main.mp_support import has_interface
 
@@ -64,10 +53,7 @@
         self._topsort = None
         self._find_nondiff_blocks = True
         self._input_outputs = []
-<<<<<<< HEAD
-=======
         self._interior_edges = None
->>>>>>> 1aaaf2e7
         
     def __iter__(self):
         """Returns an iterator over the components in the workflow."""
@@ -107,10 +93,7 @@
         self._topsort = None
         self._input_outputs = []
         self._names = None
-<<<<<<< HEAD
-=======
         self._interior_edges = None
->>>>>>> 1aaaf2e7
 
     def sever_edges(self, edges):
         """Temporarily remove the specified edges but save
@@ -119,11 +102,7 @@
         self.scope._depgraph.sever_edges(edges)
 
     def unsever_edges(self):
-<<<<<<< HEAD
-        self.scope._depgraph.unsever_edges()
-=======
         self.scope._depgraph.unsever_edges(self._parent.get_expr_scope())
->>>>>>> 1aaaf2e7
         
     def get_names(self, full=False):
         """Return a list of component names in this workflow.  
@@ -240,46 +219,6 @@
         included. If there are non-differentiable blocks grouped in
         pseudo-assemblies, then those interior edges are excluded.
         """
-<<<<<<< HEAD
-        
-        #required_floating_vars = []
-        #for src, target in self._additional_edges:
-            #if src=='@in' and '.' not in target:
-                #required_floating_vars.append(target)
-                
-            #elif target=='@out' and '.' not in src:
-                #required_floating_vars.append(src)
-               
-        graph = self._parent.workflow_graph()
-        comps = [comp.name for comp in self.__iter__()]# + \
-                #required_floating_vars
-        edges = set(graph.get_interior_connections(comps))
-        edges.update(self.get_driver_edges())
-        edges.update(self._additional_edges)
-        edges = edges - self._hidden_edges
-                
-        # Sometimes we connect an input to an input (particularly with
-        # constraints). These need to be rehooked to corresponding source
-        # edges.
-        
-        self._input_outputs = set()
-        for src, target in edges:
-            if src == '@in' or target == '@out' or '_pseudo_' in src:
-                continue
-            compname, _, var = src.partition('.')
-            if var:
-                var = var.split('[')[0]
-                comp = self.scope.get(compname)
-                if var in comp.list_inputs():
-                    self._input_outputs.add(src)
-            else:
-                # Free-floating var in assembly.
-                self._input_outputs.add(src)
-                
-        self._input_outputs = list(self._input_outputs)
-                
-        return sorted(list(edges))
-=======
         if self._interior_edges is None:
                    
             graph = self._parent.workflow_graph()
@@ -306,7 +245,6 @@
             self._interior_edges = sorted(list(edges))
             
         return self._interior_edges
->>>>>>> 1aaaf2e7
 
     def get_driver_edges(self):
         '''Return all edges where our driver connects to any component that
@@ -365,12 +303,9 @@
                 for src in edge[1]:
                     src_name = (edge[0], src)
                     self.bounds[src_name] = (nEdge, nEdge+width)
-<<<<<<< HEAD
-=======
                     self.set_bounds(src, (nEdge, nEdge+width))
             else:
                 self.set_bounds(src, (nEdge, nEdge+width))
->>>>>>> 1aaaf2e7
                     
             nEdge += width
 
@@ -447,13 +382,7 @@
             self.scope.set(target, new_val, force=True)
 
             # Prevent OpenMDAO from stomping on our poked input.
-<<<<<<< HEAD
-            comp_name, _, var_name = target.partition('.')
-            comp = self.scope.get(comp_name)
-            comp._valid_dict[var_name.split('[',1)[0]] = True
-=======
             self.scope.set_valid([target.split('[',1)[0]], True)
->>>>>>> 1aaaf2e7
 
             #(An alternative way to prevent the stomping. This is more
             #concise, but setting an output and allowing OpenMDAO to pull it
@@ -503,11 +432,7 @@
         inputs['parent'] = {}
         outputs['parent'] = {}
 
-<<<<<<< HEAD
-        # Start with zero-valued dictionaries cotaining keys for all inputs
-=======
         # Start with zero-valued dictionaries containing keys for all inputs
->>>>>>> 1aaaf2e7
         pa_ref = {}
         for comp in self.derivative_iter():
             name = comp.name
@@ -850,7 +775,6 @@
             return
         
         collapsed = self._get_collapsed_graph()
-<<<<<<< HEAD
 
         # Groups any connected non-differentiable blocks. Each block is a set
         # of component names.
@@ -890,7 +814,7 @@
                 
                 if edge[0] in group and edge[1] in group:
                     graph.remove_edge(edge[0], edge[1])
-                    var_edge = dgraph.get_interior_connections(edge)
+                    var_edge = dgraph.get_directional_interior_edges(edge[0], edge[1])
                     self._hidden_edges.update(var_edge)
                     
                 elif edge[0] in group:
@@ -994,151 +918,6 @@
         # Basically only returning the text list to make the test easy.
         return iterset
 
-=======
-
-        # Groups any connected non-differentiable blocks. Each block is a set
-        # of component names.
-        nondiff_groups = []
-        sub = collapsed.subgraph(nondiff)
-        nd_graphs = nx.connected_component_subgraphs(sub.to_undirected())
-        for item in nd_graphs:
-            nondiff_groups.append(item.nodes())
-                
-        # We need to copy our graph, and put pseudoasemblies in place
-        # of the nondifferentiable components.
-        
-        graph = nx.DiGraph(collapsed)
-        dgraph = self.scope._depgraph
-        pseudo_assemblies = {}
-        
-        # for cyclic workflows, remove cut edges.
-        for edge in self._severed_edges:
-            comp1, _, _ = edge[0].partition('.')
-            comp2, _, _ = edge[1].partition('.')
-            
-            graph.remove_edge(comp1, comp2)
-        
-        for j, group in enumerate(nondiff_groups):
-            pa_name = '~~%d' % j
-            
-            # Add the pseudo_assemblies:
-            graph.add_node(pa_name)
-            
-            # Carefully replace edges
-            inputs = set()
-            outputs = set()
-            all_edges = graph.edges()
-            recursed_components = recursive_components(self.scope, group)
-            
-            for edge in all_edges:
-                
-                if edge[0] in group and edge[1] in group:
-                    graph.remove_edge(edge[0], edge[1])
-                    var_edge = dgraph.get_directional_interior_edges(edge[0], edge[1])
-                    self._hidden_edges.update(var_edge)
-                    
-                elif edge[0] in group:
-                    graph.remove_edge(edge[0], edge[1])
-                    graph.add_edge(pa_name, edge[1])
-                    
-                    # Hack: deal with driver connections that connect to
-                    # a component in a subdriver's workflow.
-                    pcomp = getattr(self.scope, edge[1])
-                    if isinstance(pcomp, PseudoComponent) and \
-                       pcomp._pseudo_type in ['objective', 'constraint']:
-                        var_edge = set()
-                        for pcomp_edge in pcomp.list_connections():
-                            src_edge = pcomp_edge[0].split('.')[0]
-                            if src_edge in recursed_components:
-                                var_edge.add(pcomp_edge)
-                    else:
-                        var_edge = dgraph.get_directional_interior_edges(edge[0], edge[1])
-                    outputs.update(var_edge)
-                    
-                elif edge[1] in group:
-                    graph.remove_edge(edge[0], edge[1])
-                    graph.add_edge(edge[0], pa_name)
-                    
-                    var_edge = dgraph.get_directional_interior_edges(edge[0], edge[1])
-                    inputs.update(var_edge)
-                    
-            # Input and outputs that crossed the cut line should be included
-            # for the pseudo-assembly.
-            for edge in self._severed_edges:
-                comp1, _, _ = edge[0].partition('.')
-                comp2, _, _ = edge[1].partition('.')
-                
-                if comp1 in group:
-                    outputs.add(edge)
-                if comp2 in group:
-                    inputs.add(edge)
-                    
-                if edge in self._hidden_edges:
-                    self._hidden_edges.remove(edge)
-            
-            # Remove old nodes
-            graph.remove_nodes_from(group)
-
-            # You don't need the whole edge.
-            inputs  = [b for a, b in inputs]
-            outputs = list(set([a for a, b in outputs]))
-                
-            # Boundary edges must be added to inputs and outputs
-            for edge in list(self._additional_edges):
-                src, targets = edge
-                
-                comp_name, dot, var_name = src.partition('.')
-                
-                if comp_name in group or comp_name in recursed_components:
-                    outputs.append(src)
-                 
-                # Parameter-groups are tuples
-                if not isinstance(targets, tuple):
-                    targets = [targets]
-                
-                target_group = []    
-                for target in targets:
-                    comp_name, dot, var_name = target.partition('.')
-                    
-                    # Edges in the assembly
-                    if not var_name and target != '@out':
-                        target_group.append(target)
-                        
-                    elif comp_name in group or comp_name in recursed_components:
-                        target_group.append(target)
-                        
-                if len(target_group) > 1:
-                    inputs.append(tuple(target_group))
-                elif len(target_group) > 0:
-                    inputs.append(target_group[0])
-                
-            # Input to input connections lead to extra outputs.
-            for item in self._input_outputs:
-                if item in outputs:
-                    outputs.remove(item)
-            
-            # Create pseudo_assy
-            comps = [getattr(self.scope, name) for name in group]
-            pseudo_assemblies[pa_name] = \
-                PseudoAssembly(pa_name, comps, inputs, outputs, self,
-                               recursed_components = recursed_components)
-            
-        # Execution order may be different after grouping, so topsort
-        iterset = nx.topological_sort(graph)
-        
-        # Save off list containing comps and pseudo-assemblies
-        self.derivative_iterset = []
-        scope = self.scope
-        for name in iterset:
-            if '~' in name:
-                self.derivative_iterset.append(pseudo_assemblies[name])
-            else:
-                self.derivative_iterset.append(getattr(scope, name))
-                
-        # Basically only returning the text list to make the test easy.
-        return iterset
-
->>>>>>> 1aaaf2e7
     def derivative_iter(self):
         """Return the iterator for differentiating this workflow. All
         non-differential groups are found in pseudo-assemblies.
@@ -1146,7 +925,6 @@
         if self.derivative_iterset is None:
             return [getattr(self.scope, n) for n in self.get_names(full=True)]
         return self.derivative_iterset
-<<<<<<< HEAD
 
     def calc_derivatives(self, first=False, second=False, savebase=False,
                          extra_in=None, extra_out=None):
@@ -1159,20 +937,6 @@
             if self._stop:
                 raise RunStopped('Stop requested')
 
-=======
-
-    def calc_derivatives(self, first=False, second=False, savebase=False,
-                         extra_in=None, extra_out=None):
-        """ Calculate derivatives and save baseline states for all components
-        in this workflow."""
-
-        self._stop = False
-        for node in self.derivative_iter():
-            node.calc_derivatives(first, second, savebase, extra_in, extra_out)
-            if self._stop:
-                raise RunStopped('Stop requested')
-
->>>>>>> 1aaaf2e7
     def calc_gradient(self, inputs=None, outputs=None, fd=False, 
                       upscope=False, mode='auto'):
         """Returns the gradient of the passed outputs with respect to
@@ -1210,37 +974,17 @@
             # Finite difference the whole thing by putting the whole workflow in a
             # pseudo-assembly. This requires being a little creative.
             comps = [comp for comp in self]
-<<<<<<< HEAD
-            comp_names = self.get_names(full=True)
-=======
             comp_names = [comp.name for comp in comps]
->>>>>>> 1aaaf2e7
             rcomps = recursive_components(self.scope, comp_names)            
             pseudo = PseudoAssembly('~Check_Gradient', comps, inputs, outputs, 
                                     self, recursed_components=rcomps)
             pseudo.ffd_order = 0
             graph = self._parent.workflow_graph()
-<<<<<<< HEAD
-            self._hidden_edges = set(graph.get_interior_connections(self.get_names(full=True)))
-=======
             self._hidden_edges = set(graph.get_interior_connections(comp_names))
->>>>>>> 1aaaf2e7
             
             # Hack: subdriver edges aren't in the assy depgraph, so we 
             # have to manually find and remove them.
             for dr_edge in self.get_driver_edges():
-<<<<<<< HEAD
-                dr_src = dr_edge[0].split('.')[0]
-                dr_targ = dr_edge[1].split('.')[0]
-                if '%s.in0' % dr_src in inputs:
-                    pcomp = getattr(self.scope, dr_src)
-                    pset = set(pcomp.list_connections())
-                    self._hidden_edges = pset.union(self._hidden_edges)
-                if '%s.out0' % dr_targ in outputs:
-                    pcomp = getattr(self.scope, dr_targ)
-                    pset = set(pcomp.list_connections())
-                    self._hidden_edges = pset.union(self._hidden_edges)
-=======
                 dr_src = dr_edge[0].split('.',1)[0]
                 dr_targ = dr_edge[1].split('.',1)[0]
                 if '%s.in0' % dr_src in inputs:
@@ -1249,7 +993,6 @@
                 elif '%s.out0' % dr_targ in outputs:
                     pcomp = getattr(self.scope, dr_targ)
                     self._hidden_edges.update(pcomp.list_connections())
->>>>>>> 1aaaf2e7
             
             self.derivative_iterset = [pseudo]
 
