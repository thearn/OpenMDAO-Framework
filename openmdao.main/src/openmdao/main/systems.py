--- conflicted
+++ resolved
@@ -281,13 +281,8 @@
             except AttributeError:
                 pass
 
-<<<<<<< HEAD
-        outputs.extend([n for n in self.list_outputs(local=local) 
+        outputs.extend([n for n in self.list_outputs(coupled=False) 
                                 if n not in outputs])
-=======
-        outputs.extend([n for n in self.list_outputs(coupled=False) if n not in outputs])
->>>>>>> 5549c4cf
-
         return outputs
 
     def get_size(self, names):
