import sys
from StringIO import StringIO
from collections import OrderedDict
from itertools import chain

import numpy
import networkx as nx
from zope.interface import implements

# pylint: disable-msg=E0611,F0401
from openmdao.main.mpiwrap import MPI, MPI_info, PETSc
from openmdao.main.exceptions import RunStopped
from openmdao.main.finite_difference import FiniteDifference, DirectionalFD
from openmdao.main.linearsolver import ScipyGMRES, PETSc_KSP, LinearGS
from openmdao.main.mp_support import has_interface
from openmdao.main.interfaces import IDriver, IAssembly, IImplicitComponent, \
                                     ISolver, IPseudoComp, IComponent, ISystem
from openmdao.main.vecwrapper import VecWrapper, InputVecWrapper, DataTransfer, \
                                     idx_merge, petsc_linspace, _filter, _filter_subs, \
                                     _filter_flat, _filter_ignored
from openmdao.main.depgraph import break_cycles, get_node_boundary, gsort, \
                                   collapse_nodes, simple_node_iter
from openmdao.main.derivatives import applyJ, applyJT
from openmdao.util.graph import base_var


class System(object):
    implements(ISystem)

    def __init__(self, scope, graph, nodes, name):
        self.name = str(name)
        self.node = name
        self.scope = scope
        self._nodes = nodes

        self.variables = OrderedDict() # dict of all vars owned by this System (flat and non-flat)
        self.flat_vars = OrderedDict() # all vars used in vectors, whether they add to vector size or not
        self.noflat_vars = OrderedDict() # all vars that are not flattenable to float arrays (so are not part of vectors)
        self.vector_vars = OrderedDict() # all vars that contribute to the size of vectors

        self._inputs = None
        self._outputs = None
        self._states = None
        self._residuals = None

        self._reduced_graph = graph.full_subgraph(nodes)
        self._reduced_graph.fix_dangling_vars()

        self._mapped_resids = {}

        self._out_nodes = []

        # find our output nodes (outputs from our System and any child Systems)
        for node in nodes:
            if node in graph:
                for succ in graph.successors(node):
                    if succ not in self._out_nodes:
                        self._out_nodes.append(succ)

        all_outs = set(nodes)
        all_outs.update(self._out_nodes)

        # get our input nodes from the depgraph
        ins, _ = get_node_boundary(graph, all_outs)

        #print "%s: ins = %s" % (self.name, ins)
        self._in_nodes = []
        for i in ins:
            if 'comp' not in graph.node[i]:
                self._in_nodes.append(i)
            elif i in self.scope.name2collapsed and self.scope.name2collapsed[i] in graph:
                n = self.scope.name2collapsed[i]
                if i != n and n not in self._in_nodes:
                    self._in_nodes.append(n)

        self._in_nodes = sorted(self._in_nodes)
        #print "%s: _in_nodes = %s" % (str(self.name), self._in_nodes)
        self._out_nodes = sorted(self._out_nodes)

        self.mpi = MPI_info()
        self.mpi.requested_cpus = None
        self.vec = {}
        self.app_ordering = None
        self.scatter_full = None
        self.scatter_rev_full = None
        self.scatter_partial = None

        # Derivatives stuff
        self.mode = None
        self.sol_vec = None
        self.rhs_vec = None
        self.ln_solver = None
        self.fd_solver = None
        self.dfd_solver = None
        self.sol_buf = None
        self.rhs_buf = None
        self._parent_system = None
        self.complex_step = False
        
        #print "%s: nodes: %s" % (self.name, nodes)
        #print "%s: edges: %s" % (self.name, graph.edges())
        #print "%s: in_nodes: %s" % (self.name, self._in_nodes)
        #print "%s: out_nodes: %s" % (self.name, self._out_nodes)

    def __getitem__(self, key):
        """A convenience method to allow easy access to descendant
        Systems, either by name or by index.
        """
        for i, sub in enumerate(self.subsystems()):
            if key == i or key == sub.name:
                return sub

        if isinstance(key, basestring):
            for sub in self.subsystems():
                s = sub[key]
                if s:
                    return s

        return None

    def is_differentiable(self):
        """Return True if analytical derivatives can be
        computed for this System.
        """
        return True

    def pre_run(self):
        """ Runs at assembly execution"""
        pass

    def subsystems(self, local=False):
        if local:
            return self.local_subsystems()
        return self.all_subsystems()

    def local_subsystems(self):
        return ()

    def all_subsystems(self):
        return ()

    def list_subsystems(self, local=False):
        """Returns the names of our subsystems."""
        return [s.name for s in self.subsystems(local)]

    def create_app_ordering(self):
        """Creates a PETSc application ordering."""
        rank = self.mpi.rank

        start = numpy.sum(self.local_var_sizes[:rank])
        end = numpy.sum(self.local_var_sizes[:rank+1])
        petsc_idxs = petsc_linspace(start, end)

        app_idxs = []
        for ivar in xrange(len(self.vector_vars)):
            start = numpy.sum(self.local_var_sizes[:, :ivar]) + \
                        numpy.sum(self.local_var_sizes[:rank, ivar])
            end = start + self.local_var_sizes[rank, ivar]
            app_idxs.append(petsc_linspace(start, end))

        if app_idxs:
            app_idxs = numpy.concatenate(app_idxs)

        app_ind_set = PETSc.IS().createGeneral(app_idxs, comm=self.mpi.comm)
        petsc_ind_set = PETSc.IS().createGeneral(petsc_idxs, comm=self.mpi.comm)

        return PETSc.AO().createBasic(app_ind_set, petsc_ind_set,
                                      comm=self.mpi.comm)

    def get_combined_J(self, J):
        """
        Take a J dict that's distributed, i.e., has different values
        across different MPI processes, and return a dict that
        contains all of the values from all of the processes.  If
        values are duplicated, use the value from the lowest rank
        process.  Note that J has a nested dict structure.
        """

        comm = self.mpi.comm
        if comm is None:
            return

        myrank = comm.rank

        tups = []

        # gather a list of tuples for J
        for param, dct in J.items():
            for output, value in dct.items():
                tups.append((param, output))

        dist_tups = comm.gather(tups, root=0)

        tupdict = {}
        if myrank == 0:
            for rank, tups in enumerate(dist_tups):
                for tup in tups:
                    if not tup in tupdict:
                        tupdict[tup] = rank

            #get rid of tups from the root proc before bcast
            for tup, rank in tupdict.items():
                if rank == 0:
                    del tupdict[tup]

        tupdict = comm.bcast(tupdict, root=0)

        if myrank == 0:
            for (param, output), rank in tupdict.items():
                J[param][output] = comm.recv(source=rank, tag=0)
        else:
            for (param, output), rank in tupdict.items():
                if rank == myrank:
                    comm.send(J[param][output], dest=0, tag=0)

        # FIXME: rework some of this using knowledge of local_var_sizes in order
        # to avoid any unnecessary data passing

        # return the combined dict
        return comm.bcast(J, root=0)

    def _get_owned_args(self):
        args = set()
        for sub in self.simple_subsystems():
            for arg in sub._in_nodes:
                if arg in self.variables and \
                        (arg not in sub.variables or sub is self):
                    args.add(arg)

        # ensure that args are in same order that they appear in
        # variables
        return [a for a in self.variables.keys() if a in args]

    def get(self, name):
        return self.vec['u'][name]

    def clear_dp(self):
        """ Recusively sets the dp vector to zero."""
        self.vec['dp'].array[:] = 0.0
        for system in self.local_subsystems():
            system.clear_dp()

    def _all_comp_nodes(self, local=False):
        """Return a set of comps for this system and all subsystems."""
        comps = set()
        for s in self.subsystems(local=local):
            comps.update(s._all_comp_nodes(local=local))
        return comps

    def list_inputs(self):
        """Returns names of input variables from this System and all of its
        children.
        """
        if self._inputs is None:
            inputs = set()
            is_opaque = isinstance(self, OpaqueSystem)

            for system in self.simple_subsystems():
                comps = self._all_comp_nodes()
                for tup in system._in_nodes:
                    # need this to prevent paramgroup inputs on same comp to be
                    # counted more than once
                    for dest in tup[1]:
                        comp = dest.split('.', 1)[0]
                        if comp in comps:
                            inputs.add(dest)
                            # Since Opaque systems do finite difference on the
                            # full param groups, we should only include one input
                            # from each group.
                            if is_opaque:
                                break

            self._inputs = _filter(self.scope, inputs)

        return self._inputs

    def list_states(self):
        """Returns names of states (not collapsed edges) from this System and
        all of its children.
        """
        if self._states is None:
            states = set()
            for system in self.simple_subsystems():
                try:
                    if system._comp.eval_only is False:
                        states.update(['.'.join((system.name,s))
                                          for s in system._comp.list_states()])
                except AttributeError:
                    pass

            top = self.scope
            states = [i for i in states if top.name2collapsed[i] in top._system.vector_vars
                        and not top._system.vector_vars[top.name2collapsed[i]].get('deriv_ignore')]
            self._states = states

        return self._states

    def list_outputs(self):
        """Returns names of output variables (not collapsed edges)
        from this System and all of its children.  This only lists
        outputs that are relevant to derivatives calculations.
        """
        if self._outputs is None:
            outputs = []
            for system in self.simple_subsystems():
                states = set()
                try:
                    states.update(['.'.join((system.name,s))
                                      for s in system._comp.list_states()])
                except AttributeError:
                    pass
                out_nodes = [node for node in system._out_nodes
                             if node not in self._mapped_resids]
                comps = self._all_comp_nodes()
                for src, _ in out_nodes:
                    cname, _, vname = src.partition('.')
                    if cname in comps and src not in states:
                        outputs.append(src)

            self._outputs = _filter(self.scope, outputs)

        return self._outputs

    def list_residuals(self):
        """Returns names of all residuals.
        """
        if self._residuals is None:
            outputs = []
            for system in self.simple_subsystems():
                try:
                    outputs.extend(['.'.join((system.name, s))
                                      for s in system._comp.list_residuals()
                                      if system._comp.eval_only is False])
                except AttributeError:
                    pass

            outputs.extend([n for n, m in self._mapped_resids.keys()])
            self._residuals = outputs

        return self._residuals

    def get_size(self, names):
        """Return the combined size of the variables
        corresponding to the given names.  If a given
        variable does not exist locally, the size will
        be taken from the lowest rank process that does
        contain that variable.
        """
        if isinstance(names, basestring):
            names = [names]
        uvec = self.scope._system.vec['u']
        varmeta = self.scope._var_meta
        var_sizes = self.scope._system.local_var_sizes
        varkeys = self.scope._system.vector_vars.keys()
        collnames = self.scope.name2collapsed

        size = 0
        for name in names:
            if isinstance(name, tuple):
                name = name[0]

            if name in uvec:
                size += uvec[name].size
            elif collnames[name] in varkeys:
                idx = varkeys.index(collnames[name])
                for proc in range(self.mpi.size):
                    if var_sizes[proc, idx] > 0:
                        size += var_sizes[proc, idx]
                        break
            else:
                size += varmeta[name]['size']

        return size

    def set_ordering(self, ordering, opaque_map):
        pass

    def is_active(self):
        return MPI is None or self.mpi.comm != MPI.COMM_NULL

    def get_req_cpus(self):
        return self.mpi.requested_cpus

    def setup_variables(self, resid_state_map=None):
        self.variables = OrderedDict()
        if resid_state_map is None:
            resid_state_map = {}

        variables = {}
        for sub in self.local_subsystems():
            if not isinstance(sub, ParamSystem):
                sub.setup_variables(resid_state_map)
                variables.update(sub.variables)

        for sub in self.local_subsystems():
            if isinstance(sub, ParamSystem):
                sub.setup_variables(variables, resid_state_map)

        # now loop through a final time to keep order of all subsystems the same
        # as local_subsystems()
        for sub in self.local_subsystems():
            self.variables.update(sub.variables)

        self._create_var_dicts(resid_state_map)
        #print "%s: my vars = %s" % (self.name, [(n,self.variables[n]['size']) for n in self.variables])

    def _create_var_dicts(self, resid_state_map):
        # now figure out all of the inputs we 'own'
        self._owned_args = self._get_owned_args()

        # split up vars into 3 categories:
        #  1) flattenable vars that add to the size of the vectors
        #  2) flattenable vars that don't add to the size of the vectors because they
        #     are slices of other vars already in the vectors
        #  3) non-flattenable vars

        # first, get all flattenable variables
        for name in _filter_flat(self.scope, self.variables.keys()):
            self.flat_vars[name] = self.variables[name]

        # now get all flattenable vars that add to vector size
        self.vector_vars = self._get_vector_vars(self.flat_vars)

        for name, info in self.variables.items():
            if name not in self.flat_vars:
                self.noflat_vars[name] = info

    def setup_sizes(self):
        """Given a dict of variables, set the sizes for
        those that are local.
        """
        varmeta = self.scope._var_meta
        comm = self.mpi.comm

        if not self.is_active():
            self.local_var_sizes = numpy.zeros((0,0), int)
            self.input_sizes = numpy.zeros(0, int)
            return

        size = self.mpi.size
        rank = self.mpi.rank

        # pass the call down to any subdrivers/subsystems
        # and subassemblies.
        for sub in self.local_subsystems():
            sub.setup_sizes()

        # create an (nproc x numvars) var size vector containing
        # local sizes across all processes in our comm
        self.local_var_sizes = numpy.zeros((size, len(self.vector_vars)), int)

        for i, (name, var) in enumerate(self.vector_vars.items()):
            self.local_var_sizes[rank, i] = var['size']

        # collect local var sizes from all of the processes in our comm
        # these sizes will be the same in all processes except in cases
        # where a variable belongs to a multiprocessor component.  In that
        # case, the part of the component that runs in a given process will
        # only have a slice of each of the component's variables.
        if MPI:
            comm.Allgather(self.local_var_sizes[rank,:],
                           self.local_var_sizes)

        # create a (1 x nproc) vector for the sizes of all of our
        # local inputs
        self.input_sizes = numpy.zeros(size, int)

        for arg in _filter_flat(self.scope, self._owned_args):
            self.input_sizes[rank] += varmeta[arg]['size']

        if MPI:
            comm.Allgather(self.input_sizes[rank], self.input_sizes)

        # create an arg_idx dict to keep track of indices of
        # inputs
        # TODO: determine how we want the user to specify indices
        #       for distributed inputs...
        self.arg_idx = OrderedDict()
        for name in _filter_flat(self.scope, self._owned_args):
            # FIXME: this needs to use the actual indices for this
            #        process' version of the arg once we have distributed
            #        components...
            if name in self.vector_vars:
                isrc = self.vector_vars.keys().index(name)
                idxs = numpy.array(range(varmeta[name]['size']), 'i')
            else:
                base = name[0].split('[', 1)[0]
                if base == name[0]:
                    continue
                isrc = self.vector_vars.keys().index(self.scope.name2collapsed[base])
                idxs = varmeta[name].get('flat_idx')

            self.arg_idx[name] = idxs# + numpy.sum(self.local_var_sizes[:self.mpi.rank, isrc])

    def setup_vectors(self, arrays=None, state_resid_map=None):
        """Creates vector wrapper objects to manage local and
        distributed vectors need to solve the distributed system.
        """
        if not self.is_active():
            return

        rank = self.mpi.rank
        if arrays is None:  # we're the top level System in our Assembly
            arrays = {}
            # create top level vectors
            size = numpy.sum(self.local_var_sizes[rank, :])
            for name in ['u', 'f', 'du', 'df']:
                arrays[name] = numpy.zeros(size)

        for name in ['u', 'f', 'du', 'df']:
            self.vec[name] = VecWrapper(self, arrays[name],
                                        name='.'.join((self.name, name)))

        insize = self.input_sizes[rank]

        for name in ['p', 'dp']:
            self.vec[name] = InputVecWrapper(self, numpy.zeros(insize),
                                             name='.'.join((self.name, name)))

        start, end = 0, 0
        for sub in self.local_subsystems():
            sz = numpy.sum(sub.local_var_sizes[sub.mpi.rank, :])
            end += sz
            if end-start > arrays['u'][start:end].size:
                msg = "size mismatch: passing [%d,%d] view of size %d array from %s to %s" % \
                            (start,end,arrays['u'][start:end].size,self.name,sub.name)
                dups = {}
                for s in self.local_subsystems():
                    for k in s.vector_vars.keys():
                        dups.setdefault(k, set()).add(s.name)

                multis = [(k,list(v)) for k,v in dups.items() if len(v) > 1]
                if multis:
                    msg += " The following var nodes are duplicated in subsystems: "
                    for i, (v,s) in enumerate(multis):
                        msg += "%s duplicated in %s" % (v,s)
                        if i:
                            msg += ", "
                raise RuntimeError(msg)

            subarrays = {}
            for n in ('u', 'f', 'du', 'df'):
                subarrays[n] = arrays[n][start:end]

            sub.setup_vectors(subarrays)

            start += sz

        return self.vec

    def scatter(self, srcvecname, destvecname, subsystem=None):
        """ Perform data transfer (partial or full scatter or
        send/receive for data that isn't flattenable to a
        float array.
        """
        if subsystem is None:
            if self.mode == 'adjoint' and srcvecname == 'du':
                scatter = self.scatter_rev_full
            else:
                scatter = self.scatter_full
        else:
            scatter = subsystem.scatter_partial

        if scatter is not None:
            srcvec = self.vec[srcvecname]
            destvec = self.vec[destvecname]

            #print "SCATTER", srcvecname, destvecname
            #print self.name, self
            #print 'srcvec', srcvec.array, srcvec.keys()
            #print 'destvec', destvec.array, destvec.keys()
            
            scatter(self, srcvec, destvec)
            print self.name, scatter is self.scatter_full, subsystem

            if destvecname == 'p':

                if self.complex_step is True:
                    scatter(self, self.vec['du'], self.vec['dp'],
                            complex_step=True)

<<<<<<< HEAD
                if scatter:
                    if subsystem is None:
                        destvec.set_to_scope(self.scope)
=======
                if scatter is self.scatter_full:
                    destvec.set_to_scope(self.scope)
                    if self.complex_step is True:
                        self.vec['dp'].set_to_scope_complex(self.scope)
                else:
                    print subsystem._in_nodes
                    if subsystem._in_nodes:
                        destvec.set_to_scope(self.scope, subsystem._in_nodes)
>>>>>>> 42e95388
                        if self.complex_step is True:
                            self.vec['dp'].set_to_scope_complex(self.scope)
                    else:
                        if subsystem._in_nodes:
                            destvec.set_to_scope(self.scope, subsystem._in_nodes)
                            if self.complex_step is True:
                                self.vec['dp'].set_to_scope_complex(self.scope,
                                                                    subsystem._in_nodes)

    def dump(self, nest=0, stream=sys.stdout, verbose=False):
        """Prints out a textual representation of the collapsed
        execution graph (with groups of component nodes collapsed
        into Systems).  It shows which
        components run on the current processor.
        """
        if stream is None:
            getval = True
            stream = StringIO()
        else:
            getval = False

        if not self.is_active():
            return stream.getvalue() if getval else None

        if MPI is None:
            world_rank = 0
        else:
            world_rank = MPI.COMM_WORLD.rank

        stream.write(" "*nest)
        stream.write(str(self.name).replace(' ','').replace("'",""))
        klass = self.__class__.__name__
        stream.write(" [%s](req=%d)(rank=%d)(vsize=%d)(isize=%d)\n" %
                                          (klass.lower()[:5],
                                           self.get_req_cpus(),
                                           world_rank,
                                           self.vec['u'].array.size,
                                           self.input_sizes[self.mpi.rank]))

        for v, info in self.vec['u']._info.items():
            if verbose or not info.hide:
                stream.write(" "*(nest+2))
                if v in self.vec['p']:
                    stream.write("u (%s)  p (%s): %s\n" %
                                     (list(self.vec['u'].bounds([v])),
                                      list(self.vec['p'].bounds([v])), v))
                else:
                    stream.write("u (%s): %s\n" % (list(self.vec['u'].bounds([v])), v))

        for v, info in self.vec['p']._info.items():
            if v not in self.vec['u'] and (verbose or not info.hide):
                stream.write(" "*(nest+2))
                stream.write("           p (%s): %s\n" %
                                 (list(self.vec['p'].bounds([v])), v))

        if self.scatter_partial:
            noflats = self.scatter_partial.noflat_vars
        elif self.scatter_full:
            noflats = self.scatter_full.noflat_vars
        else:
            noflats = ()
        if noflats:
            stream.write(' '*(nest+2) + "= noflats =\n")

        for src, dest in noflats:
            stream.write(" "*(nest+2))
            stream.write("%s --> %s\n" % (src, dest))

        nest += 4
        if isinstance(self, OpaqueSystem):
            self._inner_system.dump(nest, stream)
        elif isinstance(self, AssemblySystem):
            self._comp._system.dump(nest, stream)
        else:
            if self.scatter_full:
                self.scatter_full.dump(self, self.vec['u'], self.vec['p'], nest)
            partial_subs = [s for s in self.local_subsystems() if s.scatter_partial]
            for sub in self.local_subsystems():
                if sub in partial_subs:
                    sub.scatter_partial.dump(self, self.vec['u'], self.vec['p'], nest+4, stream)
                sub.dump(nest, stream)

        return stream.getvalue() if getval else None

    def dump_vars(self, stream=sys.stdout):
        """For debugging.  Dumps variable values from scope, u vector and p vector"""
        vnames = sorted(set(self.vec['u'].keys()+self.vec['p'].keys()))
        for name in vnames:
            stream.write("%s: " % str(name))
            strs = []
            names = []
            if self.scope.contains(name[0]):
                names.append('scope')
                strs.append("%s" % self.scope.get(name[0]))
            if name in self.vec['u']:
                names.append('U')
                strs.append("%s" % self.vec['u'][name])
            if name in self.vec['p']:
                names.append('P')
                strs.append("%s" % self.vec['p'][name])
            stream.write('(%s) = (%s)' % (','.join(names), ', '.join(strs)))
            stream.write('\n')

    def _get_vector_vars(self, vardict):
        """Return vector_vars, which are vars that actually add to the
        size of the vectors (as opposed to subvars of vars that are in
        the vector, which don't add anything to the vector but just
        use a subview of the view corresponding to their base var)
        """
        keep_srcs = set(_filter_subs([n[0] for n in vardict]))

        return OrderedDict([(k,v) for k,v in vardict.items() if k[0] in keep_srcs])

    def set_options(self, mode, options):
        """ Sets all user-configurable options for this system and all
        subsystems. """

        self.mode = mode
        self.options = options

        if mode in ('forward', 'fd'):
            self.sol_vec = self.vec['du']
            self.rhs_vec = self.vec['df']
        elif mode == 'adjoint':
            self.sol_vec = self.vec['df']
            self.rhs_vec = self.vec['du']
        else:
            raise RuntimeError("invalid mode. must be 'forward' or 'adjoint' but value is '%s'" % mode)

        for subsystem in self.local_subsystems():
            subsystem.set_options(mode, options)

    # ------- derivative stuff -----------

    def initialize_gradient_solver(self):
        """ Initialize the solver that will be used to calculate the
        gradient. """

        if self.ln_solver is None:

            solver_choice = self.options.lin_solver

            # scipy_gmres not supported in MPI, so swap with
            # petsc KSP.
            if MPI and solver_choice=='scipy_gmres':
                solver_choice = 'petsc_ksp'
                msg = "scipy_gmres optimizer not supported in MPI. " + \
                      "Using petsc_ksp instead."
                self.options.parent._logger.warning(msg)

            if solver_choice == 'scipy_gmres':
                self.ln_solver = ScipyGMRES(self)
            elif solver_choice == 'petsc_ksp':
                self.ln_solver = PETSc_KSP(self)
            elif solver_choice == 'linear_gs':
                self.ln_solver = LinearGS(self)

    def linearize(self):
        """ Linearize local subsystems. """

        for subsystem in self.local_subsystems():
            subsystem.linearize()

    def set_complex_step(self, complex_step=False):
        """ Toggles complex_step plumbing for this system and all
        local subsystems.
        """

        self.complex_step = complex_step
        for subsystem in self.local_subsystems():
            subsystem.set_complex_step(complex_step)

    def calc_gradient(self, inputs, outputs, mode='auto', options=None,
                      iterbase='', return_format='array'):
        """ Return the gradient for this system. """

        if options.force_fd or mode == 'fd':
            self.set_options('fd', options)

            self.vec['df'].array[:] = 0.0
            self.vec['du'].array[:] = 0.0
            self.clear_dp()
            return self.solve_fd(inputs, outputs, iterbase, return_format)

        # Mode Precedence
        # -- 1. Direct call argument
        # -- 2. Gradient Options
        # -- 3. Auto determination (when implemented)
        if mode == 'auto':

            # Automatic determination of mode
            if options.derivative_direction == 'auto':
                num_input = self.get_size(inputs)
                num_output = self.get_size(outputs)
                if num_input > num_output:
                    mode = 'adjoint'
                else:
                    mode = 'forward'
            else:
                mode = options.derivative_direction

        self.set_options(mode, options)
        self.initialize_gradient_solver()

        self.linearize()

        # Clean out all arrays.
        self.vec['df'].array[:] = 0.0
        self.vec['du'].array[:] = 0.0
        self.clear_dp()

        J = self.ln_solver.calc_gradient(inputs, outputs, return_format)
        self.sol_vec.array[:] = 0.0
        return J

    def solve_fd(self, inputs, outputs, iterbase='', return_format='array'):
        """Finite difference solve."""

        if self.fd_solver is None:
            self.fd_solver = FiniteDifference(self, inputs, outputs,
                                              return_format)
        return self.fd_solver.solve(iterbase=iterbase)

    def calc_newton_direction(self, options=None, iterbase=''):
        """ Solves for the new state in Newton's method and leaves it in the
        df vector.
        """

        self.set_options('forward', options)

        self.vec['du'].array[:] = 0.0
        self.vec['df'].array[:] = 0.0
        self.vec['dp'].array[:] = 0.0

        self.initialize_gradient_solver()
        self.linearize()

        #print 'Newton Direction', self.vec['f'].array[:]
        self.vec['df'].array[:] = -self.ln_solver.solve(self.vec['f'].array)
        #print 'Newton Solution', self.vec['df'].array[:]

    def solve_linear(self, options=None):
        """ Single linear solve solution applied to whatever input is sitting
        in the RHS vector.
        """

        if numpy.linalg.norm(self.rhs_vec.array) < 1e-15:
            self.sol_vec.array[:] = 0.0
            return self.sol_vec.array

        if options is not None:
            self.set_options(self.mode, options)
        self.initialize_gradient_solver()

        """ Solve Jacobian, df |-> du [fwd] or du |-> df [rev] """
        self.rhs_buf[:] = self.rhs_vec.array[:]
        self.sol_buf[:] = self.sol_vec.array[:]
        self.sol_buf[:] = self.ln_solver.solve(self.rhs_buf)
        self.sol_vec.array[:] = self.sol_buf[:]

    def _compute_derivatives(self, vname, ind):
        """ Solves derivatives of system (direct/adjoint).
        ind must be a global petsc index.
        """
        self.rhs_vec.array[:] = 0.0
        self.sol_vec.array[:] = 0.0
        self.vec['dp'].array[:] = 0.0

        varkeys = self.vector_vars.keys()
        ivar = varkeys.index(vname)

        if self.local_var_sizes[self.mpi.rank, ivar] > 0:
            ind += numpy.sum(self.local_var_sizes[:, :ivar])
            ind += numpy.sum(self.local_var_sizes[:self.mpi.rank, ivar])

            ind_set = PETSc.IS().createGeneral([ind], comm=self.mpi.comm)
            if self.app_ordering is not None:
                ind_set = self.app_ordering.app2petsc(ind_set)
            ind = ind_set.indices[0]
            self.rhs_vec.petsc_vec.setValue(ind, 1.0, addv=False)
        else:
            # creating an IS is a collective call, so must do it
            # here to avoid hanging, even though we don't need the IS
            ind_set = PETSc.IS().createGeneral([], comm=self.mpi.comm)

        self.sol_buf[:] = self.sol_vec.array[:]
        self.rhs_buf[:] = self.rhs_vec.array[:]

        self.ln_solver.ksp.solve(self.rhs_buf_petsc, self.sol_buf_petsc)

        self.sol_vec.array[:] = self.sol_buf[:]

        #print 'dx', self.sol_vec.array
        return self.sol_vec


class SimpleSystem(System):
    """A System for a single Component. This component can have Inputs,
    Outputs, States, and Residuals."""

    def __init__(self, scope, graph, name):
        comp = None
        nodes = set([name])
        cpus = 1
        self._grouped_nodes = name
        if not isinstance(name, tuple):
            self._grouped_nodes = tuple([name])
        try:
            comp = getattr(scope, name)
        except (AttributeError, TypeError):
            pass
        else:
            if has_interface(comp, IComponent):
                self._comp = comp
                nodes = comp.get_full_nodeset()
                cpus = comp.get_req_cpus()
            else:
                comp = None

        super(SimpleSystem, self).__init__(scope, graph, nodes, name)

        self.mpi.requested_cpus = cpus
        self._comp = comp
        self.J = None
        self._mapped_resids = {}

    def setup_sizes(self):
        super(SimpleSystem, self).setup_sizes()
        if self.is_active():
            for var, metadata in self.vector_vars.iteritems():
                if len(self.scope.get_flattened_value(var[0])) == 0:
                    msg = "{} was not initialized. OpenMDAO does not support uninitialized variables."
                    msg = msg.format(var[0])
                    self.scope.raise_exception(msg, ValueError)

    def inner(self):
        return self._comp

    def stop(self):
        self._comp.stop()
        self._stop = True

    def is_differentiable(self):
        """Return True if analytical derivatives can be
        computed for this System.
        """
        if self._comp is not None:
            return self._comp.is_differentiable()

        return True

    def _all_comp_nodes(self, local=False):
        return simple_node_iter(self._nodes)

    def simple_subsystems(self):
        yield self

    def setup_communicators(self, comm):
        self.mpi.comm = comm

    def _create_var_dicts(self, resid_state_map):
        varmeta = self.scope._var_meta

        if IImplicitComponent.providedBy(self._comp):
            states = set(['.'.join((self._comp.name, s))
                             for s in self._comp.list_states()])
        else:
            states = ()

        # group outputs into states and non-states
        # comps no longer own their own states (unless they also
        # own the corresponding residual)
        mystates = [v for v in self._out_nodes if v[1][0] in states]
        mynonstates = [v for v in self._out_nodes if v[1][0] not in states
                         and v not in resid_state_map]

        topsys = self
        while topsys._parent_system:
            topsys = topsys._parent_system

        for vname in chain(mystates, mynonstates):
            if vname not in self.variables:
                base = base_var(self.scope._depgraph, vname[0])
                if base != vname[0] and base in topsys._reduced_graph:
                    continue
                self.variables[vname] = varmeta[vname].copy()

        mapped_states = resid_state_map.values()

        # for simple systems, if we're given a mapping of our outputs to
        # states, we need to 'own' the state and later in run we need
        # to copy the residual part of our f vector to the corresponding
        # state.

        if resid_state_map:
            to_remove = set()
            for out in self._out_nodes:
                state = resid_state_map.get(out)
                if state and state not in self.variables:
                    self.variables[state] = varmeta[state].copy()
                    self._mapped_resids[out] = state
                    if out in self.variables:
                        to_remove.add(out)
                if out in mapped_states and state not in self.variables:
                    to_remove.add(out)

            if not isinstance(self, DriverSystem):
                for name in to_remove:
                    del self.variables[name]

        super(SimpleSystem, self)._create_var_dicts(resid_state_map)

    def setup_scatters(self):
        pass

    def run(self, iterbase, case_label='', case_uuid=None):
        if self.is_active():
            #print "    runsys", str(self.name)
            graph = self.scope._reduced_graph

            self._comp.set_itername('%s-%s' % (iterbase, self.name))
            self._comp.run(case_uuid=case_uuid)

            # put component outputs in u vector
            vnames = [n for n in graph.successors(self.name)
                                   if n in self.vector_vars]
            self.vec['u'].set_from_scope(self.scope, vnames)

            if self.complex_step is True:
                self.vec['du'].set_from_scope_complex(self.scope, vnames)

    def evaluate(self, iterbase, case_label='', case_uuid=None):
        """ Evalutes a component's residuals without invoking its
        internal solve (for implicit comps.)
        """
        if self.is_active():
            graph = self.scope._reduced_graph

            vec = self.vec
            vec['f'].array[:] = vec['u'].array[:]

            self._comp.set_itername('%s-%s' % (iterbase, self.name))
            self._comp.run(case_uuid=case_uuid)

            # put component outputs in u vector
            self.vec['u'].set_from_scope(self.scope,
                             [n for n in graph.successors(self.name)
                                   if n in self.vector_vars])

            vec['f'].array[:] -= vec['u'].array[:]
            vec['u'].array[:] += vec['f'].array[:]

    def clear_dp(self):
        """ Sets the dp vector to zero."""
        if 'dp' in self.vec:
            self.vec['dp'].array[:] = 0.0

    def linearize(self):
        """ Linearize this component. """
        self.J = self._comp.linearize(first=True)

    def applyJ(self, variables):
        """ df = du - dGdp * dp or du = df and dp = -dGdp^T * df """

        vec = self.vec

        # Forward Mode
        if self.mode == 'forward':

            if self._comp is None:
                applyJ(self, variables)
            else:
                self._comp.applyJ(self, variables)

            vec['df'].array[:] *= -1.0

            for var in self.list_outputs():
                vec['df'][var][:] += vec['du'][var][:]

        # Adjoint Mode
        elif self.mode == 'adjoint':

            # Sign on the local Jacobian needs to be -1 before
            # we add in the fake residual. Since we can't modify
            # the 'du' vector at this point without stomping on the
            # previous component's contributions, we can multiply
            # our local 'arg' by -1, and then revert it afterwards.
            vec['df'].array[:] *= -1.0
            if self._comp is None:
                applyJT(self, variables)
            else:
                self._comp.applyJT(self, variables)
            vec['df'].array[:] *= -1.0

            for var in self.list_outputs():

                #collapsed = self.scope.name2collapsed.get(var)
                #if collapsed not in variables:
                #    continue

                vec['du'][var][:] += vec['df'][var][:]

    def solve_linear(self, options=None):
        """ Single linear solve solution applied to whatever input is sitting
        in the RHS vector."""

        self.sol_vec.array[:] = self.rhs_vec.array[:]


class VarSystem(SimpleSystem):
    """Base class for a System that contains a single variable."""

    def run(self, iterbase, case_label='', case_uuid=None):
        #print "    runsys", str(self.name)
        pass

    def evaluate(self, iterbase, case_label='', case_uuid=None):
        pass

    def applyJ(self, variables):
        pass

    def stop(self):
        pass

    def linearize(self):
        pass


class ParamSystem(VarSystem):
    """System wrapper for Assembly input variables (internal perspective)."""

    def setup_variables(self, parent_vars, resid_state_map=None):
        super(ParamSystem, self).setup_variables(resid_state_map)
        to_remove = [v for v in self.variables if v in parent_vars]
        if to_remove: # this param appears in some subdriver, so we don't own it
            self._dup_in_subdriver = True
            del self.variables[to_remove[0]]
            del self.vector_vars[to_remove[0]]
            del self.flat_vars[to_remove[0]]
        else:
            self._dup_in_subdriver = False
            
        #print "PARAM SYS",str(self.name),self.vector_vars.keys()

    def applyJ(self, variables):
        """ Set to zero """
        system = None
        if self.vector_vars or self._dup_in_subdriver:
            system = self._get_sys()

        if system:
            system.rhs_vec[self.name] += system.sol_vec[self.name]

    def pre_run(self):
        """ Load param value into u vector. """
        self._get_sys().vec['u'].set_from_scope(self.scope)#, [self.name])
        #print "PRE_RUN: %s set to %s" % (self.name, self._get_sys().vec['u'].array)

    def _get_sys(self):
        if self._dup_in_subdriver:
            return self._parent_system
        else:
            return self


class InVarSystem(VarSystem):
    """System wrapper for Assembly input variables (internal perspective)."""

    def run(self, iterbase, case_label='', case_uuid=None):
        if self.is_active():# and self.name in self.vector_vars:
            #print "    runsys", str(self.name)
            self.vec['u'].set_from_scope(self.scope, self._nodes)

            if self.complex_step is True:
                self.vec['du'].set_from_scope_complex(self.scope, self._nodes)

    def evaluate(self, iterbase, case_label='', case_uuid=None):
        """ Evalutes a component's residuals without invoking its
        internal solve (for implicit comps.)
        """
        self.run(iterbase, case_label=case_label, case_uuid=case_uuid)

    def applyJ(self, variables):
        """ Set to zero """
        # don't do anything if we don't own our output
        # don't do anything if we are not requesting this invar
        if self.variables and \
           self.scope.name2collapsed.get(self.name) in variables:
            self.rhs_vec[self.name] += self.sol_vec[self.name]

    def pre_run(self):
        """ Load param value into u vector. """
        #if self.name in self.vector_vars:
        self.vec['u'].set_from_scope(self.scope, [self.name])
        #print "PRE_RUN (invar): %s set to %s" % (self.name, self.vec['u'].array)


class EqConstraintSystem(SimpleSystem):
    """A special system to handle mapping of states and
    residuals.
    """
    def setup_variables(self, resid_state_map=None):
        super(EqConstraintSystem, self).setup_variables(resid_state_map)

        nodemap = self.scope.name2collapsed
        src = self._comp._exprobj.lhs.text
        srcnode = nodemap.get(src, src)
        dest = self._comp._exprobj.rhs.text
        destnode = nodemap.get(dest, dest)

        for _, state_node in resid_state_map.items():
            if state_node == srcnode:
                self._comp._negate = True
                #print "NEGATE"
                break
            elif state_node == destnode:
                break

    def run(self, iterbase, case_label='', case_uuid=None):
        if self.is_active():
            super(EqConstraintSystem, self).run(iterbase,
                                                case_label=case_label,
                                                case_uuid=case_uuid)
            collapsed_name = self.scope.name2collapsed[self.name+'.out0']
            state = self._mapped_resids.get(collapsed_name)

            # Propagate residuals.
            if state:
                #print "PROPAGATING RESIDS for %s:  state = %s" % (self.name, state)
                #print "outval = %s" % self._comp.get_flattened_value('out0').real
                self.vec['f'][state][:] = \
                    -self._comp.get_flattened_value('out0').real

    def evaluate(self, iterbase, case_label='', case_uuid=None):
        """ Evalutes a component's residuals without invoking its
        internal solve (for implicit comps.)
        """
        self.run(iterbase, case_label=case_label, case_uuid=case_uuid)


class AssemblySystem(SimpleSystem):
    """A System to handle an Assembly."""

    def __init__(self, scope, graph, name):
        super(AssemblySystem, self).__init__(scope, graph, name)
        self._provideJ_bounds = None

    def setup_communicators(self, comm):
        super(AssemblySystem, self).setup_communicators(comm)
        self._comp.setup_communicators(comm)

    def setup_variables(self, resid_state_map=None):
        super(AssemblySystem, self).setup_variables(resid_state_map)
        self._comp.setup_variables()

    def setup_sizes(self):
        super(AssemblySystem, self).setup_sizes()
        self._comp.setup_sizes()

    def setup_vectors(self, arrays=None, state_resid_map=None):
        super(AssemblySystem, self).setup_vectors(arrays)
        # internal Assembly will create new vectors
        self._comp.setup_vectors(arrays)

    def setup_scatters(self):
        self._comp.setup_scatters()

    def set_options(self, mode, options):
        """ Assembly inner system determines its own mode, but we use parents
        mode at this level. Options will be passed when the gradient is
        calculated."""
        self.options = options
        self.mode = mode

        if mode in ('forward', 'fd'):
            self.sol_vec = self.vec['du']
            self.rhs_vec = self.vec['df']
        elif mode == 'adjoint':
            self.sol_vec = self.vec['df']
            self.rhs_vec = self.vec['du']
        else:
            raise RuntimeError("invalid mode. must be 'forward' or 'adjoint' but value is '%s'" % mode)

        # Note, this mode is not important, but the options are needed for
        # linearize.
        self._comp._system.set_options(mode, options)

    def clear_dp(self):
        """ Recusively sets the dp vector to zero."""
        self.vec['dp'].array[:] = 0.0
        for system in self.local_subsystems():
            system.clear_dp()

    def linearize(self):
        """ Calculates and saves the Jacobian for this subassy. """

        inner_system = self._comp._system

        # Calculate and save Jacobian for this assy
        inputs = [item.partition('.')[-1] for item in self.list_inputs()]
        outputs = [item.partition('.')[-1] for item in self.list_outputs()]
        self.J = inner_system.calc_gradient(inputs=inputs, outputs=outputs,
                                            options=self.options)

    def set_complex_step(self, complex_step=False):
        """ Toggles complex_step plumbing for this system and all
        subsystems. Assemblies must prepare their inner system."""

        self.complex_step = complex_step
        self._comp._system.set_complex_step(complex_step)

    def is_differentiable(self):
        """Return True if analytical derivatives can be
        computed for this System.
        """
        driver = self._comp.driver
        return ISolver.providedBy(self._comp.driver) or \
               driver.__class__.__name__ == 'Driver'


class CompoundSystem(System):
    """A System that has subsystems."""

    def __init__(self, scope, graph, subg, name=None):
        super(CompoundSystem, self).__init__(scope, graph,
                                             simple_node_iter(subg.nodes()), name)
        self.driver = None
        self.graph = subg
        self._local_subsystems = []  # subsystems in the same process
        self._ordering = ()
        self._grouped_nodes = subg.nodes()
        
    def local_subsystems(self):
        if MPI:
            return self._local_subsystems
        else:
            return self.all_subsystems()

    def all_subsystems(self):
        return self._local_subsystems + [data['system'] for node, data in
                                         self.graph.nodes_iter(data=True) if
                                          data['system'] not in self._local_subsystems]

    def simple_subsystems(self):
        for s in self.all_subsystems():
            for sub in s.simple_subsystems():
                yield sub

    def pre_run(self):
        for s in self.local_subsystems():
            s.pre_run()

    def _get_node_scatter_idxs(self, node, noflats, dest_start, destsys=None):
        varkeys = self.vector_vars.keys()

        if node in noflats:
            return (None, None, node)

        elif node in self.vector_vars: # basevar or non-duped subvar
            if node not in self.vec['p'] or self.vec['p'][node].size == 0:
                return (None, None, None)

            isrc = varkeys.index(node)
            src_idxs = numpy.sum(self.local_var_sizes[:, :isrc]) + self.arg_idx[node]
            if self.local_var_sizes[self.mpi.rank, isrc]:
                src_idxs += numpy.sum(self.local_var_sizes[:self.mpi.rank, isrc])
            dest_idxs = dest_start + self.vec['p']._info[node].start + \
                        petsc_linspace(0, len(self.arg_idx[node]))

            return (src_idxs, dest_idxs, None)

        elif node in self.flat_vars:  # duped subvar
            if node not in self.vec['p']:
                return (None, None, None)
            base = self.scope.name2collapsed[node[0].split('[', 1)[0]]
            if base in self.vec['p']:
                if destsys is not None:
                    basedests = base[1]
                    for comp in destsys._all_comp_nodes():
                        if comp in basedests:
                            return (None, None, None)
                else:
                    return (None, None, None)
            isrc = varkeys.index(base)
            src_idxs = numpy.sum(self.local_var_sizes[:, :isrc]) + \
                          self.scope._var_meta[node]['flat_idx']

            dest_idxs = dest_start + self.vec['p']._info[node].start + \
                          petsc_linspace(0, len(self.scope._var_meta[node]['flat_idx']))
            return (src_idxs, dest_idxs, None)

        return (None, None, None)

    def setup_scatters(self):
        """ Defines scatters for args at this system's level """
        if not self.is_active():
            return
        var_sizes = self.local_var_sizes
        input_sizes = self.input_sizes
        rank = self.mpi.rank
        varmeta = self.scope._var_meta

        if MPI:
            self.app_ordering = self.create_app_ordering()

        src_full = []
        dest_full = []
        src_rev_full = []
        dest_rev_full = []
        scatter_conns_rev = set()
        scatter_conns_full = set()
        noflat_conns_full = set()
        noflats = set([k for k,v in self.variables.items()
                           if v.get('noflat')])
        noflats.update([v for v in self._in_nodes if varmeta[v].get('noflat')])

        dest_start = numpy.sum(input_sizes[:rank])

        #print "SCATTERS for %s" % str(self.name)
        #print "vars:",self.vector_vars.keys()
        for subsystem in self.all_subsystems():
            src_partial = []
            dest_partial = []
            scatter_conns = set()
            noflat_conns = set()  # non-flattenable vars
            for sub in subsystem.simple_subsystems():
                #print "simple",str(sub.name)
                for node in self.variables:
                    if node not in sub._in_nodes or node in scatter_conns:
                        #print '        excluded1', str(node), node not in sub._in_nodes, node in scatter_conns
                        continue
                    src_idxs, dest_idxs, nflat = self._get_node_scatter_idxs(node, noflats, dest_start, destsys=sub)
                    if (src_idxs is None) and (dest_idxs is None) and (nflat is None):
                        #print '        excluded2', str(node), src_idxs, dest_idxs, nflat
                        continue

                    if nflat:
                        if node in noflat_conns or node not in subsystem._in_nodes or node not in self._owned_args:
                            continue
                        noflat_conns.add(node)
                    else:
                        #print node, src_idxs
                        src_partial.append(src_idxs)
                        dest_partial.append(dest_idxs)

                        if node in self.vec['u']:
                            src_rev_full.append(src_idxs)
                            dest_rev_full.append(dest_idxs)
                            scatter_conns_rev.add(node)

                        if node not in scatter_conns_full:
                            src_full.append(src_idxs)
                            dest_full.append(dest_idxs)

                    #print 'adding - ',str(node)
                    scatter_conns.add(node)
                    scatter_conns_full.add(node)

            if MPI or scatter_conns or noflat_conns:
                #print "PARTIAL %s --> %s: %s --> %s" % (self.name, subsystem.name, idx_merge(src_partial),
                #                                        idx_merge(dest_partial))
                subsystem.scatter_partial = DataTransfer(self, src_partial,
                                                         dest_partial,
                                                         scatter_conns, noflat_conns)

            # if subsystem in list(self.local_subsystems()):
            #     src_full.extend(src_partial)
            #     dest_full.extend(dest_partial)
            #     scatter_conns_full.update(scatter_conns)

        if MPI or scatter_conns_full or noflat_conns_full:
            self.scatter_full = DataTransfer(self, src_full, dest_full,
                                             scatter_conns_full, noflat_conns_full)

        if scatter_conns_rev:
            self.scatter_rev_full = DataTransfer(self, src_rev_full, dest_rev_full,
                                                 scatter_conns_rev, [])

        for sub in self.local_subsystems():
            sub.setup_scatters()

    def applyJ(self, variables):
        """ Delegate to subsystems """

        if self.is_active():
            if self.mode == 'forward':
                self.scatter('du', 'dp')
            for subsystem in self.local_subsystems():
                subsystem.applyJ(variables)
            if self.mode == 'adjoint':
                self.scatter('du', 'dp')

    def stop(self):
        self._stop = True
        for s in self.all_subsystems():
            s.stop()

    def _apply_deriv(self, arg, result):
        """Support for directional derivatives, where this function is used
        to perform a matrix vector product.
        """
        self.dfd_solver.calculate(arg, result)

def _get_counts(names):
    """Return a dict with each name keyed to a number indicating the
    number of times it occurs in the list.
    """
    counts = dict([(n,0) for n in names])
    for name in names:
        counts[name] += 1

    return counts

class SerialSystem(CompoundSystem):

    def all_subsystems(self):
        return [self.graph.node[node]['system'] for node in self._ordering]

    def set_ordering(self, ordering, opaque_map):
        """Return the execution order of our subsystems."""
        counts = _get_counts(ordering)
        self._ordering = []

        mapcount = dict([(v, 0) for v in opaque_map.values()])
        for name in ordering:
            if name in self.graph:
                self._ordering.append(name)
                continue

            opaque_name = opaque_map.get(name, name)
            if opaque_name in mapcount:
                mapcount[opaque_name] += 1
            if opaque_name in self.graph:
                count = counts[name]
                if opaque_name in mapcount and mapcount[opaque_name] > count:
                    continue
                self._ordering.append(opaque_name)

        if nx.is_directed_acyclic_graph(self.graph):
            g = self.graph
        else:
            # don't modify real graph
            g = self.graph.subgraph(self.graph.nodes())
            break_cycles(g)

        for node in self.graph.nodes_iter():
            if node not in self._ordering:
                edges = list(nx.dfs_edges(g, node))
                succ = [v for u,v in edges]
                pred = [u for u,v in edges]
                i = 0
                for i,n in enumerate(self._ordering):
                    if n in succ:
                        break
                    elif n in pred:
                        i += 1
                        break
                if i < len(self._ordering):
                    self._ordering.insert(i, node)
                else:
                    self._ordering.append(node)

        self._ordering = gsort(g, self._ordering)

        for s in self.all_subsystems():
            s.set_ordering(ordering, opaque_map)

    def get_req_cpus(self):
        cpus = []
        for sub in self.all_subsystems():
            cpus.append(sub.get_req_cpus())
        self.mpi.requested_cpus = max(cpus+[1])
        return self.mpi.requested_cpus

    def run(self, iterbase, case_label='', case_uuid=None):
        if self.is_active():
            #print "    runsys", str(self.name)
            self._stop = False

            for sub in self.local_subsystems():
                #print "PRE - scatter for %s" % self.name
                #self.dump_vars()
                self.scatter('u', 'p', sub)
                #print "POST - scatter for %s" % self.name
                #self.dump_vars()

                sub.run(iterbase, case_label=case_label, case_uuid=case_uuid)
                if self._stop:
                    raise RunStopped('Stop requested')

    def evaluate(self, iterbase, case_label='', case_uuid=None):
        """ Evalutes a component's residuals without invoking its
        internal solve (for implicit comps.)
        """
        if self.is_active():
            self._stop = False

            for sub in self.local_subsystems():
                self.scatter('u', 'p', sub)

                sub.evaluate(iterbase, case_label, case_uuid)
                if self._stop:
                    raise RunStopped('Stop requested')

    def setup_communicators(self, comm):
        self._local_subsystems = []

        self.mpi.comm = get_comm_if_active(self, comm)
        if not self.is_active():
            return

        for sub in self.all_subsystems():
            sub.setup_communicators(self.mpi.comm)
            sub._parent_system = self
            if sub.is_active():
                self._local_subsystems.append(sub)

class ParallelSystem(CompoundSystem):

    def get_req_cpus(self):
        cpus = 0
        # in a parallel system, the required cpus is the sum of
        # the required cpus of the members
        for node, data in self.graph.nodes_iter(data=True):
            cpus += data['system'].get_req_cpus()
        self.mpi.requested_cpus = cpus
        return cpus

    def run(self, iterbase, case_label='', case_uuid=None):
        # don't scatter unless we contain something that's actually
        # going to run
        if not self.local_subsystems() or not self.is_active():
            return

        #print "    runsys", str(self.name)

        #print "PRE - scatter for %s" % self.name
        #self.dump_vars()
        self.scatter('u', 'p')
        #print "POST - scatter for %s" % self.name
        #self.dump_vars()

        for sub in self.local_subsystems():
            sub.run(iterbase, case_label=case_label, case_uuid=case_uuid)

    def evaluate(self, iterbase, case_label='', case_uuid=None):
        """ Evalutes a component's residuals without invoking its
        internal solve (for implicit comps.)
        """
        self.run(iterbase, case_label=case_label, case_uuid=case_uuid)

    def setup_communicators(self, comm):
        self.mpi.comm = comm
        size = comm.size
        rank = comm.rank

        subsystems = []
        requested_procs = []
        for system in self.all_subsystems():
            subsystems.append(system)
            requested_procs.append(system.get_req_cpus())

        assigned_procs = [0]*len(requested_procs)

        assigned = 0

        requested = sum(requested_procs)

        limit = min(size, requested)

        # first, just use simple round robin assignment of requested CPUs
        # until everybody has what they asked for or we run out
        if requested:
            while assigned < limit:
                for i, system in enumerate(subsystems):
                    if requested_procs[i] == 0: # skip and deal with these later
                        continue
                    if assigned_procs[i] < requested_procs[i]:
                        assigned_procs[i] += 1
                        assigned += 1
                        if assigned == limit:
                            break

        self._local_subsystems = []

        for i,sub in enumerate(subsystems):
            if requested_procs[i] > 0 and assigned_procs[i] == 0:
                raise RuntimeError("parallel group %s requested %d processors but got 0" %
                                   (sub.name, requested_procs[i]))

        color = []
        for i, procs in enumerate([p for p in assigned_procs if p > 0]):
            color.extend([i]*procs)

        if size > assigned:
            color.extend([MPI.UNDEFINED]*(size-assigned))

        rank_color = color[rank]
        sub_comm = comm.Split(rank_color)

        if sub_comm == MPI.COMM_NULL:
            return

        for i,sub in enumerate(subsystems):
            if i == rank_color:
                self._local_subsystems.append(sub)
            elif requested_procs[i] == 0:  # sub is duplicated everywhere
                self._local_subsystems.append(sub)

        for sub in self.local_subsystems():
            sub._parent_system = self
            sub.setup_communicators(sub_comm)

    def setup_variables(self, resid_state_map=None):
        """ Determine variables from local subsystems """
        varmeta = self.scope._var_meta
        self.variables = OrderedDict()
        if not self.is_active():
            return

        #print "LOCAL SUBS: %s" % [s.name for s in self.local_subsystems()]
        #for sub in self.local_subsystems():
            #sub.setup_variables(resid_state_map)
            
        variables = {}
        for sub in self.local_subsystems():
            if not isinstance(sub, ParamSystem):
                sub.setup_variables(resid_state_map)
                variables.update(sub.variables)

        for sub in self.local_subsystems():
            if isinstance(sub, ParamSystem):
                sub.setup_variables(variables, resid_state_map)
    
        if self.local_subsystems():
            sub = self.local_subsystems()[0]
            names = sub.variables.keys()
        else:
            sub = None
            names = []

        #print "names:",names
        varkeys_list = self.mpi.comm.allgather(names)

        #print "allnames: ",varkeys_list
        for varkeys in varkeys_list:
            for name in varkeys:
                self.variables[name] = varmeta[name].copy()
                self.variables[name]['size'] = 0

        if sub:
            for name, var in sub.variables.items():
                #print "sub var: ",name
                self.variables[name] = var

        self._create_var_dicts(resid_state_map)

    def set_ordering(self, ordering, opaque_map):
        """Return the execution order of our subsystems."""
        for s in self.all_subsystems():
            s.set_ordering(ordering, opaque_map)


class OpaqueSystem(SimpleSystem):
    """A system with an external interface like that
    of a simple system, but encapsulating a compound
    system.
    """
    def __init__(self, scope, pgraph, subg, name):
        nodes = sorted(subg.nodes())

        # take the graph we're given, collapse our nodes into a single
        # node, and create a simple system for that
        ograph = pgraph.subgraph(pgraph.nodes_iter())
        full = get_full_nodeset(scope, nodes)
        int_nodes = ograph.internal_nodes(full, shared=False)
        shared_int_nodes = ograph.internal_nodes(full, shared=True)
        ograph.add_node(tuple(nodes), comp='opaque')
        collapse_nodes(ograph, tuple(nodes), int_nodes)

        super(OpaqueSystem, self).__init__(scope, ograph, tuple(nodes))

        graph = pgraph.subgraph(shared_int_nodes)

        dests = set()
        nodeset = set()
        internal_comps = set()
        subdrivers = []
        for n in nodes:
            obj = getattr(scope, n, None)
            if obj is not None:
                if has_interface(obj, IDriver):
                    internal_comps.update([c.name for c in obj.iteration_set()])
                    subdrivers.append(obj)
                else:
                    internal_comps.add(n)

        for node in self._in_nodes:
            for d in node[1]:
                cname, _, vname = d.partition('.')
                if vname and cname in internal_comps and node not in nodeset:
                    dests.add((d, node))
                    nodeset.add(node)

        # sort so that base vars will be before subvars
        dests = sorted(dests)

        graph.collapse_subdrivers([], subdrivers)

        # need to create invar nodes here else inputs won't exist in
        # internal vectors
        for dest, node in dests:
            if not graph.in_degree(node):
                base = base_var(graph, dest)
                if base in graph:
                    graph.add_edge(base, node)
                else:
                    graph.add_node(dest, comp='dumbvar')
                    graph.add_edge(dest, node)

                cname, _, vname = dest.partition('.')
                if vname and cname in graph and 'comp' in graph.node[cname] and not graph.has_edge(node, cname):
                    graph.add_edge(node, cname)

            if dest in graph:
                graph.node[dest]['system'] = _create_simple_sys(scope, graph, dest)

        self._inner_system = SerialSystem(scope, graph,
                                          graph.component_graph(),
                                          name="FD_" + str(name))

        self._inner_system._provideJ_bounds = None
        self._comp = None

    def inner(self):
        return self._inner_system

    def _all_comp_nodes(self, local=False):
        return self._inner_system._all_comp_nodes(local=local)

    def setup_communicators(self, comm):
        self.mpi.comm = comm
        self._inner_system.setup_communicators(comm)

    def setup_variables(self, resid_state_map=None):
        super(OpaqueSystem, self).setup_variables(resid_state_map)
        self._inner_system.setup_variables()

    def setup_sizes(self):
        super(OpaqueSystem, self).setup_sizes()
        self._inner_system.setup_sizes()

    def setup_vectors(self, arrays=None, state_resid_map=None):
        super(OpaqueSystem, self).setup_vectors(arrays)
        # internal system will create new vectors
        self._inner_system.setup_vectors(None)

        if self._inner_system.is_active():
            # Preload all inputs and outputs along to our inner system.
            # This was needed for the case where you regenerate the system
            # hierarchy on the first calc_gradient call.
            inner_u = self._inner_system.vec['u']
            inner_u.set_from_scope(self.scope)

    def setup_scatters(self):
        self._inner_system.setup_scatters()

    def set_options(self, mode, options):
        """ Sets all user-configurable options for the inner_system and its
        children.
        """
        super(OpaqueSystem, self).set_options(mode, options)
        self._inner_system.set_options(mode, options)

    def pre_run(self):
        self._inner_system.pre_run()

    def run(self, iterbase, case_label='', case_uuid=None):
        if not self.is_active() or not self._inner_system.is_active():
            return
            
        #print "    runsys", str(self.name)
        self_u = self.vec['u']
        self_du = self.vec['du']
        inner_u = self._inner_system.vec['u']
        inner_du = self._inner_system.vec['du']

        vnames = self._inner_system.list_inputs() + \
                 self._inner_system.list_states()
        inner_u.set_from_scope(self.scope, vnames)
        if self.complex_step is True:
            inner_du.set_from_scope_complex(self.scope, vnames)

        self._inner_system.run(iterbase, case_label=case_label, case_uuid=case_uuid)

        for name, val in inner_u.items():
            if name in self_u:
                self_u[name][:] = val
                if self.complex_step is True:
                    self_du[name][:] = inner_du[name]

    def evaluate(self, iterbase, case_label='', case_uuid=None):
        """ Evalutes a component's residuals without invoking its
        internal solve (for implicit comps.)
        """
        self.run(iterbase, case_label=case_label, case_uuid=case_uuid)

    def linearize(self):
        """Do a finite difference on the inner system to calculate a
        Jacobian.
        """

        inner_system = self._inner_system
        inputs = self.list_inputs() + self.list_states()
        outputs = self.list_outputs()

        if self.options.directional_fd is True:
            if self.mode == 'adjoint':
                msg = "Directional derivatives can only be used with forward mode."
                raise RuntimeError(msg)
            self.J = None
            inner_system.dfd_solver = DirectionalFD(inner_system, inputs,
                                                    outputs)
            inner_system.apply_deriv = inner_system._apply_deriv
        else:
            self.J = inner_system.solve_fd(inputs, outputs)


        #print self.J, inputs, outputs

    def set_complex_step(self, complex_step=False):
        """ Toggles complex_step plumbing for this system and all
        subsystems. The Opaque System must call its inner system."""

        self.complex_step = complex_step
        self._inner_system.set_complex_step(complex_step)

    def set_ordering(self, ordering, opaque_map):
        self._inner_system.set_ordering(ordering, opaque_map)

    def get_req_cpus(self):
        return self._inner_system.get_req_cpus()


class DriverSystem(SimpleSystem):
    """Base System class for all Drivers."""

    def __init__(self, graph, driver):
        scope = driver.parent
        super(DriverSystem, self).__init__(scope, graph, driver.name)
        driver._system = self

    def local_subsystems(self):
        return [s for s in self.all_subsystems() if s.is_active()]

    def all_subsystems(self):
        return (self._comp.workflow._system,)

    def simple_subsystems(self):
        yield self
        for sub in self._comp.workflow._system.simple_subsystems():
            yield sub

    def pre_run(self):
        for s in self.local_subsystems():
            s.pre_run()

    def setup_communicators(self, comm):
        super(DriverSystem, self).setup_communicators(comm)
        self._comp.setup_communicators(self.mpi.comm)

    def setup_variables(self, resid_state_map=None):
        super(DriverSystem, self).setup_variables(resid_state_map)
        # calculate relevant vars for GMRES mult
        varmeta = self.scope._var_meta
        vnames = set(self.flat_vars.keys())
        g = self._comp.get_reduced_graph()
        vnames.update([n for n,data in g.nodes_iter(data=True)
                           if 'comp' not in data and not varmeta[n].get('noflat')])
        self._relevant_vars = vnames

    def setup_scatters(self):
        self._comp.setup_scatters()


class FiniteDiffDriverSystem(DriverSystem):
    """A System for a Driver component that is not a Solver."""

    def is_differentiable(self):
        """Return True if analytical derivatives can be
        computed for this System.
        """
        return False


class TransparentDriverSystem(DriverSystem):
    """A system for an driver that allows derivative calculation across its
    boundary."""

    def _get_resid_state_map(self):
        """ Essentially, this system behaves like a solver system, except it
        has no states or residuals.
        """
        return {}

    def setup_variables(self, resid_state_map=None):
        # pass our resid_state_map to our children
        local_resid_map = self._get_resid_state_map()
        if local_resid_map is None or resid_state_map is None:
            resid_state_map = local_resid_map
        else:
            for key, value in local_resid_map.iteritems():
                resid_state_map[key] = value
        super(TransparentDriverSystem, self).setup_variables(resid_state_map)

    def evaluate(self, iterbase, case_label='', case_uuid=None):
        """ Evalutes a component's residuals without invoking its
        internal solve (for implicit comps.)
        """
        if self.is_active():
            self._stop = False

            for sub in self.local_subsystems():
                self.scatter('u', 'p', sub)

                sub.evaluate(iterbase, case_label, case_uuid)
                if self._stop:
                    raise RunStopped('Stop requested')

    def clear_dp(self):
        """ Recusively sets the dp vector to zero."""
        self.vec['dp'].array[:] = 0.0
        for system in self.local_subsystems():
            system.clear_dp()

    def applyJ(self, variables):
        """ Delegate to subsystems """

        # Need to clean out the dp vector because the parent systems can't
        # see into this subsystem.
        self.clear_dp()

        if self.mode == 'forward':
            self.scatter('du', 'dp')
        for subsystem in self.local_subsystems():
            subsystem.applyJ(variables)
        if self.mode == 'adjoint':
            self.scatter('du', 'dp')

    def linearize(self):
        """ Solvers must Linearize all of their subsystems. """

        for subsystem in self.local_subsystems():
            subsystem.linearize()

    def solve_linear(self, options=None):
        """ Single linear solve solution applied to whatever input is sitting
        in the RHS vector."""

        # Apply to inner driver system only. No need to pass options since it
        # has its own.
        for sub in self.local_subsystems():
            sub.solve_linear()


class SolverSystem(TransparentDriverSystem):  # Implicit
    """A System for a Solver component. While it inherits from a SimpleSystem,
    much of the behavior is like a CompoundSystem, particularly variable
    propagation."""

    def _get_resid_state_map(self):

        varmeta = self.scope._var_meta

        # map of individual var names to collapsed names
        nodemap = self.scope.name2collapsed

        # set up our own resid_state_map
        pairs = self._comp._get_param_constraint_pairs()
        resid_state_map = dict([(nodemap[c], nodemap[p]) for p, c in pairs])
        states = resid_state_map.values()

        pgroups = self._comp.list_param_group_targets()
        resids = self._comp.list_eq_constraint_targets()

        szdict = {}
        for params in pgroups:
            skip = False
            params = tuple(params)
            for p in params:
                if nodemap[p] in states:
                    skip = True
                    break
            if not skip:  # add to the size dict so we can match on size
                node = nodemap[params[0]]
                szdict.setdefault(varmeta[node]['size'], []).append(node)

        # get rid of any residuals we already mapped
        resids = [r for r in resids if nodemap[r] not in resid_state_map]

        # match remaining residuals and states by size
        for resid in resids:
            resnode = nodemap[resid]
            sz = varmeta[resnode]['size']
            try:
                pnode = szdict[sz].pop()
            except:
                raise RuntimeError("unable to find a state of size %d to match residual '%s'" %
                                    (sz, resid))
            resid_state_map[resnode] = pnode

        # all states must have a corresponding residual
        for sz, pnodes in szdict.items():
            if pnodes:
                raise RuntimeError("param node %s of size %d has no matching residual" %
                                    (pnodes, sz))

        return resid_state_map

    def solve_linear(self, options=None):
        """ Single linear solve solution applied to whatever input is sitting
        in the RHS vector."""

        sub_options = self._comp.gradient_options
        for sub in self.subsystems():
            sub.solve_linear(sub_options)


def _create_simple_sys(scope, graph, name):
    """Given a Component or Variable node, create the
    appropriate type of simple System.
    """
    comp = getattr(scope, name, None)

    if has_interface(comp, ISolver):
        sub = SolverSystem(graph, comp)
    elif has_interface(comp, IDriver):
        from openmdao.main.driver import Driver
        if comp.__class__ == Driver:
            sub = TransparentDriverSystem(graph, comp)
        else:
            sub = FiniteDiffDriverSystem(graph, comp)
    elif has_interface(comp, IAssembly):
        sub = AssemblySystem(scope, graph, name)
    elif has_interface(comp, IPseudoComp) and comp._pseudo_type=='constraint' \
               and comp._subtype == 'equality':
        sub = EqConstraintSystem(scope, graph, name)
    elif has_interface(comp, IComponent):
        sub = SimpleSystem(scope, graph, name)
    elif graph.node[name].get('comp') == 'param':
        sub = ParamSystem(scope, graph, name)
    elif graph.node[name].get('comp') == 'invar':
        sub = InVarSystem(scope, graph, name)
    elif graph.node[name].get('comp') == 'outvar':
        sub = VarSystem(scope, graph, name)
    elif graph.node[name].get('comp') == 'dumbvar':
        sub = VarSystem(scope, graph, name)
    else:
        raise RuntimeError("don't know how to create a System for '%s'" % name)

    return sub

def partition_subsystems(scope, graph, cgraph):
    """Return a nested system graph with metadata for parallel
    and serial subworkflows.  Graph must acyclic. All subdriver
    iterations sets must have already been collapsed.

    """
    if len(cgraph) < 2:
        return cgraph

    gcopy = cgraph.subgraph(cgraph.nodes_iter())

    to_remove = []

    while len(gcopy) > 1:
        # find all nodes with in degree 0. If we find
        # more than one, we can execute them in parallel
        zero_in_nodes = [n for n in gcopy.nodes_iter()
                            if gcopy.in_degree(n)==0]

        ## add this to pull param systems outside of parallel systems
        # for z in zero_in_nodes:
        #     if cgraph.node[z].get('comp') == 'param':
        #         zero_in_nodes = [z]
        #         break

        if len(zero_in_nodes) > 1: # start of parallel chunk
            parallel_group = []
            for node in zero_in_nodes:
                brnodes = sorted(get_branch(gcopy, node))
                if len(brnodes) > 1:
                    parallel_group.append(tuple(brnodes))
                else:
                    parallel_group.append(brnodes[0])

            for branch in parallel_group:
                if isinstance(branch, tuple):
                    branch = tuple(branch)
                    to_remove.extend(branch)
                    subg = cgraph.subgraph(branch)
                    partition_subsystems(scope, graph, subg)
                    system=SerialSystem(scope, graph, subg, str(branch))
                    collapse_to_system_node(cgraph, system, branch)

                    gcopy.remove_nodes_from(branch)
                else: # single comp system
                    gcopy.remove_node(branch)

            parallel_group = tuple(sorted(parallel_group))
            to_remove.extend(parallel_group)
            subg = cgraph.subgraph(parallel_group)
            system=ParallelSystem(scope, graph, subg, str(parallel_group))
            collapse_to_system_node(cgraph, system, parallel_group)

        elif len(zero_in_nodes) == 1:  # serial
            gcopy.remove_nodes_from(zero_in_nodes)
        else: # circular - no further splitting
            break

    # Now remove all of the old nodes
    cgraph.remove_nodes_from(to_remove)

    return cgraph

def collapse_to_system_node(G, system, name):
    G.add_node(name, system=system)
    collapse_nodes(G, name, name)
    return G

def get_branch(g, node, visited=None):
    """Return the full list of nodes that branch *exclusively*
    from the given node.  The starting node is included in
    the list.
    """
    if visited is None:
        visited = set()
    visited.add(node)
    branch = [node]
    for succ in g.successors(node):
        for p in g.predecessors(succ):
            if p not in visited:
                break
        else:
            branch.extend(get_branch(g, succ, visited))
    return branch

def get_comm_if_active(obj, comm):
    if comm is None or comm == MPI.COMM_NULL:
        return comm

    req = obj.get_req_cpus()
    if comm.rank+1 > req:
        color = MPI.UNDEFINED
    else:
        color = 1

    return comm.Split(color)

def get_full_nodeset(scope, group):
    names = set()
    for name in simple_node_iter(group):
        obj = getattr(scope, name, None)
        if hasattr(obj, 'get_full_nodeset'):
            names.update(obj.get_full_nodeset())
        else:
            names.add(name)
    return names<|MERGE_RESOLUTION|>--- conflicted
+++ resolved
@@ -571,7 +571,7 @@
             #print 'destvec', destvec.array, destvec.keys()
             
             scatter(self, srcvec, destvec)
-            print self.name, scatter is self.scatter_full, subsystem
+            #print self.name, scatter is self.scatter_full, subsystem
 
             if destvecname == 'p':
 
@@ -579,28 +579,16 @@
                     scatter(self, self.vec['du'], self.vec['dp'],
                             complex_step=True)
 
-<<<<<<< HEAD
                 if scatter:
                     if subsystem is None:
                         destvec.set_to_scope(self.scope)
-=======
-                if scatter is self.scatter_full:
-                    destvec.set_to_scope(self.scope)
-                    if self.complex_step is True:
-                        self.vec['dp'].set_to_scope_complex(self.scope)
-                else:
-                    print subsystem._in_nodes
-                    if subsystem._in_nodes:
-                        destvec.set_to_scope(self.scope, subsystem._in_nodes)
->>>>>>> 42e95388
                         if self.complex_step is True:
                             self.vec['dp'].set_to_scope_complex(self.scope)
-                    else:
-                        if subsystem._in_nodes:
-                            destvec.set_to_scope(self.scope, subsystem._in_nodes)
-                            if self.complex_step is True:
-                                self.vec['dp'].set_to_scope_complex(self.scope,
-                                                                    subsystem._in_nodes)
+                    elif subsystem._in_nodes:
+                        destvec.set_to_scope(self.scope, subsystem._in_nodes)
+                        if self.complex_step is True:
+                            self.vec['dp'].set_to_scope_complex(self.scope,
+                                                                subsystem._in_nodes)
 
     def dump(self, nest=0, stream=sys.stdout, verbose=False):
         """Prints out a textual representation of the collapsed
