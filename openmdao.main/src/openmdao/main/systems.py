import sys
from StringIO import StringIO
from collections import OrderedDict
from itertools import chain

import numpy
import networkx as nx
from zope.interface import implements

# pylint: disable-msg=E0611,F0401
from openmdao.main.mpiwrap import MPI, MPI_info, mpiprint, PETSc
from openmdao.main.exceptions import RunStopped, NoFlatError
from openmdao.main.finite_difference import FiniteDifference, DirectionalFD
from openmdao.main.linearsolver import ScipyGMRES, PETSc_KSP, LinearGS
from openmdao.main.mp_support import has_interface
from openmdao.main.interfaces import IDriver, IAssembly, IImplicitComponent, \
                                     ISolver, IPseudoComp, IComponent, ISystem
from openmdao.main.vecwrapper import VecWrapper, InputVecWrapper, DataTransfer, idx_merge, petsc_linspace
from openmdao.main.depgraph import break_cycles, get_node_boundary, transitive_closure, gsort, \
                                   collapse_nodes, simple_node_iter, get_reduced_subgraph, \
                                   internal_nodes, reduced2component
from openmdao.main.array_helpers import get_val_and_index, get_flattened_index, \
                                        get_var_shape, flattened_size
from openmdao.main.derivatives import applyJ, applyJT
from openmdao.util.graph import flatten_list_of_iters, base_var

def call_if_found(obj, fname, *args, **kwargs):
    """If the named function exists in the object, call it
    with the provided args.
    """
    if hasattr(obj, fname):
        return getattr(obj, fname)(*args, **kwargs)

def compound_setup_scatters(self):
    """ Defines a scatter for args at this system's level """
    if not self.is_active():
        return
    #mpiprint("setup_scatters: %s  (%d of %d)" % (self.name,self.mpi.rank,self.mpi.size))
    var_sizes = self.local_var_sizes
    input_sizes = self.input_sizes
    rank = self.mpi.rank

    if MPI:
        self.app_ordering = self.create_app_ordering()

    # mpiprint("app indices:   %s\npetsc indices: %s" %
    #           (app_ind_set.getIndices(), petsc_ind_set.getIndices()))
    src_full = []
    dest_full = []
    scatter_conns_full = set()
    noflat_conns_full = set()
    noflats = set([k for k,v in self.variables.items()
                       if not v.get('flat',True)])

    start = end = numpy.sum(input_sizes[:rank])
    varkeys = self.vector_vars.keys()

    visited = {}

    for subsystem in self.all_subsystems():
        src_partial = []
        dest_partial = []
        scatter_conns = set()
        noflat_conns = set()  # non-flattenable vars
        for sub in subsystem.simple_subsystems():
            for node in self.vector_vars:
                if node in sub._in_nodes:
                    if node not in self._owned_args or node in scatter_conns:
                        continue

                    isrc = varkeys.index(node)
                    src_idxs = numpy.sum(var_sizes[:, :isrc]) + self.arg_idx[node]

                    # FIXME: broadcast var nodes will be scattered
                    #  more than necessary using this scheme
                    if node in visited:
                        dest_idxs = visited[node]
                    else:
                        dest_idxs = start + self.arg_idx[node]
                        start += len(dest_idxs)

                        visited[node] = dest_idxs

                    if node not in scatter_conns:
                        scatter_conns.add(node)
                        src_partial.append(src_idxs)
                        dest_partial.append(dest_idxs)

                    if node not in scatter_conns_full:
                        scatter_conns_full.add(node)
                        src_full.append(src_idxs)
                        dest_full.append(dest_idxs)

            for node in sub._in_nodes:
                if node in noflats:
                    scatter_conns.add(node)
                    scatter_conns_full.add(node)
                    noflat_conns.add(node)
                    noflat_conns_full.add(node)

        if MPI or scatter_conns or noflat_conns:
            subsystem.scatter_partial = DataTransfer(self, src_partial,
                                                     dest_partial,
                                                     scatter_conns, noflat_conns)

    if MPI or scatter_conns_full or noflat_conns_full:
        self.scatter_full = DataTransfer(self, src_full, dest_full,
                                         scatter_conns_full, noflat_conns_full)

    for sub in self.local_subsystems():
        sub.setup_scatters()


class System(object):
    implements(ISystem)

    def __init__(self, scope, graph, nodes, name):
        self.name = str(name)
        self.scope = scope
        self._nodes = nodes

        self.variables = OrderedDict() # dict of all vars owned by this System (flat and non-flat)
        self.flat_vars = OrderedDict() # all vars used in vectors, whether they add to vector size or not
        self.noflat_vars = OrderedDict() # all vars that are not flattenable to float arrays (so are not part of vectors)
        self.vector_vars = OrderedDict() # all vars that contribute to the size of vectors

        self._pargraph = graph.subgraph(graph.nodes_iter()) # FIXME: just for debugging. remove later

        self._mapped_resids = {}

        self._out_nodes = []

        # find our output nodes (outputs from our System and any child Systems)
        for node in nodes:
            if node in graph:
                for succ in graph.successors(node):
                    if succ not in self._out_nodes:
                        self._out_nodes.append(succ)

        if hasattr(self, '_comp') and \
           IImplicitComponent.providedBy(self._comp):
            states = set(['.'.join((self.name,s))
                                  for s in self._comp.list_states()])
        else:
            states = ()

        pure_outs = [out for out in self._out_nodes if out not in states]

        all_outs = set(nodes)
        all_outs.update(pure_outs)

        # get our input nodes from the depgraph
        self._in_nodes, _ = get_node_boundary(graph, all_outs)

        # mpiprint("%s in_nodes: %s" % (self.name, self._in_nodes))
        # mpiprint("%s out_nodes: %s" % (self.name, self._out_nodes))

        self._in_nodes = sorted(self._in_nodes)
        self._out_nodes = sorted(self._out_nodes)

        self.mpi = MPI_info()
        self.mpi.requested_cpus = None
        self.vec = {}
        self.app_ordering = None
        self.scatter_full = None
        self.scatter_partial = None

        # Derivatives stuff
        self.mode = None
        self.sol_vec = None
        self.rhs_vec = None
        self.ln_solver = None
        self.fd_solver = None
        self.dfd_solver = None
        self.sol_buf = None
        self.rhs_buf = None

    def find(self, name):
        """A convenience method to allow easy access to descendant
        Systems.
        """
        for sub in self.subsystems():
            if name == sub.name:
                return sub
            s = sub.find(name)
            if s is not None:
                return s
        return None

    def is_differentiable(self):
        """Return True if analytical derivatives can be
        computed for this System.
        """
        return True

    def pre_run(self):
        """ Runs at assembly execution"""
        pass

    def subsystems(self, local=False):
        if local:
            return self.local_subsystems()
        return self.all_subsystems()

    def list_subsystems(self, local=False):
        """Returns the names of our subsystems."""
        return [s.name for s in self.subsystems(local)]

    def create_app_ordering(self):
        rank = self.mpi.rank

        start = numpy.sum(self.local_var_sizes[:rank])
        end = numpy.sum(self.local_var_sizes[:rank+1])
        petsc_idxs = petsc_linspace(start, end)

        app_idxs = []
        for ivar in xrange(len(self.vector_vars)):
            start = numpy.sum(self.local_var_sizes[:, :ivar]) + \
                        numpy.sum(self.local_var_sizes[:rank, ivar])
            end = start + self.local_var_sizes[rank, ivar]
            app_idxs.append(petsc_linspace(start, end))

        if app_idxs:
            app_idxs = numpy.concatenate(app_idxs)

        #mpiprint("app_idxs: %s, petsc_idxs: %s" % (app_idxs, petsc_idxs))
        app_ind_set = PETSc.IS().createGeneral(app_idxs, comm=self.mpi.comm)
        petsc_ind_set = PETSc.IS().createGeneral(petsc_idxs, comm=self.mpi.comm)

        return PETSc.AO().createBasic(app_ind_set, petsc_ind_set,
                                      comm=self.mpi.comm)

    def flat(self, names):
        """Returns the names from the given list that refer
        to variables that are flattenable to float arrays.
        """
        varmeta = self.scope._var_meta
        return [n for n in names if varmeta[n].get('flat')]

    def get_unique_vars(self, vnames):
        """
        Returns a dict of variables and which
        process (lowest rank) is 'responsible' for each
        variable.
        """

        # FIXME: this currently doesn't handle distributed vars,
        #  i.e. variables that have parts located on different
        #  procs.
        comm = self.mpi.comm

        myvars = self.vector_vars.keys()
        collname = self.scope.name2collapsed

        all_keys = comm.allgather(vnames)


        var2proc = {}
        for proc, names in enumerate(all_keys):
            for name in names:
                if name not in var2proc:
                    try:
                        idx = myvars.index(collname[name])
                    except ValueError:
                        mpiprint('valerr')
                        continue

                    if self.local_var_sizes[proc, idx] > 0:
                        var2proc[name] = proc

        return var2proc

    def get_combined_J(self, J):
        """
        Take a J dict that's distributed, i.e., has different values
        across different MPI processes, and return a dict that
        contains all of the values from all of the processes.  If
        values are duplicated, use the value from the lowest rank
        process.  Note that J has a nested dict structure.
        """

        comm = self.mpi.comm
        myrank = comm.rank

        tups = []

        # gather a list of tuples for J
        for param, dct in J.items():
            for output, value in dct.items():
                tups.append((param, output))

        dist_tups = comm.gather(tups, root=0)

        tupdict = {}
        if myrank == 0:
            for rank, tups in enumerate(dist_tups):
                for tup in tups:
                    if not tup in tupdict:
                        tupdict[tup] = rank

            #get rid of tups from the root proc before bcast
            for tup, rank in tupdict.items():
                if rank == 0:
                    del tupdict[tup]

        tupdict = comm.bcast(tupdict, root=0)

        if myrank == 0:
            for (param, output), rank in tupdict.items():
                J[param][output] = comm.recv(source=rank, tag=0)
        else:
            for (param, output), rank in tupdict.items():
                if rank == myrank:
                    comm.send(J[param][output], dest=0, tag=0)


        # FIXME: rework some of this using knowledge of local_var_sizes in order
        # to avoid any unnecessary data passing

        # get the combined dict
        J = comm.bcast(J, root=0)

        return J

    def _get_owned_args(self):
        args = set()
        for sub in self.simple_subsystems():
            for arg in sub._in_nodes:
                if arg in self.variables and \
                        (arg not in sub.variables or sub is self):
                    args.add(arg)

        # ensure that args are in same order that they appear in
        # variables
        return [a for a in self.variables.keys() if a in args]

    def get(self, name):
        return self.vec['u'][name]

    def clear_dp(self):
        """ Recusively sets the dp vector to zero."""
        self.vec['dp'].array[:] = 0.0
        for system in self.local_subsystems():
            system.clear_dp()

    def list_inputs(self):
        """Returns names of input variables from this System and all of its
        children.
        """
        inputs = set()
        for system in self.simple_subsystems():
            for tup in system._in_nodes:
                seen = set() # need this to prevent paramgroup inputs on same comp to be counted more than once
                for dest in tup[1]:
                    comp = dest.split('.', 1)[0]
                    if comp not in seen and comp in system._nodes:
                        inputs.add(dest)
                        seen.add(comp)

        top = self.scope

        unignored_inputs = []
        topvars = top._system.vector_vars
        # Remove any inputs that the user designates as 'deriv_ignore'
        for name in inputs:
            collapsed_name = top.name2collapsed[name]
            if collapsed_name in topvars and topvars[collapsed_name].get('deriv_ignore'):
                continue

            # Non-flat vars must be ignored.
            if collapsed_name in top._system.noflat_vars:
                continue

            # The user sets 'deriv_ignore' in the basevar, so we have to check that for
            # subvars.
            base = base_var(top._depgraph, name)
            if base != name:
                collapsed_name = top.name2collapsed.get(base)
                if collapsed_name and collapsed_name in topvars and \
                   topvars[collapsed_name].get('deriv_ignore'):
                    continue

            unignored_inputs.append(name)

        return unignored_inputs

    def list_states(self):
        """Returns names of states (not collapsed edges) from this System and
        all of its children.
        """
        inputs = set()
        for system in self.simple_subsystems():
            try:
                inputs.update(['.'.join((system.name,s))
                                  for s in system._comp.list_states()
                                  if system._comp.eval_only is False])
            except AttributeError:
                pass

        top = self.scope
        return [i for i in inputs if top.name2collapsed[i] in top._system.vector_vars
                and not top._system.vector_vars[top.name2collapsed[i]].get('deriv_ignore')]

    def list_outputs(self):
        """Returns names of output variables (not collapsed edges)
        from this System and all of its children.  This only lists
        outputs that are relevant to derivatives calculations.
        """
        outputs = []
        for system in self.simple_subsystems():
            states = set()
            try:
                states.update(['.'.join((system.name,s))
                                  for s in system._comp.list_states()])
            except AttributeError:
                pass
            out_nodes = [node for node in system._out_nodes \
                         if node not in self._mapped_resids]
            for src, _ in out_nodes:
                parts = src.split('.', 1)
                if parts[0] in system._nodes and src not in states:
                    outputs.append(src)

        top = self.scope
        return [out for out in outputs if top.name2collapsed[out] in top._system.vector_vars
                   and not top._system.vector_vars[top.name2collapsed[out]].get('deriv_ignore')]

    def list_residuals(self):
        """Returns names of all residuals.
        """
        outputs = []
        for system in self.simple_subsystems():
            try:
                outputs.extend(['.'.join((system.name, s))
                                  for s in system._comp.list_residuals()
                                  if system._comp.eval_only is False])
            except AttributeError:
                pass

        outputs.extend([n for n, m in self._mapped_resids.keys()])
        return outputs

    def get_size(self, names):
        """Return the combined size of the variables
        corresponding to the given names.  If a given
        variable does not exist locally, the size will
        be taken from the lowest rank process that does
        contain that variable.
        """
        if isinstance(names, basestring):
            names = [names]
        uvec = self.scope._system.vec['u']
        var_sizes = self.scope._system.local_var_sizes
        varkeys = self.scope._system.vector_vars.keys()
        collnames = self.scope.name2collapsed
        procs = range(self.mpi.size)
        size = 0
        for name in names:
            if isinstance(name, tuple):
                name = name[0]

            if name in uvec:
                size += uvec[name].size
            else:
                idx = varkeys.index(collnames[name])
                for proc in procs:
                    if var_sizes[proc, idx] > 0:
                        size += var_sizes[proc, idx]
                        break

        return size

    def set_ordering(self, ordering):
        pass

    def is_active(self):
        return MPI is None or self.mpi.comm != MPI.COMM_NULL

    def local_subsystems(self):
        return ()

    def all_subsystems(self):
        return ()

    def get_req_cpus(self):
        return self.mpi.requested_cpus

    def setup_variables(self, resid_state_map=None):
        self.variables = OrderedDict()
        if resid_state_map is None:
            resid_state_map = {}

        for sub in self.local_subsystems():
            sub.setup_variables(resid_state_map)
            self.variables.update(sub.variables)

        self._create_var_dicts(resid_state_map)

    def _create_var_dicts(self, resid_state_map):
        # now figure out all of the inputs we 'own'
        self._owned_args = self._get_owned_args()

        # split up vars into 3 categories:
        #  1) flattenable vars that add to the size of the vectors
        #  2) flattenable vars that don't add to the size of the vectors because they
        #     are slices of other vars already in the vectors
        #  3) non-flattenable vars

        # first, get all flattenable variables
        for name in self._get_flat_vars(self.variables):
            self.flat_vars[name] = self.variables[name]

        # now get all flattenable vars that add to vector size
        self.vector_vars = self._get_vector_vars(self.flat_vars)

        for name, info in self.variables.items():
            if name not in self.flat_vars:
                self.noflat_vars[name] = info

    def setup_sizes(self):
        """Given a dict of variables, set the sizes for
        those that are local.
        """
        varmeta = self.scope._var_meta
        comm = self.mpi.comm

        if not self.is_active():
            self.local_var_sizes = numpy.zeros((0,0), int)
            self.input_sizes = numpy.zeros(0, int)
            return

        size = self.mpi.size
        rank = self.mpi.rank

        # pass the call down to any subdrivers/subsystems
        # and subassemblies.
        for sub in self.local_subsystems():
            sub.setup_sizes()

        # create an (nproc x numvars) var size vector containing
        # local sizes across all processes in our comm
        self.local_var_sizes = numpy.zeros((size, len(self.vector_vars)), int)

        for i, (name, var) in enumerate(self.vector_vars.items()):
            self.local_var_sizes[rank, i] = var['size']

        # collect local var sizes from all of the processes in our comm
        # these sizes will be the same in all processes except in cases
        # where a variable belongs to a multiprocessor component.  In that
        # case, the part of the component that runs in a given process will
        # only have a slice of each of the component's variables.
        if MPI:
            comm.Allgather(self.local_var_sizes[rank,:],
                           self.local_var_sizes)

        # create a (1 x nproc) vector for the sizes of all of our
        # local inputs
        self.input_sizes = numpy.zeros(size, int)

        for arg in self.flat(self._owned_args):
            self.input_sizes[rank] += varmeta[arg]['size']

        if MPI:
            comm.Allgather(self.input_sizes[rank], self.input_sizes)

        # create an arg_idx dict to keep track of indices of
        # inputs
        # TODO: determine how we want the user to specify indices
        #       for distributed inputs...
        self.arg_idx = OrderedDict()
        for name in self.flat(self._owned_args):
            # FIXME: this needs to use the actual indices for this
            #        process' version of the arg once we have distributed
            #        components...
            self.arg_idx[name] = numpy.array(range(varmeta[name]['size']), 'i')

    def setup_vectors(self, arrays=None, state_resid_map=None):
        """Creates vector wrapper objects to manage local and
        distributed vectors need to solve the distributed system.
        """
        if not self.is_active():
            return

        rank = self.mpi.rank
        if arrays is None:  # we're the top level System in our Assembly
            arrays = {}
            # create top level vectors
            size = numpy.sum(self.local_var_sizes[rank, :])
            for name in ['u', 'f', 'du', 'df']:
                arrays[name] = numpy.zeros(size)

        for name in ['u', 'f', 'du', 'df']:
            self.vec[name] = VecWrapper(self, arrays[name],
                                        name='.'.join((self.name, name)))

        insize = self.input_sizes[rank]

        for name in ['p', 'dp']:
            self.vec[name] = InputVecWrapper(self, numpy.zeros(insize),
                                             name='.'.join((self.name, name)))

        start, end = 0, 0
        for sub in self.local_subsystems():
            sz = numpy.sum(sub.local_var_sizes[sub.mpi.rank, :])
            end += sz
            if end-start > arrays['u'][start:end].size:
                msg = "size mismatch: passing [%d,%d] view of size %d array from %s to %s" % \
                            (start,end,arrays['u'][start:end].size,self.name,sub.name)
                raise RuntimeError(msg)

            subarrays = {}
            for n in ('u', 'f', 'du', 'df'):
                subarrays[n] = arrays[n][start:end]

            sub.setup_vectors(subarrays)

            start += sz

        return self.vec

    def scatter(self, srcvecname, destvecname, subsystem=None):
        """ Perform data transfer (partial or full scatter or
        send/receive for data that isn't flattenable to a
        float array.
        """
        if subsystem is None:
            scatter = self.scatter_full
        else:
            scatter = subsystem.scatter_partial

        if scatter is not None:
            srcvec = self.vec[srcvecname]
            destvec = self.vec[destvecname]

            scatter(self, srcvec, destvec)

            if destvecname == 'p':
                if scatter is self.scatter_full:
                    self.vec['p'].set_to_scope(self.scope)
                else:
                    if subsystem._in_nodes:
                        self.vec['p'].set_to_scope(self.scope, subsystem._in_nodes)

        return scatter

    def dump(self, nest=0, stream=sys.stdout, verbose=False):
        """Prints out a textual representation of the collapsed
        execution graph (with groups of component nodes collapsed
        into Systems).  It shows which
        components run on the current processor.
        """
        #mpiprint("dump: %s" % self.name)
        if stream is None:
            getval = True
            stream = StringIO()
        else:
            getval = False

        if not self.is_active():
            #mpiprint("returning early for %s" % str(self.name))
            return stream.getvalue() if getval else None

        if MPI is None:
            world_rank = 0
        else:
            world_rank = MPI.COMM_WORLD.rank

        name_map = { 'SerialSystem': 'ser', 'ParallelSystem': 'par',
                     'SimpleSystem': 'simp', 'OpaqueDriverSystem': 'drv',
                     'TransparentDriverSystem': 'tdrv', 'OpaqueSystem': 'opaq',
                     'InVarSystem': 'invar', 'OutVarSystem': 'outvar',
                     'SolverSystem': 'slv',  'ParamSystem': 'param',
                     'AssemblySystem': 'asm', } #'InnerAssemblySystem': 'inner'}
        stream.write(" "*nest)
        stream.write(str(self.name).replace(' ','').replace("'",""))
        stream.write(" [%s](req=%d)(rank=%d)(vsize=%d)(isize=%d)\n" %
                                          (name_map[self.__class__.__name__],
                                           self.get_req_cpus(),
                                           world_rank,
                                           self.vec['u'].array.size,
                                           self.input_sizes[self.mpi.rank]))

        for v, (arr, start) in self.vec['u']._info.items():
            if verbose or v not in self.vec['u']._subviews:
                stream.write(" "*(nest+2))
                if v in self.vec['p']:
                    stream.write("u['%s'] (%s)   p['%s'] (%s)\n" %
                                     (v, list(self.vec['u'].bounds([v])),
                                      v, list(self.vec['p'].bounds([v]))))
                else:
                    stream.write("u['%s'] (%s)\n" % (v, list(self.vec['u'].bounds([v]))))

        for v, (arr, start) in self.vec['p']._info.items():
            if v not in self.vec['u'] and (verbose or v not in self.vec['p']._subviews):
                stream.write(" "*(nest+2))
                stream.write("%s%s   p['%s'] (%s)\n" %
                                 (' '*(len(v)+6), ' '*len(str(list(self.vec['p'].bounds([v])))),
                                  v, list(self.vec['p'].bounds([v]))))

        if self.scatter_partial:
            noflats = self.scatter_partial.noflat_vars
        elif self.scatter_full:
            noflats = self.scatter_full.noflat_vars
        else:
            noflats = ()
        if noflats:
            stream.write(' '*(nest+2) + "= noflats =\n")

        for src, dest in noflats:
            stream.write(" "*(nest+2))
            stream.write("%s --> %s\n" % (src, dest))

        nest += 4
        for sub in self.local_subsystems():
            sub.dump(nest, stream)

        return stream.getvalue() if getval else None

    def _get_flat_vars(self, vardict):
        """Return a list of names of vars that represent variables that are
        flattenable to float arrays.
        """
        return [n for n,info in vardict.items() if info.get('flat', True)]

    def _get_vector_vars(self, vardict):
        """Return vector_vars, which are vars that actually add to the
        size of the vectors (as opposed to subvars of vars that are in
        the vector, which don't add anything to the vector but just
        use a subview of the view corresponding to their base var)
        """
        vector_vars = OrderedDict()
        all_srcs = set([n[0] for n in vardict])

        # all bases that actually are found in the vardict
        bases = set([s for s in all_srcs if '[' not in s])

        # use these to find any subs that don't have a full base in the
        # vector. we have to make sure these don't overlap with other
        # baseless subs
        sub_bases = set([s.split('[',1)[0]
                          for s in all_srcs
                             if '[' in s and s.split('[',1)[0] not in bases])

        for name in vardict:
            src = name[0]

            if src in bases:
                vector_vars[name] = vardict[name]
            else:
                base = src.split('[', 1)[0]
                if base in sub_bases: # this sub's base is not in vardict
                    # overlapping will be checked later when we create VecWrappers
                    vector_vars[name] = vardict[name]

        return vector_vars

    def set_options(self, mode, options):
        """ Sets all user-configurable options for this system and all
        subsystems. """

        self.mode = mode
        self.options = options

        if mode in ('forward', 'fd'):
            self.sol_vec = self.vec['du']
            self.rhs_vec = self.vec['df']
        elif mode == 'adjoint':
            self.sol_vec = self.vec['df']
            self.rhs_vec = self.vec['du']
        else:
            raise RuntimeError("invalid mode. must be 'forward' or 'adjoint' but value is '%s'" % mode)

        for subsystem in self.local_subsystems():
            subsystem.set_options(mode, options)


    # ------- derivative stuff -----------

    def initialize_gradient_solver(self):
        """ Initialize the solver that will be used to calculate the
        gradient. """

        if self.ln_solver is None:

            solver_choice = self.options.lin_solver

            # scipy_gmres not supported in MPI, so swap with
            # petsc KSP.
            if MPI and solver_choice=='scipy_gmres':
                solver_choice = 'petsc_ksp'
                msg = "scipy_gmres optimizer not supported in MPI. " + \
                      "Using petsc_ksp instead."
                self.options.parent._logger.warning(msg)

            if solver_choice == 'scipy_gmres':
                self.ln_solver = ScipyGMRES(self)
            elif solver_choice == 'petsc_ksp':
                self.ln_solver = PETSc_KSP(self)
            elif solver_choice == 'linear_gs':
                self.ln_solver = LinearGS(self)

    def linearize(self):
        """ Linearize all subsystems. """

        for subsystem in self.local_subsystems():
            subsystem.linearize()

    def calc_gradient(self, inputs, outputs, mode='auto', options=None,
                      iterbase='', return_format='array'):
        """ Return the gradient for this system. """

        # Mode Precedence
        # -- 1. Direct call argument
        # -- 2. Gradient Options
        # -- 3. Auto determination (when implemented)
        if mode == 'auto':

            # Automatic determination of mode
            if options.derivative_direction == 'auto':
                num_input = self.get_size(inputs)
                num_output = self.get_size(outputs)
                if num_input > num_output:
                    mode = 'adjoint'
                else:
                    mode = 'forward'
            else:
                mode = options.derivative_direction

        if options.force_fd is True:
            mode = 'fd'

        self.set_options(mode, options)
        self.initialize_gradient_solver()

        if mode == 'fd':
            self.vec['df'].array[:] = 0.0
            self.vec['du'].array[:] = 0.0
            self.clear_dp()
            return self.solve_fd(inputs, outputs, iterbase, return_format)

        self.linearize()

        # Clean out all arrays.
        self.vec['df'].array[:] = 0.0
        self.vec['du'].array[:] = 0.0
        self.clear_dp()

        J = self.ln_solver.calc_gradient(inputs, outputs, return_format)
        self.sol_vec.array[:] = 0.0
        return J

    def solve_fd(self, inputs, outputs, iterbase='', return_format='array'):
        if self.fd_solver is None:
            self.fd_solver = FiniteDifference(self, inputs, outputs,
                                              return_format)
        return self.fd_solver.solve(iterbase=iterbase)

    def calc_newton_direction(self, options=None, iterbase=''):
        """ Solves for the new state in Newton's method and leaves it in the
        df vector."""

        self.set_options('forward', options)

        self.vec['du'].array[:] = 0.0
        self.vec['df'].array[:] = 0.0
        self.vec['dp'].array[:] = 0.0

        self.initialize_gradient_solver()
        self.linearize()

        #print 'Newton Direction', self.vec['f'].array[:]
        self.vec['df'].array[:] = -self.ln_solver.solve(self.vec['f'].array)
        #print 'Newton Solution', self.vec['df'].array[:]

    def solve_linear(self, options=None):
        """ Single linear solve solution applied to whatever input is sitting
        in the RHS vector."""

        if numpy.linalg.norm(self.rhs_vec.array) < 1e-15:
            self.sol_vec.array[:] = 0.0
            return self.sol_vec.array

        self.set_options(self.mode, options)
        self.initialize_gradient_solver()

        """ Solve Jacobian, df |-> du [fwd] or du |-> df [rev] """
        self.rhs_buf[:] = self.rhs_vec.array[:]
        self.sol_buf[:] = self.sol_vec.array[:]
        self.sol_buf = self.ln_solver.solve(self.rhs_buf)
        self.sol_vec.array[:] = self.sol_buf[:]

    def applyJ(self, variables):
        """ Apply Jacobian, (dp,du) |-> df [fwd] or df |-> (dp,du) [rev] """
        pass

    def iterate_all(self, local=False):
        """Returns a generator that will iterate over this
        System and all of its children recursively.
        """
        yield self
        for child in self.subsystems(local=local):
            for s in child.iterate_all(local=local):
                yield s

    def _compute_derivatives(self, vname, ind):
        """ Solves derivatives of system (direct/adjoint).
        ind must be a global petsc index.
        """
        self.rhs_vec.array[:] = 0.0
        self.sol_vec.array[:] = 0.0
        self.vec['dp'].array[:] = 0.0

        varkeys = self.vector_vars.keys()
        ivar = varkeys.index(vname)

        if self.local_var_sizes[self.mpi.rank, ivar] > 0:
            ind += numpy.sum(self.local_var_sizes[:, :ivar])
            ind += numpy.sum(self.local_var_sizes[:self.mpi.rank, ivar])

            ind_set = PETSc.IS().createGeneral([ind], comm=self.mpi.comm)
            if self.app_ordering is not None:
                ind_set = self.app_ordering.app2petsc(ind_set)
            ind = ind_set.indices[0]
            #mpiprint("setting 1.0 into index %d for %s" % (ind, str(vname)))
            self.rhs_vec.petsc_vec.setValue(ind, 1.0, addv=False)
        else:
            # creating an IS is a collective call, so must do it
            # here to avoid hanging, even though we don't need the IS
            ind_set = PETSc.IS().createGeneral([], comm=self.mpi.comm)

        # if self.mpi.rank == rank:
        #     mpiprint("set %d index to 1.0" % ind)
        #     self.rhs_vec.petsc_vec.setValue(ind, 1.0, addv=False)

        self.sol_buf.array[:] = self.sol_vec.array[:]
        self.rhs_buf.array[:] = self.rhs_vec.array[:]

        self.ln_solver.ksp.solve(self.rhs_buf, self.sol_buf)

        self.sol_vec.array[:] = self.sol_buf.array[:]

        mpiprint('dx', self.sol_vec.array)
        return self.sol_vec

    # def _get_global_indices(self, var, rank):
    #     """Returns an iterator over global indices.
    #     """
    #     mpiprint("getting global indices for %s" % str(var))
    #     var_sizes = self.local_var_sizes
    #     ivar = self.vector_vars.keys().index(var)
    #     start = numpy.sum(self.local_var_sizes[:, :ivar])

    #     #end = start + numpy.sum(var_sizes[self.mpi.rank, ivar])
    #     end = start + var_sizes[rank, ivar]
    #     #end = start + numpy.sum(var_sizes[:, ivar])

    #     idxs = xrange(start, end)
    #     ind_set = PETSc.IS().createGeneral(idxs, comm=self.mpi.comm)
    #     if self.app_ordering is not None:
    #         ind_set = self.app_ordering.app2petsc(ind_set)

    #     mpiprint("global indices: %s" % ind_set.indices)

    #     return ind_set.indices


class SimpleSystem(System):
    """A System for a single Component. This component can have Inputs,
    Outputs, States, and Residuals."""

    def __init__(self, scope, graph, name):
        comp = None
        nodes = set([name])
        cpus = 1
        try:
            comp = getattr(scope, name)
        except (AttributeError, TypeError):
            pass
        else:
            if has_interface(comp, IComponent):
                self._comp = comp
                nodes = comp.get_full_nodeset()
                cpus = comp.get_req_cpus()
            else:
                comp = None

        super(SimpleSystem, self).__init__(scope, graph, nodes, name)

        self.mpi.requested_cpus = cpus
        self._comp = comp
        self.J = None
        self._mapped_resids = {}

    def inner(self):
        return self._comp

    def stop(self):
        self._comp.stop()
        self._stop = True

    def is_differentiable(self):
        """Return True if analytical derivatives can be
        computed for this System.
        """
        if self._comp is not None:
            return self._comp.is_differentiable()

        return True

    def simple_subsystems(self):
        yield self

    def setup_communicators(self, comm):
        # if comm is not None:
        #     mpiprint("setup_comms for %s  (%d of %d)" % (self.name, comm.rank, comm.size))
        self.mpi.comm = comm

    def _create_var_dicts(self, resid_state_map):
        varmeta = self.scope._var_meta

        if IImplicitComponent.providedBy(self._comp):
            states = set(['.'.join((self._comp.name, s))
                             for s in self._comp.list_states()])
        else:
            states = ()

        # group outputs into states and non-states
        # comps no longer own their own states (unless they also
        # own the corresponding residual)
        mystates = [v for v in self._out_nodes if v[1][0] in states]
        mynonstates = [v for v in self._out_nodes if v[1][0] not in states
                         and v not in resid_state_map]

        for vname in chain(mystates, mynonstates):
            if vname not in self.variables:
                self.variables[vname] = varmeta[vname].copy()

        mapped_states = resid_state_map.values()

        # for simple systems, if we're given a mapping of our outputs to
        # states, we need to 'own' the state and later in run we need
        # to copy the residual part of our f vector to the corresponding
        # state.

        if resid_state_map:
            to_remove = set()
            for out in self._out_nodes:
                state = resid_state_map.get(out)
                if state and state not in self.variables:
                    self.variables[state] = varmeta[state].copy()
                    self._mapped_resids[out] = state
                    if out in self.variables:
                        to_remove.add(out)
                if out in mapped_states and state not in self.variables:
                    to_remove.add(out)

            if not isinstance(self, (SolverSystem, OpaqueDriverSystem)):
                for name in to_remove:
                    del self.variables[name]

        super(SimpleSystem, self)._create_var_dicts(resid_state_map)

    def setup_scatters(self):
        if not self.is_active():
            return
        #mpiprint("setup_scatters: %s  (%d of %d)" % (self.name,self.mpi.rank,self.mpi.size))
        rank = self.mpi.rank
        start = numpy.sum(self.input_sizes[:rank])
        end = numpy.sum(self.input_sizes[:rank+1])
        dest_idxs = [petsc_linspace(start, end)]
        src_idxs = []
        ukeys = self.vec['u'].keys()
        scatter_conns = []
        other_conns = []

        flat_args = self.flat(self._owned_args)

        for dest in flat_args:
            ivar = ukeys.index(dest)
            scatter_conns.append(dest)
            # FIXME: currently just using the local var size for input size
            src_idxs.append(numpy.sum(self.local_var_sizes[:, :ivar]) + self.arg_idx[dest])# - user really needs to be able to define size for multi-proc comps
        if len(idx_merge(src_idxs)) != len(idx_merge(dest_idxs)):
            raise RuntimeError("ERROR: setting up scatter: (%d != %d) srcs: %s,  dest: %s in %s" %
                                (len(src_idxs), len(dest_idxs), src_idxs, dest_idxs, self.name))

        other_conns = [n for n in self._owned_args if n not in flat_args]

        if MPI or scatter_conns or other_conns:
            self.scatter_full = DataTransfer(self, src_idxs, dest_idxs,
                                             scatter_conns, other_conns)

    def run(self, iterbase, ffd_order=0, case_label='', case_uuid=None):
        if self.is_active():
            graph = self.scope._reduced_graph

            self.scatter('u', 'p')
            #for var in self.list_outputs():
            #    self.vec['f'][var][:] = self.vec['u'][var][:]

            self._comp.set_itername('%s-%s' % (iterbase, self.name))
            self._comp.run(ffd_order=ffd_order, case_uuid=case_uuid)

            # put component outputs in u vector
            self.vec['u'].set_from_scope(self.scope,
                             [n for n in graph.successors(self.name)
                                   if n in self.vector_vars])

    def evaluate(self, iterbase, case_label='', case_uuid=None):
        """ Evalutes a component's residuals without invoking its
        internal solve (for implicit comps.)
        """
        if self.is_active():
            graph = self.scope._reduced_graph

            vec = self.vec
            vec['f'].array[:] = vec['u'].array[:]
            self.scatter('u', 'p')

            #if IImplicitComponent.providedBy(self._comp) and self._comp.eval_only==False:
            #    self._comp.evaluate()
            #else:
            self._comp.set_itername('%s-%s' % (iterbase, self.name))
            self._comp.run(case_uuid=case_uuid)

            # put component outputs in u vector
            self.vec['u'].set_from_scope(self.scope,
                             [n for n in graph.successors(self.name)
                                   if n in self.vector_vars])

            vec['f'].array[:] -= vec['u'].array[:]
            vec['u'].array[:] += vec['f'].array[:]

    def clear_dp(self):
        """ Sets the dp vector to zero."""
        if 'dp' in self.vec:
            self.vec['dp'].array[:] = 0.0

    def linearize(self):
        """ Linearize this component. """
        self.J = self._comp.linearize(first=True)

    def applyJ(self, variables):
        """ df = du - dGdp * dp or du = df and dp = -dGdp^T * df """

        vec = self.vec

        # Forward Mode
        if self.mode == 'forward':

            self.scatter('du', 'dp')

            self._comp.applyJ(self, variables)
            vec['df'].array[:] *= -1.0

            for var in self.list_outputs():
                vec['df'][var][:] += vec['du'][var][:]


        # Adjoint Mode
        elif self.mode == 'adjoint':

            # Sign on the local Jacobian needs to be -1 before
            # we add in the fake residual. Since we can't modify
            # the 'du' vector at this point without stomping on the
            # previous component's contributions, we can multiply
            # our local 'arg' by -1, and then revert it afterwards.
            vec['df'].array[:] *= -1.0
            self._comp.applyJT(self, variables)
            vec['df'].array[:] *= -1.0

            for var in self.list_outputs():

                collapsed = self.scope.name2collapsed.get(var)
                if collapsed not in variables:
                    continue

                vec['du'][var][:] += vec['df'][var][:]

            self.scatter('du', 'dp')

    def solve_linear(self, options=None):
        """ Single linear solve solution applied to whatever input is sitting
        in the RHS vector."""

        self.sol_vec.array[:] = self.rhs_vec.array[:]


class VarSystem(SimpleSystem):
    """Base class for a System that contains a single variable."""

    def run(self, iterbase, ffd_order=0, case_label='', case_uuid=None):
        pass

    def evaluate(self, iterbase, case_label='', case_uuid=None):
        """ Evalutes a component's residuals without invoking its
        internal solve (for implicit comps.)
        """
        pass

    def applyJ(self, variables):
        pass

    def stop(self):
        pass

    def linearize(self):
        pass


class ParamSystem(VarSystem):
    """System wrapper for Assembly input variables (internal perspective)."""

    def applyJ(self, variables):
        """ Set to zero """
        if self.vector_vars: # don't do anything if we don't own our output
            # mpiprint("param sys %s: adding %s to %s" %
            #                 (self.name, self.sol_vec[self.name],
            #                     self.rhs_vec[self.name]))
            self.rhs_vec[self.name] += self.sol_vec[self.name]

    def pre_run(self):
        """ Load param value into u vector. """
        self.vec['u'].set_from_scope(self.scope, [self.name])


class InVarSystem(VarSystem):
    """System wrapper for Assembly input variables (internal perspective)."""

    def run(self, iterbase, ffd_order=0, case_label='', case_uuid=None):
        if self.is_active():
            self.vec['u'].set_from_scope(self.scope, self._nodes)

    def evaluate(self, iterbase, case_label='', case_uuid=None):
        """ Evalutes a component's residuals without invoking its
        internal solve (for implicit comps.)
        """
        self.run(iterbase, case_label=case_label, case_uuid=case_uuid)

    def applyJ(self, variables):
        """ Set to zero """
        # don't do anything if we don't own our output
        # don't do anything if we are not requesting this invar
        if self.variables and \
           self.scope.name2collapsed.get(self.name) in variables:
            # mpiprint("param sys %s: adding %s to %s" %
            #                 (self.name, self.sol_vec[self.name],
            #                     self.rhs_vec[self.name]))
            self.rhs_vec[self.name] += self.sol_vec[self.name]

    def pre_run(self):
        """ Load param value into u vector. """
        self.vec['u'].set_from_scope(self.scope, [self.name])


class OutVarSystem(VarSystem):
    pass


class EqConstraintSystem(SimpleSystem):
    """A special system to handle mapping of states and
    residuals.
    """
    def setup_variables(self, resid_state_map=None):
        super(EqConstraintSystem, self).setup_variables(resid_state_map)

        nodemap = self.scope.name2collapsed
        src = self._comp._exprobj.lhs.text
        srcnode = nodemap.get(src, src)
        dest = self._comp._exprobj.rhs.text
        destnode = nodemap.get(dest, dest)

        for _, state_node in resid_state_map.items():
            if state_node == srcnode:
                self._comp._negate = True
                break
            elif state_node == destnode:
                break

    def run(self, iterbase, ffd_order=0, case_label='', case_uuid=None):
        if self.is_active():
            super(EqConstraintSystem, self).run(iterbase, ffd_order, case_label, case_uuid)
            state = self._mapped_resids.get(self.scope.name2collapsed[self.name+'.out0'])

            # Propagate residuals.
            if state:
                self.vec['f'][state][:] = -self._comp.out0

    def evaluate(self, iterbase, case_label='', case_uuid=None):
        """ Evalutes a component's residuals without invoking its
        internal solve (for implicit comps.)
        """
        self.run(iterbase, case_label=case_label, case_uuid=case_uuid)


class AssemblySystem(SimpleSystem):
    """A System to handle an Assembly."""

    def __init__(self, scope, graph, name):
        super(AssemblySystem, self).__init__(scope, graph, name)
        self._provideJ_bounds = None

    def setup_communicators(self, comm):
        super(AssemblySystem, self).setup_communicators(comm)
        self._comp.setup_communicators(comm)

    def setup_variables(self, resid_state_map=None):
        super(AssemblySystem, self).setup_variables(resid_state_map)
        self._comp.setup_variables()

    def setup_sizes(self):
        super(AssemblySystem, self).setup_sizes()
        self._comp.setup_sizes()

    def setup_vectors(self, arrays=None, state_resid_map=None):
        super(AssemblySystem, self).setup_vectors(arrays)
        # internal Assembly will create new vectors
        self._comp.setup_vectors(arrays)

    def setup_scatters(self):
        super(AssemblySystem, self).setup_scatters()
        self._comp.setup_scatters()

    def set_options(self, mode, options):
        """ Assembly inner system determines its own mode, but we use parents
        mode at this level. Options will be passed when the gradient is
        calculated."""
        self.options = options
        self.mode = mode

        if mode in ('forward', 'fd'):
            self.sol_vec = self.vec['du']
            self.rhs_vec = self.vec['df']
        elif mode == 'adjoint':
            self.sol_vec = self.vec['df']
            self.rhs_vec = self.vec['du']
        else:
            raise RuntimeError("invalid mode. must be 'forward' or 'adjoint' but value is '%s'" % mode)

        # Note, this mode is not important, but the options are needed for
        # linearize.
        self._comp._system.set_options(mode, options)

    def clear_dp(self):
        """ Recusively sets the dp vector to zero."""
        self.vec['dp'].array[:] = 0.0
        for system in self.local_subsystems():
            system.clear_dp()

    def linearize(self):
        """ Calculates and saves the Jacobian for this subassy. """

        inner_system = self._comp._system

        # Linearize systems in the assembly
        inner_system.linearize()

        # Calculate and save Jacobian for this assy
        inputs = [item.partition('.')[-1] for item in self.list_inputs()]
        outputs = [item.partition('.')[-1] for item in self.list_outputs()]
        self.J = inner_system.calc_gradient(inputs=inputs, outputs=outputs,
                                            options=self.options)

        #print self.J

    #def applyJ(self, variables):
        #""" Call into our assembly's top ApplyJ to get the matrix vector
        #product across the boundary variables.
        #"""

        #inner_system = self._comp._system
        #if self.mode == 'forward':
            #arg = 'du'
            #res = 'df'
        #elif self.mode == 'adjoint':
            #arg = 'df'
            #res = 'du'

        #nonzero = False
        ##needed_vars = flatten_list_of_iters([item[1] for item in variables])
        ##needed_vars.extend([item[0] for item in variables])

        #for item in self.list_inputs() + self.list_states() + \
                    #self.list_outputs() + self.list_residuals():

            #var = self.scope._system.vec[arg][item]
            #if any(var != 0):
                #nonzero = True
            #sub_name = item.partition('.')[2:][0]
            #inner_system.vec[arg][sub_name] = var

            #var = self.scope._system.vec[res][item]
            #sub_name = item.partition('.')[2:][0]
            #inner_system.vec[res][sub_name] = var

        ## Speedhack, don't call component's derivatives if incoming vector is zero.
        #if nonzero is False:
            #return

        #variables = inner_system.variables.keys()
        #inner_system.vec['dp'].array[:] = 0.0
        #inner_system.applyJ(variables)

        #for item in self.list_inputs() + self.list_states()  + \
                    #self.list_outputs() + self.list_residuals():

            #sub_name = item.partition('.')[2:][0]
            #self.scope._system.vec[res][item] = inner_system.vec[res][sub_name]

    def is_differentiable(self):
        """Return True if analytical derivatives can be
        computed for this System.
        """
        driver = self._comp.driver
        return ISolver.providedBy(self._comp.driver) or \
               driver.__class__.__name__ == 'Driver'

    def solve_linear(self, options=None):
        """ Single linear solve solution applied to whatever input is sitting
        in the RHS vector."""

        # Apply into our assembly.
        for sub in self.local_subsystems():
            sub.solve_linear()


class CompoundSystem(System):
    """A System that has subsystems."""

    def __init__(self, scope, graph, subg, name=None):
        super(CompoundSystem, self).__init__(scope,
                                             graph,
                                             get_full_nodeset(scope, subg.nodes()),
                                             name)
        self.driver = None
        self.graph = subg
        self._local_subsystems = []  # subsystems in the same process
        self._ordering = ()

    def local_subsystems(self):
        if MPI:
            return self._local_subsystems
        else:
            return self.all_subsystems()

    def all_subsystems(self):
        return self._local_subsystems + [data['system'] for node, data in
                                         self.graph.nodes_iter(data=True) if
                                          data['system'] not in self._local_subsystems]

    def simple_subsystems(self):
        for s in self.all_subsystems():
            for sub in s.simple_subsystems():
                yield sub

    def pre_run(self):
        for s in self.local_subsystems():
            s.pre_run()

    def setup_scatters(self):
        """ Defines a scatter for args at this system's level """
        if not self.is_active():
            return
        compound_setup_scatters(self)

    def applyJ(self, variables):
        """ Delegate to subsystems """

        if self.is_active():
            if self.mode == 'forward':
                self.scatter('du', 'dp')
            for subsystem in self.local_subsystems():
                subsystem.applyJ(variables)
            if self.mode == 'adjoint':
                #mpiprint('pre scatter df, du, dp', self.vec['df'].array, self.vec['du'].array, self.vec['dp'].array)
                self.scatter('du', 'dp')
                #mpiprint('post scatter df, du, dp', self.vec['df'].array, self.vec['du'].array, self.vec['dp'].array)
                #mpiprint(self.vec['du'].keys())

    def stop(self):
        self._stop = True
        for s in self.all_subsystems():
            s.stop()

    def _apply_deriv(self, arg, result):
        """Support for directional derivatives, where this function is used
        to perform a matrix vector product.
        """
        self.dfd_solver.calculate(arg, result)


class SerialSystem(CompoundSystem):

    def all_subsystems(self):
        return [self.graph.node[node]['system'] for node in self._ordering]

    def set_ordering(self, ordering):
        """Return the execution order of our subsystems."""
        self._ordering = [n for n in ordering if n in self.graph]

        if nx.is_directed_acyclic_graph(self.graph):
            g = self.graph
        else:
            # don't modify real graph
            g = self.graph.subgraph(self.graph.nodes())
            break_cycles(g)

        deps = transitive_closure(g)

        for node in self.graph.nodes_iter():
            if node not in self._ordering:
                edges = list(nx.dfs_edges(g, node))
                succ = [v for u,v in edges]
                pred = [u for u,v in edges]
                i = 0
                for i,n in enumerate(self._ordering):
                    if n in succ:
                        break
                    elif n in pred:
                        i += 1
                        break
                if i < len(self._ordering):
                    self._ordering.insert(i, node)
                else:
                    self._ordering.append(node)

        self._ordering = gsort(deps, self._ordering)

        for s in self.all_subsystems():
            s.set_ordering(ordering)

    def get_req_cpus(self):
        cpus = []
        for sub in self.all_subsystems():
            cpus.append(sub.get_req_cpus())
        self.mpi.requested_cpus = max(cpus+[1])
        return self.mpi.requested_cpus

    def run(self, iterbase, ffd_order=0, case_label='', case_uuid=None):
        if self.is_active():
            self._stop = False

            for sub in self.local_subsystems():
                self.scatter('u', 'p', sub)

                sub.run(iterbase, ffd_order, case_label, case_uuid)
                if self._stop:
                    raise RunStopped('Stop requested')

    def evaluate(self, iterbase, case_label='', case_uuid=None):
        """ Evalutes a component's residuals without invoking its
        internal solve (for implicit comps.)
        """
        if self.is_active():
            self._stop = False

            for sub in self.local_subsystems():
                self.scatter('u', 'p', sub)

                sub.evaluate(iterbase, case_label, case_uuid)
                if self._stop:
                    raise RunStopped('Stop requested')

    def setup_communicators(self, comm):
        self._local_subsystems = []

        self.mpi.comm = get_comm_if_active(self, comm)
        if not self.is_active():
            return

        for sub in self.all_subsystems():
            sub.setup_communicators(self.mpi.comm)
            sub._parent_system = self
            if sub.is_active():
                self._local_subsystems.append(sub)

class ParallelSystem(CompoundSystem):

    def get_req_cpus(self):
        cpus = 0
        # in a parallel system, the required cpus is the sum of
        # the required cpus of the members
        for node, data in self.graph.nodes_iter(data=True):
            cpus += data['system'].get_req_cpus()
        self.mpi.requested_cpus = cpus
        return cpus

    def run(self, iterbase, ffd_order=0, case_label='', case_uuid=None):
        #mpiprint("running parallel system %s: %s" % (self.name, [c.name for c in self.local_subsystems()]))
        # don't scatter unless we contain something that's actually
        # going to run
        if not self.local_subsystems() or not self.is_active():
            return

        self.scatter('u', 'p')

        for sub in self.local_subsystems():
            sub.run(iterbase, ffd_order, case_label, case_uuid)

    def evaluate(self, iterbase, case_label='', case_uuid=None):
        """ Evalutes a component's residuals without invoking its
        internal solve (for implicit comps.)
        """
        self.run(iterbase, case_label=case_label, case_uuid=case_uuid)

    def setup_communicators(self, comm):
        #mpiprint("<Parallel> setup_comms for %s  (%d of %d)" % (self.name, comm.rank, comm.size))
        self.mpi.comm = comm
        size = comm.size
        rank = comm.rank

        subsystems = []
        requested_procs = []
        for system in self.all_subsystems():
            subsystems.append(system)
            requested_procs.append(system.get_req_cpus())

        assigned_procs = [0]*len(requested_procs)

        assigned = 0

        requested = sum(requested_procs)

        limit = min(size, requested)

        # first, just use simple round robin assignment of requested CPUs
        # until everybody has what they asked for or we run out
        if requested:
            while assigned < limit:
                for i, system in enumerate(subsystems):
                    if requested_procs[i] == 0: # skip and deal with these later
                        continue
                    if assigned_procs[i] < requested_procs[i]:
                        assigned_procs[i] += 1
                        assigned += 1
                        if assigned == limit:
                            break

        self._local_subsystems = []

        for i,sub in enumerate(subsystems):
            if requested_procs[i] > 0 and assigned_procs[i] == 0:
                raise RuntimeError("parallel group %s requested %d processors but got 0" %
                                   (sub.name, requested_procs[i]))

        color = []
        for i, procs in enumerate([p for p in assigned_procs if p > 0]):
            color.extend([i]*procs)

        if size > assigned:
            color.extend([MPI.UNDEFINED]*(size-assigned))

        rank_color = color[rank]
        sub_comm = comm.Split(rank_color)

        if sub_comm == MPI.COMM_NULL:
            return

        for i,sub in enumerate(subsystems):
            if i == rank_color:
                self._local_subsystems.append(sub)
            elif requested_procs[i] == 0:  # sub is duplicated everywhere
                self._local_subsystems.append(sub)

        for sub in self.local_subsystems():
            sub._parent_system = self
            sub.setup_communicators(sub_comm)

    def setup_variables(self, resid_state_map=None):
        """ Determine variables from local subsystems """
        varmeta = self.scope._var_meta
        self.variables = OrderedDict()
        if not self.is_active():
            return

        for sub in self.local_subsystems():
            sub.setup_variables(resid_state_map)

        if self.local_subsystems():
            sub = self.local_subsystems()[0]
            names = sub.variables.keys()
        else:
            sub = None
            names = []

        varkeys_list = self.mpi.comm.allgather(names)

        for varkeys in varkeys_list:
            for name in varkeys:
                self.variables[name] = varmeta[name].copy()
                self.variables[name]['size'] = 0

        if sub:
            for name, var in sub.variables.items():
                self.variables[name] = var

        self._create_var_dicts(resid_state_map)

    def simple_subsystems(self):
        lsys = self.local_subsystems()
        if lsys:
            return lsys[0].simple_subsystems()
        else:
            return []


class OpaqueSystem(CompoundSystem):
    """A system with an external interface like that
    of a simple system, but encapsulating a compound
    system.
    """
    def __init__(self, scope, graph, subg, name):
        # for now, just create an internal SerialSystem
        super(OpaqueSystem, self).__init__(scope, graph, subg, name)

        graph = graph.subgraph(graph.nodes_iter())

        nodes = internal_nodes(graph, subg.nodes())

        # Out local outputs must only include the nodes on the boundary.
        ext_out_nodes = [n for n in self._out_nodes if n not in nodes]

        # Some interior nodes may also have a connection that we don't want
        # to lose:
        int_out_nodes = []
        for node in self._out_nodes:
            target_comps = [x.partition('.')[0] for x in node[1] if '.' in x]
            if len(target_comps)> 1 and any(target_comps) not in nodes:
                int_out_nodes.append(node)

        graph = graph.subgraph(nodes)
<<<<<<< HEAD

=======
        
        srcs = sorted([node[0] for node in self._in_nodes])
        
>>>>>>> 38cde40f
        # need to create invar nodes here else inputs won't exist in
        # internal vectors
        for node in self._in_nodes:
            base = base_var(graph, node[0])
            if base in graph:
                graph.add_edge(base, node)
            else:
                graph.add_node(node[0], comp='dumbvar')
                graph.add_edge(node[0], node)

            comp = node[0].split('.', 1)[0]
            if comp != node[0] and comp in graph:
                graph.add_edge(node, comp)
                
            if node[0] in graph:
                graph.node[node[0]]['system'] = _create_simple_sys(scope, graph, node[0])
                nodes.add(node[0])
            nodes.add(node)

        self.out_nodes = ext_out_nodes + int_out_nodes

        self._inner_system = SerialSystem(scope, graph,
                                          reduced2component(graph),
                                          name = "FD_" + str(name))

        self._inner_system._provideJ_bounds = None
        self._comp = None

    def inner(self):
        return self._inner_system

    def setup_communicators(self, comm):
        self.mpi.comm = comm
        self._inner_system.setup_communicators(comm)

    def setup_variables(self, resid_state_map=None):
        super(OpaqueSystem, self).setup_variables(resid_state_map)
        self._inner_system.setup_variables()

    def setup_sizes(self):
        super(OpaqueSystem, self).setup_sizes()
        self._inner_system.setup_sizes()

    def setup_vectors(self, arrays=None, state_resid_map=None):
        super(OpaqueSystem, self).setup_vectors(arrays)
        # internal system will create new vectors
        self._inner_system.setup_vectors(None)

        # Preload all inputs and outputs along to our inner system.
        # This was needed for the case where you regenerate the system
        # hierarchy on the first calc_gradient call.
        inner_u = self._inner_system.vec['u']
        inner_u.set_from_scope(self.scope,
                               self._inner_system.list_inputs() + \
                               self._inner_system.list_states() +\
                               self._inner_system.list_outputs() +
                               self._inner_system.list_residuals())

    def setup_scatters(self):
        super(OpaqueSystem, self).setup_scatters()
        self._inner_system.setup_scatters()

    def set_options(self, mode, options):
        """ Sets all user-configurable options for the inner_system and its
        children. """
        super(OpaqueSystem, self).set_options(mode, options)
        self._inner_system.set_options(mode, options)

    def pre_run(self):
        self._inner_system.pre_run()

    def run(self, iterbase, ffd_order=0, case_label='', case_uuid=None):
        self_u = self.vec['u']
        inner_u = self._inner_system.vec['u']

        inner_u.set_from_scope(self.scope,
                               self._inner_system.list_inputs() + \
                               self._inner_system.list_states())

        self._inner_system.run(iterbase, ffd_order, case_label, case_uuid)

        for item in self.list_outputs():
            self_u[item][:] = inner_u[item][:]

    def evaluate(self, iterbase, case_label='', case_uuid=None):
        """ Evalutes a component's residuals without invoking its
        internal solve (for implicit comps.)
        """
        self.run(iterbase, case_label=case_label, case_uuid=case_uuid)

    def linearize(self):
        """Do a finite difference on the inner system to calculate a
        Jacobian.
        """

        inner_system = self._inner_system
        inner_system.linearize()
        inputs = self.list_inputs() + self.list_states()
        outputs = self.list_outputs()

        if self.options.directional_fd is True:
            self.J = None
            inner_system.dfd_solver = DirectionalFD(inner_system, inputs,
                                                    outputs)
            inner_system.apply_deriv = inner_system._apply_deriv
        else:
            self.J = inner_system.solve_fd(inputs, outputs)

        #print self.J, inputs, outputs

    def applyJ(self, variables):
        vec = self.vec
        dfvec = vec['df']

        # Forward Mode
        if self.mode == 'forward':

            self.scatter('du', 'dp')

            applyJ(self, variables)
            dfvec.array[:] *= -1.0

            for var in self.list_outputs():
                if var in dfvec:
                    dfvec[var][:] += vec['du'][var][:]

        # Adjoint Mode
        elif self.mode == 'adjoint':

            # Sign on the local Jacobian needs to be -1 before
            # we add in the fake residual. Since we can't modify
            # the 'du' vector at this point without stomping on the
            # previous component's contributions, we can multiply
            # our local 'arg' by -1, and then revert it afterwards.
            dfvec.array[:] *= -1.0
            applyJT(self, variables)
            dfvec.array[:] *= -1.0

            for var in self.list_outputs():
                if var in dfvec:
                    vec['du'][var][:] += dfvec[var][:]

            self.scatter('du', 'dp')

    def solve_linear(self, options=None):
        """ Single linear solve solution applied to whatever input is sitting
        in the RHS vector."""

        self.sol_vec.array[:] = self.rhs_vec.array[:]

    def simple_subsystems(self):
        yield self

    def set_ordering(self, ordering):
        self._inner_system.set_ordering(ordering)

    def get_req_cpus(self):
        return self._inner_system.get_req_cpus()

class OpaqueDriverSystem(SimpleSystem):
    """A System for a Driver component that is not a Solver."""

    def __init__(self, graph, driver):
        scope = driver.parent
        super(OpaqueDriverSystem, self).__init__(scope, graph, driver.name)
        driver._system = self

    def setup_communicators(self, comm):
        super(OpaqueDriverSystem, self).setup_communicators(comm)
        self._comp.setup_communicators(self.mpi.comm)

    # FIXME: I'm inconsistent in the way that base methods are handled.  The System
    # base class should call setup methods on subsystems or local_subsystems in
    # order to avoid overriding setup methods like this one in derived classes.
    def setup_scatters(self):
        #super(OpaqueDriverSystem, self).setup_scatters()
        compound_setup_scatters(self)
        self._comp.setup_scatters()

    def is_differentiable(self):
        """Return True if analytical derivatives can be
        computed for this System.
        """
        return False

    def local_subsystems(self):
        return [s for s in self.all_subsystems() if s.is_active()]

    def all_subsystems(self):
        return (self._comp.workflow._system,)

    def simple_subsystems(self):
        for sub in self._comp.workflow._system.simple_subsystems():
            yield sub

    def pre_run(self):
        for s in self.local_subsystems():
            s.pre_run()


class TransparentDriverSystem(SimpleSystem):
    """A system for an driver that allows derivative calculation across its
    boundary."""

    def __init__(self, graph, driver):
        scope = driver.parent
        super(TransparentDriverSystem, self).__init__(scope, graph, driver.name)
        driver._system = self

    def _get_resid_state_map(self):
        """ Essentially, this system behaves like a solver system, except it
        has no states or residuals.
        """
        return dict()

    def setup_communicators(self, comm):
        super(TransparentDriverSystem, self).setup_communicators(comm)
        self._comp.setup_communicators(self.mpi.comm)

    def setup_variables(self, resid_state_map=None):
        # pass our resid_state_map to our children
        super(TransparentDriverSystem, self).setup_variables(self._get_resid_state_map())

    def setup_scatters(self):
        #super(TransparentDriverSystem, self).setup_scatters()
        compound_setup_scatters(self)
        self._comp.setup_scatters()

    def local_subsystems(self):
        return [s for s in self.all_subsystems() if s.is_active()]

    def all_subsystems(self):
        return (self._comp.workflow._system,)

    def simple_subsystems(self):
        for sub in self._comp.workflow._system.simple_subsystems():
            yield sub

    def pre_run(self):
        for s in self.local_subsystems():
            s.pre_run()

    def evaluate(self, iterbase, case_label='', case_uuid=None):
        """ Evalutes a component's residuals without invoking its
        internal solve (for implicit comps.)
        """
        self.run(iterbase, case_label=case_label, case_uuid=case_uuid)

    def clear_dp(self):
        """ Recusively sets the dp vector to zero."""
        self.vec['dp'].array[:] = 0.0
        for system in self.local_subsystems():
            system.clear_dp()

    def applyJ(self, variables):
        """ Delegate to subsystems """

        # Need to clean out the dp vector because the parent systems can't
        # see into this subsystem.
        self.clear_dp()

        if self.mode == 'forward':
            self.scatter('du', 'dp')
        for subsystem in self.local_subsystems():
            subsystem.applyJ(variables)
        if self.mode == 'adjoint':
            self.scatter('du', 'dp')

    def linearize(self):
        """ Solvers must Linearize all of their subsystems. """

        for subsystem in self.local_subsystems():
            subsystem.linearize()


class SolverSystem(TransparentDriverSystem):  # Implicit
    """A System for a Solver component. While it inherits from a SimpleSystem,
    much of the behavior is like a CompoundSystem, particularly variable
    propagation."""

    def _get_resid_state_map(self):

        varmeta = self.scope._var_meta

        # map of individual var names to collapsed names
        nodemap = self.scope.name2collapsed

        # set up our own resid_state_map
        pairs = self._comp._get_param_constraint_pairs()
        resid_state_map = dict([(nodemap[c], nodemap[p]) for p, c in pairs])
        states = resid_state_map.values()

        pgroups = self._comp.list_param_group_targets()
        resids = self._comp.list_eq_constraint_targets()

        szdict = {}
        for params in pgroups:
            skip = False
            params = tuple(params)
            for p in params:
                if nodemap[p] in states:
                    skip = True
                    break
            if not skip:  # add to the size dict so we can match on size
                node = nodemap[params[0]]
                szdict.setdefault(varmeta[node]['size'], []).append(node)

        # get rid of any residuals we already mapped
        resids = [r for r in resids if nodemap[r] not in resid_state_map]

        # match remaining residuals and states by size
        for resid in resids:
            resnode = nodemap[resid]
            sz = varmeta[resnode]['size']
            try:
                pnode = szdict[sz].pop()
            except:
                raise RuntimeError("unable to find a state of size %d to match residual '%s'" %
                                    (sz, resid))
            resid_state_map[resnode] = pnode

        # all states must have a corresponding residual
        for sz, pnodes in szdict.items():
            if pnodes:
                raise RuntimeError("param node %s of size %d has no matching residual" %
                                    (pnodes, sz))

        return resid_state_map

    def solve_linear(self, options=None):
        """ Single linear solve solution applied to whatever input is sitting
        in the RHS vector."""

        # Apply to inner driver system only. No need to pass options since it
        # has its own.
        for sub in self.local_subsystems():
            sub.solve_linear()


def _create_simple_sys(scope, graph, name):
    """Given a Component, create the appropriate type
    of simple System.
    """
    comp = getattr(scope, name, None)

    if has_interface(comp, ISolver):
        sub = SolverSystem(graph, comp)
    elif has_interface(comp, IDriver):
        from openmdao.main.driver import Driver
        if comp.__class__ == Driver:
            sub = TransparentDriverSystem(graph, comp)
        else:
            sub = OpaqueDriverSystem(graph, comp)
    elif has_interface(comp, IAssembly):
        sub = AssemblySystem(scope, graph, name)
    elif has_interface(comp, IPseudoComp) and comp._pseudo_type=='constraint' \
               and comp._subtype == 'equality':
        sub = EqConstraintSystem(scope, graph, name)
    elif has_interface(comp, IComponent):
        sub = SimpleSystem(scope, graph, name)
    elif graph.node[name].get('comp') == 'param':
        sub = ParamSystem(scope, graph, name)
    elif graph.node[name].get('comp') == 'invar':
        sub = InVarSystem(scope, graph, name)
    elif graph.node[name].get('comp') == 'outvar':
        sub = OutVarSystem(scope, graph, name)
    elif graph.node[name].get('comp') == 'dumbvar':
        sub = VarSystem(scope, graph, name)
    else:
        raise RuntimeError("don't know how to create a System for '%s'" % name)

    return sub

def partition_subsystems(scope, graph, cgraph):
    """Return a nested system graph with metadata for parallel
    and serial subworkflows.  Graph must acyclic. All subdriver
    iterations sets must have already been collapsed.

    """
    if len(cgraph) < 2:
        return cgraph

    gcopy = cgraph.subgraph(cgraph.nodes_iter())

    to_remove = []

    while len(gcopy) > 1:
        # find all nodes with in degree 0. If we find
        # more than one, we can execute them in parallel
        zero_in_nodes = [n for n in gcopy.nodes_iter()
                            if gcopy.in_degree(n)==0]

        if len(zero_in_nodes) > 1: # start of parallel chunk
            parallel_group = []
            for node in zero_in_nodes:
                brnodes = get_branch(gcopy, node)
                if len(brnodes) > 1:
                    parallel_group.append(tuple(brnodes))
                else:
                    parallel_group.append(brnodes[0])

            for branch in parallel_group:
                if isinstance(branch, tuple):
                    to_remove.extend(branch)
                    subg = cgraph.subgraph(branch)
                    partition_subsystems(scope, graph, subg)
                    system=SerialSystem(scope, graph, subg, str(branch))
                    collapse_to_system_node(cgraph, system, branch)

                    gcopy.remove_nodes_from(branch)
                else: # single comp system
                    gcopy.remove_node(branch)

            #parallel_group = tuple(sorted(parallel_group))
            parallel_group = tuple(parallel_group)
            to_remove.extend(parallel_group)
            subg = cgraph.subgraph(parallel_group)
            system=ParallelSystem(scope, graph, subg, str(parallel_group))
            collapse_to_system_node(cgraph, system, parallel_group)

        elif len(zero_in_nodes) == 1:  # serial
            gcopy.remove_nodes_from(zero_in_nodes)
        else: # circular - no further splitting
            break

    # Now remove all of the old nodes
    cgraph.remove_nodes_from(to_remove)

    return cgraph

def collapse_to_system_node(G, system, name):
    G.add_node(name, system=system)
    collapse_nodes(G, name, name)
    return G

def get_branch(g, node, visited=None):
    """Return the full list of nodes that branch *exclusively*
    from the given node.  The starting node is included in
    the list.
    """
    if visited is None:
        visited = set()
    visited.add(node)
    branch = [node]
    for succ in g.successors(node):
        for p in g.predecessors(succ):
            if p not in visited:
                break
        else:
            branch.extend(get_branch(g, succ, visited))
    return branch

def get_comm_if_active(obj, comm):
    if comm is None or comm == MPI.COMM_NULL:
        return comm

    req = obj.get_req_cpus()
    if comm.rank+1 > req:
        color = MPI.UNDEFINED
    else:
        color = 1

    return comm.Split(color)

def get_full_nodeset(scope, group):
    names = set()
    for name in simple_node_iter(group):
        obj = getattr(scope, name, None)
        if obj is not None and hasattr(obj, 'get_full_nodeset'):
            names.update(obj.get_full_nodeset())
        else:
            names.add(name)
    return names
<|MERGE_RESOLUTION|>--- conflicted
+++ resolved
@@ -1729,13 +1729,9 @@
                 int_out_nodes.append(node)
 
         graph = graph.subgraph(nodes)
-<<<<<<< HEAD
-
-=======
         
         srcs = sorted([node[0] for node in self._in_nodes])
         
->>>>>>> 38cde40f
         # need to create invar nodes here else inputs won't exist in
         # internal vectors
         for node in self._in_nodes:
