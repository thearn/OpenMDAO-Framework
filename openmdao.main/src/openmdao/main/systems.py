import sys
from StringIO import StringIO
from collections import OrderedDict
from itertools import chain

import numpy
import networkx as nx
from zope.interface import implements

# pylint: disable-msg=E0611,F0401
from openmdao.main.mpiwrap import MPI, MPI_info, PETSc, get_norm
from openmdao.main.exceptions import RunStopped
from openmdao.main.finite_difference import FiniteDifference, DirectionalFD
from openmdao.main.linearsolver import ScipyGMRES, PETSc_KSP, LinearGS
from openmdao.main.mp_support import has_interface
from openmdao.main.interfaces import IDriver, IAssembly, IImplicitComponent, \
                                     ISolver, IPseudoComp, IComponent, ISystem
from openmdao.main.vecwrapper import VecWrapper, InputVecWrapper, DataTransfer, \
                                     idx_merge, petsc_linspace, _filter, _filter_subs, \
                                     _filter_flat, _filter_ignored
from openmdao.main.depgraph import break_cycles, get_node_boundary, gsort, \
                                   collapse_nodes, simple_node_iter
from openmdao.main.derivatives import applyJ, applyJT
from openmdao.util.graph import base_var
from openmdao.main.pseudocomp import PseudoComponent
from openmdao.main.variable import Variable


class System(object):
    implements(ISystem)

    def __init__(self, scope, graph, nodes, name):
        self.name = str(name)
        self.node = name
        self.scope = scope
        self._nodes = nodes

        self.variables = OrderedDict() # dict of all vars owned by this System (flat and non-flat)
        self.flat_vars = OrderedDict() # all vars used in vectors, whether they add to vector size or not
        self.noflat_vars = OrderedDict() # all vars that are not flattenable to float arrays (so are not part of vectors)
        self.vector_vars = OrderedDict() # all vars that contribute to the size of vectors

        self._inputs = None
        self._outputs = None
        self._states = None
        self._residuals = None

        self._reduced_graph = graph.full_subgraph(nodes)
        self._reduced_graph.fix_dangling_vars(scope)

        self._mapped_resids = {}

        self._out_nodes = []

        # find our output nodes (outputs from our System and any child Systems)
        for node in nodes:
            if node in graph:
                for succ in graph.successors(node):
                    if succ not in self._out_nodes:
                        self._out_nodes.append(succ)

        all_outs = set(nodes)
        all_outs.update(self._out_nodes)

        # get our input nodes from the depgraph
        ins, _ = get_node_boundary(graph, all_outs)

        #print "%s: ins = %s" % (self.name, ins)
        self._in_nodes = []
        for i in ins:
            if 'comp' not in graph.node[i]:
                self._in_nodes.append(i)
            elif i in self.scope.name2collapsed and self.scope.name2collapsed[i] in graph:
                n = self.scope.name2collapsed[i]
                if i != n and n not in self._in_nodes:
                    self._in_nodes.append(n)

        self._in_nodes = sorted(self._in_nodes)
        #print "%s (%s): _in_nodes = %s" % (str(self.name), type(self), self._in_nodes)
        self._out_nodes = sorted(self._out_nodes)

        self.mpi = MPI_info()
        self.mpi.requested_cpus = None
        self.vec = {}
        self.app_ordering = None
        self.scatter_full = None
        self.scatter_rev_full = None
        self.scatter_partial = None
        self.scatter_partial_rev = None

        # Derivatives stuff
        self.mode = None
        self.sol_vec = None
        self.rhs_vec = None
        self.ln_solver = None
        self.fd_solver = None
        self.dfd_solver = None
        self.sol_buf = None
        self.rhs_buf = None
        self._parent_system = None
        self.complex_step = False

        #print "%s: nodes: %s" % (self.name, nodes)
        #print "%s: edges: %s" % (self.name, graph.edges())
        #print "%s: in_nodes: %s" % (self.name, self._in_nodes)
        #print "%s: out_nodes: %s" % (self.name, self._out_nodes)

    def __getitem__(self, key):
        """A convenience method to allow easy access to descendant
        Systems, either by name or by index.
        """
        for i, sub in enumerate(self.subsystems()):
            if key == i or key == sub.name:
                return sub

        if isinstance(key, basestring):
            for sub in self.subsystems():
                s = sub[key]
                if s:
                    return s

        return None

    def is_differentiable(self):
        """Return True if analytical derivatives can be
        computed for this System.
        """
        return True

    def pre_run(self):
        """ Runs at assembly execution"""
        pass

    def subsystems(self, local=False):
        if local:
            return self.local_subsystems()
        return self.all_subsystems()

    def local_subsystems(self):
        return ()

    def all_subsystems(self):
        return ()

    def list_subsystems(self, local=False):
        """Returns the names of our subsystems."""
        return [s.name for s in self.subsystems(local)]

    def create_app_ordering(self):
        """Creates a PETSc application ordering."""
        rank = self.mpi.rank

        start = numpy.sum(self.local_var_sizes[:rank])
        end = numpy.sum(self.local_var_sizes[:rank+1])
        petsc_idxs = petsc_linspace(start, end)

        app_idxs = []
        for ivar in xrange(len(self.vector_vars)):
            start = numpy.sum(self.local_var_sizes[:, :ivar]) + \
                        numpy.sum(self.local_var_sizes[:rank, ivar])
            end = start + self.local_var_sizes[rank, ivar]
            app_idxs.append(petsc_linspace(start, end))

        if app_idxs:
            app_idxs = numpy.concatenate(app_idxs)

        app_ind_set = PETSc.IS().createGeneral(app_idxs, comm=self.mpi.comm)
        petsc_ind_set = PETSc.IS().createGeneral(petsc_idxs, comm=self.mpi.comm)

        return PETSc.AO().createBasic(app_ind_set, petsc_ind_set,
                                      comm=self.mpi.comm)

    def get_combined_J(self, J):
        """
        Take a J dict that's distributed, i.e., has different values
        across different MPI processes, and return a dict that
        contains all of the values from all of the processes.  If
        values are duplicated, use the value from the lowest rank
        process.  Note that J has a nested dict structure.
        """

        comm = self.mpi.comm
        if not self.is_active():
            return

        myrank = comm.rank

        tups = []

        # Gather a list of local tuples for J.
        for output, dct in J.items():
            for param, value in dct.items():

                # Params are already only on this process. We need to add
                # only outputs of components that are on this process.
                sys = self.find_system(output.partition('.')[0])
                if sys.is_active():
                    tups.append((output, param))

        dist_tups = comm.gather(tups, root=0)

        tupdict = {}
        if myrank == 0:
            for rank, tups in enumerate(dist_tups):
                for tup in tups:
                    if not tup in tupdict:
                        tupdict[tup] = rank

            #get rid of tups from the root proc before bcast
            for tup, rank in tupdict.items():
                if rank == 0:
                    del tupdict[tup]

        tupdict = comm.bcast(tupdict, root=0)

        if myrank == 0:
            for (param, output), rank in tupdict.items():
                J[param][output] = comm.recv(source=rank, tag=0)
        else:
            for (param, output), rank in tupdict.items():
                if rank == myrank:
                    comm.send(J[param][output], dest=0, tag=0)

        # FIXME: rework some of this using knowledge of local_var_sizes in order
        # to avoid any unnecessary data passing

        # return the combined dict
        return comm.bcast(J, root=0)

    def _get_owned_args(self):
        args = set()
        for sub in self.simple_subsystems():
            for arg in sub._in_nodes:
                if arg in self.variables and \
                        (arg not in sub.variables or sub is self):
                    args.add(arg)

        # ensure that args are in same order that they appear in
        # variables
        return [a for a in self.variables.keys() if a in args]

    def get(self, name):
        return self.vec['u'][name]

    def clear_dp(self):
        """ Recusively sets the dp vector to zero."""
        self.vec['dp'].array[:] = 0.0
        for system in self.local_subsystems():
            system.clear_dp()

    def _all_comp_nodes(self, local=False):
        """Return a set of comps for this system and all subsystems."""
        comps = set()
        for s in self.subsystems(local=local):
            comps.update(s._all_comp_nodes(local=local))
        return comps

    def list_inputs(self):
        """Returns names of input variables from this System and all of its
        children.
        """
        if self._inputs is None:
            inputs = set()
            is_opaque = isinstance(self, OpaqueSystem)

            for system in self.simple_subsystems():
                comps = self._all_comp_nodes()
                for tup in system._in_nodes:
                    # need this to prevent paramgroup inputs on same comp to be
                    # counted more than once
                    for dest in tup[1]:
                        comp = dest.split('.', 1)[0]
                        if comp in comps:
                            inputs.add(dest)
                            # Since Opaque systems do finite difference on the
                            # full param groups, we should only include one input
                            # from each group.
                            if is_opaque:
                                break

            self._inputs = _filter(self.scope, inputs)

        return self._inputs

    def list_states(self):
        """Returns names of states (not collapsed edges) from this System and
        all of its children.
        """
        if self._states is None:
            states = set()
            for system in self.simple_subsystems():
                try:
                    if system._comp.eval_only is False:
                        states.update(['.'.join((system.name,s))
                                          for s in system._comp.list_states()])
                except AttributeError:
                    pass

            top = self.scope
            states = [i for i in states if top.name2collapsed[i] in top._system.vector_vars
                        and not top._system.vector_vars[top.name2collapsed[i]].get('deriv_ignore')]
            self._states = states

        return self._states

    def list_outputs(self):
        """Returns names of output variables (not collapsed edges)
        from this System and all of its children.  This only lists
        outputs that are relevant to derivatives calculations.
        """
        if self._outputs is None:
            outputs = []
            for system in self.simple_subsystems():
                states = set()
                try:
                    states.update(['.'.join((system.name,s))
                                      for s in system._comp.list_states()])
                except AttributeError:
                    pass
                out_nodes = [node for node in system._out_nodes
                             if node not in self._mapped_resids]
                comps = self._all_comp_nodes()
                for src, _ in out_nodes:
                    cname, _, vname = src.partition('.')
                    if cname in comps and src not in states:
                        outputs.append(src)

            self._outputs = _filter(self.scope, outputs)

        return self._outputs

    def list_residuals(self):
        """Returns names of all residuals.
        """
        if self._residuals is None:
            outputs = []
            for system in self.simple_subsystems():
                try:
                    outputs.extend(['.'.join((system.name, s))
                                      for s in system._comp.list_residuals()
                                      if system._comp.eval_only is False])
                except AttributeError:
                    pass

            outputs.extend([n for n, m in self._mapped_resids.keys()])
            self._residuals = outputs

        return self._residuals

    def get_size(self, names):
        """Return the combined size of the variables
        corresponding to the given names.  If a given
        variable does not exist locally, the size will
        be taken from the lowest rank process that does
        contain that variable.
        """
        if isinstance(names, basestring):
            names = [names]
        uvec = self.scope._system.vec['u']
        varmeta = self.scope._var_meta
        var_sizes = self.scope._system.local_var_sizes
        varkeys = self.scope._system.vector_vars.keys()
        collnames = self.scope.name2collapsed

        size = 0
        for name in names:
            if isinstance(name, tuple):
                name = name[0]

            if name in uvec:
                size += uvec[name].size
            elif collnames[name] in varkeys:
                idx = varkeys.index(collnames[name])
                for proc in range(self.mpi.size):
                    if var_sizes[proc, idx] > 0:
                        size += var_sizes[proc, idx]
                        break
            else:
                size += varmeta[name]['size']

        return size

    def set_ordering(self, ordering, opaque_map):
        pass

    def is_active(self):
        return MPI is None or self.mpi.comm != MPI.COMM_NULL

    def get_req_cpus(self):
        return self.mpi.requested_cpus

    def setup_variables(self, resid_state_map=None):
        self.variables = OrderedDict()
        if resid_state_map is None:
            resid_state_map = {}

        variables = {}
        for sub in self.local_subsystems():
            if not isinstance(sub, ParamSystem):
                sub.setup_variables(resid_state_map)
                variables.update(sub.variables)

        for sub in self.local_subsystems():
            if isinstance(sub, ParamSystem):
                sub.setup_variables(variables, resid_state_map)

        # now loop through a final time to keep order of all subsystems the same
        # as local_subsystems()
        for sub in self.local_subsystems():
            self.variables.update(sub.variables)

        self._create_var_dicts(resid_state_map)
        #print "%s: my vars = %s" % (self.name, [(n,self.variables[n]['size']) for n in self.variables])

    def _create_var_dicts(self, resid_state_map):
        # now figure out all of the inputs we 'own'
        self._owned_args = self._get_owned_args()

        # split up vars into 3 categories:
        #  1) flattenable vars that add to the size of the vectors
        #  2) flattenable vars that don't add to the size of the vectors because they
        #     are slices of other vars already in the vectors
        #  3) non-flattenable vars

        # first, get all flattenable variables
        for name in _filter_flat(self.scope, self.variables.keys()):
            self.flat_vars[name] = self.variables[name]

        # now get all flattenable vars that add to vector size
        self.vector_vars = self._get_vector_vars(self.flat_vars)

        for name, info in self.variables.items():
            if name not in self.flat_vars:
                self.noflat_vars[name] = info

    def setup_sizes(self):
        """Given a dict of variables, set the sizes for
        those that are local.
        """
        varmeta = self.scope._var_meta
        comm = self.mpi.comm

        if not self.is_active():
            self.local_var_sizes = numpy.zeros((0,0), int)
            self.input_sizes = numpy.zeros(0, int)
            return

        size = self.mpi.size
        rank = self.mpi.rank

        # pass the call down to any subdrivers/subsystems
        # and subassemblies.
        for sub in self.local_subsystems():
            sub.setup_sizes()

        # create an (nproc x numvars) var size vector containing
        # local sizes across all processes in our comm
        self.local_var_sizes = numpy.zeros((size, len(self.vector_vars)), int)

        ours = numpy.zeros((1, len(self.vector_vars)), int)
        for i, (name, var) in enumerate(self.vector_vars.items()):
            ours[0, i] = var['size']

        # collect local var sizes from all of the processes in our comm
        # these sizes will be the same in all processes except in cases
        # where a variable belongs to a multiprocessor component.  In that
        # case, the part of the component that runs in a given process will
        # only have a slice of each of the component's variables.
        if MPI:
            comm.Allgather(ours[0,:], self.local_var_sizes)

        self.local_var_sizes[rank, :] = ours[0, :]

        # create a (1 x nproc) vector for the sizes of all of our
        # local inputs
        self.input_sizes = numpy.zeros(size, int)

        insize = numpy.zeros(1, int)
        for arg in _filter_flat(self.scope, self._owned_args):
            insize[0] += varmeta[arg]['size']

        if MPI:
            comm.Allgather(insize[0], self.input_sizes)

        self.input_sizes[rank] = insize[0]

        # create an arg_idx dict to keep track of indices of
        # inputs
        # TODO: determine how we want the user to specify indices
        #       for distributed inputs...
        self.arg_idx = OrderedDict()
        for name in _filter_flat(self.scope, self._owned_args):
            # FIXME: this needs to use the actual indices for this
            #        process' version of the arg once we have distributed
            #        components...
            if name in self.vector_vars:
                isrc = self.vector_vars.keys().index(name)
                idxs = petsc_linspace(0, varmeta[name]['size'])
            else:
                base = name[0].split('[', 1)[0]
                if base == name[0]:
                    continue
                idxs = varmeta[name].get('flat_idx')

            self.arg_idx[name] = idxs# + numpy.sum(self.local_var_sizes[:self.mpi.rank, isrc])

    def setup_vectors(self, arrays=None, state_resid_map=None):
        """Creates vector wrapper objects to manage local and
        distributed vectors need to solve the distributed system.
        """
        if not self.is_active():
            return

        rank = self.mpi.rank
        if arrays is None:  # we're the top level System in our Assembly
            arrays = {}
            # create top level vectors
            size = numpy.sum(self.local_var_sizes[rank, :])
            for name in ['u', 'f', 'du', 'df']:
                arrays[name] = numpy.zeros(size)

        for name in ['u', 'f', 'du', 'df']:
            self.vec[name] = VecWrapper(self, arrays[name],
                                        name='.'.join((self.name, name)))

        insize = self.input_sizes[rank]

        for name in ['p', 'dp']:
            self.vec[name] = InputVecWrapper(self, numpy.zeros(insize),
                                             name='.'.join((self.name, name)))

        start, end = 0, 0
        for sub in self.local_subsystems():
            sz = numpy.sum(sub.local_var_sizes[sub.mpi.rank, :])
            end += sz
            if end-start > arrays['u'][start:end].size:
                msg = "size mismatch: passing [%d,%d] view of size %d array from %s to %s" % \
                            (start,end,arrays['u'][start:end].size,self.name,sub.name)
                dups = {}
                for s in self.local_subsystems():
                    for k in s.vector_vars.keys():
                        dups.setdefault(k, set()).add(s.name)

                multis = [(k,list(v)) for k,v in dups.items() if len(v) > 1]
                if multis:
                    msg += " The following var nodes are duplicated in subsystems: "
                    for i, (v,s) in enumerate(multis):
                        msg += "%s duplicated in %s" % (v,s)
                        if i:
                            msg += ", "
                raise RuntimeError(msg)

            subarrays = {}
            for n in ('u', 'f', 'du', 'df'):
                subarrays[n] = arrays[n][start:end]

            sub.setup_vectors(subarrays)

            start += sz

        return self.vec

    def scatter(self, srcvecname, destvecname, subsystem=None):
        """ Perform data transfer (partial or full scatter or
        send/receive for data that isn't flattenable to a
        float array.
        """
        if subsystem is None:
            if self.mode == 'adjoint' and srcvecname == 'du':
                scatter = self.scatter_rev_full
            else:
                scatter = self.scatter_full
        else:
            if self.mode == 'adjoint' and srcvecname == 'du':
                scatter = subsystem.scatter_partial_rev
            else:
                scatter = subsystem.scatter_partial

        if scatter is not None:
            srcvec = self.vec[srcvecname]
            destvec = self.vec[destvecname]

            #print "SCATTER", srcvecname, destvecname
            #print self.name, self
            #print 'srcvec', srcvec.array, srcvec.keys()
            #print 'destvec', destvec.array, destvec.keys()

            scatter(self, srcvec, destvec)
            #print self.name, scatter is self.scatter_full, subsystem

            if destvecname == 'p':

                if self.complex_step is True:
                    scatter(self, self.vec['du'], self.vec['dp'],
                            complex_step=True)

                if scatter:
                    if subsystem is None:
                        destvec.set_to_scope(self.scope)
                        if self.complex_step is True:
                            self.vec['dp'].set_to_scope_complex(self.scope)
                    elif subsystem._in_nodes:
                        destvec.set_to_scope(self.scope, subsystem._in_nodes)
                        if self.complex_step is True:
                            self.vec['dp'].set_to_scope_complex(self.scope,
                                                                subsystem._in_nodes)

    def dump(self, nest=0, stream=sys.stdout, verbose=False):
        """Prints out a textual representation of the collapsed
        execution graph (with groups of component nodes collapsed
        into Systems).  It shows which
        components run on the current processor.
        """
        if stream is None:
            getval = True
            stream = StringIO()
        else:
            getval = False

        if not self.is_active():
            return stream.getvalue() if getval else None

        if MPI is None:
            world_rank = 0
        else:
            world_rank = MPI.COMM_WORLD.rank

        stream.write(" "*nest)
        stream.write(str(self.name).replace(' ','').replace("'",""))
        klass = self.__class__.__name__
        stream.write(" [%s](req=%d)(rank=%d)(vsize=%d)(isize=%d)\n" %
                                          (klass.lower()[:5],
                                           self.get_req_cpus(),
                                           world_rank,
                                           self.vec['u'].array.size,
                                           self.input_sizes[self.mpi.rank]))

        for v, info in self.vec['u']._info.items():
            if verbose or not info.hide:
                stream.write(" "*(nest+2))
                if v in self.vec['p']:
                    stream.write("u (%s)  p (%s): %s\n" %
                                     (list(self.vec['u'].bounds([v])),
                                      list(self.vec['p'].bounds([v])), v))
                else:
                    stream.write("u (%s): %s\n" % (list(self.vec['u'].bounds([v])), v))

        for v, info in self.vec['p']._info.items():
            if v not in self.vec['u'] and (verbose or not info.hide):
                stream.write(" "*(nest+2))
                stream.write("           p (%s): %s\n" %
                                 (list(self.vec['p'].bounds([v])), v))

        if self.scatter_partial:
            noflats = self.scatter_partial.noflat_vars
        elif self.scatter_full:
            noflats = self.scatter_full.noflat_vars
        else:
            noflats = ()
        if noflats:
            stream.write(' '*(nest+2) + "= noflats =\n")

        for src, dest in noflats:
            stream.write(" "*(nest+2))
            stream.write("%s --> %s\n" % (src, dest))

        nest += 4
        if isinstance(self, OpaqueSystem):
            self._inner_system.dump(nest, stream)
        elif isinstance(self, AssemblySystem):
            self._comp._system.dump(nest, stream)
        else:
            if self.scatter_full:
                self.scatter_full.dump(self, self.vec['u'], self.vec['p'], nest)
            partial_subs = [s for s in self.local_subsystems() if s.scatter_partial]
            for sub in self.local_subsystems():
                if sub in partial_subs:
                    sub.scatter_partial.dump(self, self.vec['u'], self.vec['p'], nest+4, stream)
                sub.dump(nest, stream)

        return stream.getvalue() if getval else None

    def dump_vars(self, stream=sys.stdout):
        """For debugging.  Dumps variable values from scope, u vector and p vector"""
        vnames = sorted(set(self.vec['u'].keys()+self.vec['p'].keys()))
        for name in vnames:
            stream.write("%s: " % str(name))
            strs = []
            names = []
            if self.scope.contains(name[0]):
                names.append('scope')
                strs.append("%s" % self.scope.get(name[0]))
            if name in self.vec['u']:
                names.append('U')
                strs.append("%s" % self.vec['u'][name])
            if name in self.vec['p']:
                names.append('P')
                strs.append("%s" % self.vec['p'][name])
            stream.write('(%s) = (%s)' % (','.join(names), ', '.join(strs)))
            stream.write('\n')

    def _get_vector_vars(self, vardict):
        """Return vector_vars, which are vars that actually add to the
        size of the vectors (as opposed to subvars of vars that are in
        the vector, which don't add anything to the vector but just
        use a subview of the view corresponding to their base var)
        """
        keep_srcs = set(_filter_subs([n[0] for n in vardict]))

        return OrderedDict([(k,v) for k,v in vardict.items() if k[0] in keep_srcs])

    def set_options(self, mode, options):
        """ Sets all user-configurable options for this system and all
        subsystems. """

        if not self.is_active():
            return

        self.mode = mode
        self.options = options

        if mode in ('forward', 'fd'):
            self.sol_vec = self.vec['du']
            self.rhs_vec = self.vec['df']
        elif mode == 'adjoint':
            self.sol_vec = self.vec['df']
            self.rhs_vec = self.vec['du']
        else:
            raise RuntimeError("invalid mode. must be 'forward' or 'adjoint' but value is '%s'" % mode)

        for subsystem in self.local_subsystems():
            subsystem.set_options(mode, options)

    # ------- derivative stuff -----------

    def initialize_gradient_solver(self):
        """ Initialize the solver that will be used to calculate the
        gradient. """

        if not self.is_active():
            return

        if self.ln_solver is None:

            solver_choice = self.options.lin_solver

            # scipy_gmres not supported in MPI, so swap with
            # petsc KSP.
            if MPI and solver_choice=='scipy_gmres':
                solver_choice = 'petsc_ksp'
                msg = "scipy_gmres optimizer not supported in MPI. " + \
                      "Using petsc_ksp instead."
                self.options.parent._logger.warning(msg)

            if solver_choice == 'scipy_gmres':
                self.ln_solver = ScipyGMRES(self)
            elif solver_choice == 'petsc_ksp':
                self.ln_solver = PETSc_KSP(self)
            elif solver_choice == 'linear_gs':
                self.ln_solver = LinearGS(self)

    def linearize(self):
        """ Linearize local subsystems. """

        for subsystem in self.local_subsystems():
            subsystem.linearize()

    def set_complex_step(self, complex_step=False):
        """ Toggles complex_step plumbing for this system and all
        local subsystems.
        """

        self.complex_step = complex_step
        for subsystem in self.local_subsystems():
            subsystem.set_complex_step(complex_step)

    def calc_gradient(self, inputs, outputs, mode='auto', options=None,
                      iterbase='', return_format='array'):
        """ Return the gradient for this system. """

        if not self.is_active():
            return

        if options.force_fd or mode == 'fd':
            self.set_options('fd', options)

            self.vec['df'].array[:] = 0.0
            self.vec['du'].array[:] = 0.0
            self.clear_dp()
            return self.solve_fd(inputs, outputs, iterbase, return_format)

        # Mode Precedence
        # -- 1. Direct call argument
        # -- 2. Gradient Options
        # -- 3. Auto determination (when implemented)
        if mode == 'auto':

            # Automatic determination of mode
            if options.derivative_direction == 'auto':
                num_input = self.get_size(inputs)
                num_output = self.get_size(outputs)
                if num_input > num_output:
                    mode = 'adjoint'
                else:
                    mode = 'forward'
            else:
                mode = options.derivative_direction

        self.set_options(mode, options)
        self.initialize_gradient_solver()

        self.linearize()

        # Clean out all arrays.
        self.vec['df'].array[:] = 0.0
        self.vec['du'].array[:] = 0.0
        self.clear_dp()

        J = self.ln_solver.calc_gradient(inputs, outputs, return_format)
        self.sol_vec.array[:] = 0.0
        return J

    def solve_fd(self, inputs, outputs, iterbase='', return_format='array'):
        """Finite difference solve."""

        if self.fd_solver is None:
            self.fd_solver = FiniteDifference(self, inputs, outputs,
                                              return_format)
        return self.fd_solver.solve(iterbase=iterbase)

    def calc_newton_direction(self, options=None, iterbase=''):
        """ Solves for the new state in Newton's method and leaves it in the
        df vector.
        """

        self.set_options('forward', options)

        self.vec['du'].array[:] = 0.0
        self.vec['df'].array[:] = 0.0
        self.vec['dp'].array[:] = 0.0

        self.initialize_gradient_solver()
        self.linearize()

        #print 'Newton Direction', self.vec['f'].array[:]
        self.vec['df'].array[:] = -self.ln_solver.solve(self.vec['f'].array)
        #print 'Newton Solution', self.vec['df'].array[:]

    def solve_linear(self, options=None):
        """ Single linear solve solution applied to whatever input is sitting
        in the RHS vector.
        """
        if get_norm(self.rhs_vec) < 1e-15:
            self.sol_vec.array[:] = 0.0
            return self.sol_vec.array

        if options is not None:
            self.set_options(self.mode, options)
        self.initialize_gradient_solver()

        """ Solve Jacobian, df |-> du [fwd] or du |-> df [rev] """
        self.rhs_buf[:] = self.rhs_vec.array[:]
        self.sol_buf[:] = self.sol_vec.array[:]
        self.sol_buf[:] = self.ln_solver.solve(self.rhs_buf)
        self.sol_vec.array[:] = self.sol_buf[:]

    def _compute_derivatives(self, vname, ind):
        """ Solves derivatives of system (direct/adjoint).
        ind must be a global petsc index.
        """
        self.rhs_vec.array[:] = 0.0
        self.sol_vec.array[:] = 0.0
        self.vec['dp'].array[:] = 0.0

        varkeys = self.vector_vars.keys()
        if vname in varkeys:
            ivar = varkeys.index(vname)
        else:
            base = vname[0].split('[',1)[0]
            base = self.scope.name2collapsed[base]
            ivar = varkeys.index(base)
            ind = self.scope._var_meta[vname]['flat_idx'][ind]

        if self.local_var_sizes[self.mpi.rank, ivar] > 0:
            ind += numpy.sum(self.local_var_sizes[:, :ivar])
            ind += numpy.sum(self.local_var_sizes[:self.mpi.rank, ivar])

            ind_set = PETSc.IS().createGeneral([ind], comm=self.mpi.comm)
            if self.app_ordering is not None:
                ind_set = self.app_ordering.app2petsc(ind_set)
            ind = ind_set.indices[0]
            self.rhs_vec.petsc_vec.setValue(ind, 1.0, addv=False)
        else:
            # creating an IS is a collective call, so must do it
            # here to avoid hanging, even though we don't need the IS
            ind_set = PETSc.IS().createGeneral([], comm=self.mpi.comm)

        self.sol_buf[:] = self.sol_vec.array[:]
        self.rhs_buf[:] = self.rhs_vec.array[:]

        self.ln_solver.ksp.solve(self.rhs_buf_petsc, self.sol_buf_petsc)

        self.sol_vec.array[:] = self.sol_buf[:]

        #print 'dx', self.sol_vec.array
        return self.sol_vec


class SimpleSystem(System):
    """A System for a single Component. This component can have Inputs,
    Outputs, States, and Residuals."""

    def __init__(self, scope, graph, name):
        comp = None
        nodes = set([name])
        cpus = 1
        self._grouped_nodes = name
        if not isinstance(name, tuple):
            self._grouped_nodes = tuple([name])
        try:
            comp = getattr(scope, name)
        except (AttributeError, TypeError):
            pass
        else:
            if has_interface(comp, IComponent):
                self._comp = comp
                if isinstance(comp, PseudoComponent):
                    comp._system = self
                nodes = comp.get_full_nodeset()
                cpus = comp.get_req_cpus()
            else:
                comp = None

        super(SimpleSystem, self).__init__(scope, graph, nodes, name)

        self.mpi.requested_cpus = cpus
        self._comp = comp
        self.J = None
        self._mapped_resids = {}

    def setup_sizes(self):
        super(SimpleSystem, self).setup_sizes()
        if self.is_active():
            for var, metadata in self.vector_vars.iteritems():
                if len(self.scope.get_flattened_value(var[0])) == 0:
                    msg = "{} was not initialized. OpenMDAO does not support uninitialized variables."
                    msg = msg.format(var[0])
                    self.scope.raise_exception(msg, ValueError)

    def inner(self):
        return self._comp

    def stop(self):
        self._comp.stop()
        self._stop = True

    def is_differentiable(self):
        """Return True if analytical derivatives can be
        computed for this System.
        """
        if self._comp is not None:
            return self._comp.is_differentiable()

        return True

    def _all_comp_nodes(self, local=False):
        return simple_node_iter(self._nodes)

    def simple_subsystems(self):
        yield self

    def setup_communicators(self, comm):
        self.mpi.comm = comm

    def _create_var_dicts(self, resid_state_map):
        varmeta = self.scope._var_meta

        if IImplicitComponent.providedBy(self._comp):
            states = set(['.'.join((self._comp.name, s))
                             for s in self._comp.list_states()])
        else:
            states = ()

        # group outputs into states and non-states
        # comps no longer own their own states (unless they also
        # own the corresponding residual)
        mystates = [v for v in self._out_nodes if v[1][0] in states]
        mynonstates = [v for v in self._out_nodes if v[1][0] not in states
                         and v not in resid_state_map]

        topsys = self
        while topsys._parent_system:
            topsys = topsys._parent_system

        for vname in chain(mystates, mynonstates):
            if vname not in self.variables:
                self.variables[vname] = varmeta[vname].copy()

        mapped_states = resid_state_map.values()

        # for simple systems, if we're given a mapping of our outputs to
        # states, we need to 'own' the state and later in run we need
        # to copy the residual part of our f vector to the corresponding
        # state.

        if resid_state_map:
            to_remove = set()
            for out in self._out_nodes:
                state = resid_state_map.get(out)
                if state and state not in self.variables:
                    self.variables[state] = varmeta[state].copy()
                    self._mapped_resids[out] = state
                    if out in self.variables:
                        to_remove.add(out)
                if out in mapped_states and state not in self.variables:
                    to_remove.add(out)

            if not isinstance(self, DriverSystem):
                for name in to_remove:
                    del self.variables[name]

        super(SimpleSystem, self)._create_var_dicts(resid_state_map)

    def setup_scatters(self):
        pass

    def run(self, iterbase, case_label='', case_uuid=None):
        if self.is_active():
            #print "    runsys", str(self.name)
            graph = self.scope._reduced_graph

            self._comp.set_itername('%s-%s' % (iterbase, self.name))
            self._comp.run(case_uuid=case_uuid)

            # put component outputs in u vector
            vnames = [n for n in graph.successors(self.name)
                                   if n in self.vector_vars]
            self.vec['u'].set_from_scope(self.scope, vnames)

            if self.complex_step is True:
                self.vec['du'].set_from_scope_complex(self.scope, vnames)

    def evaluate(self, iterbase, case_label='', case_uuid=None):
        """ Evalutes a component's residuals without invoking its
        internal solve (for implicit comps.)
        """
        if self.is_active():
            graph = self.scope._reduced_graph

            vec = self.vec
            vec['f'].array[:] = vec['u'].array[:]

            self._comp.set_itername('%s-%s' % (iterbase, self.name))
            self._comp.run(case_uuid=case_uuid)

            # put component outputs in u vector
            vnames = [n for n in graph.successors(self.name)
                                   if n in self.vector_vars]
            self.vec['u'].set_from_scope(self.scope, vnames)

            if self.complex_step is True:
                self.vec['du'].set_from_scope_complex(self.scope, vnames)

            vec['f'].array[:] -= vec['u'].array[:]
            vec['u'].array[:] += vec['f'].array[:]

    def clear_dp(self):
        """ Sets the dp vector to zero."""
        if 'dp' in self.vec:
            self.vec['dp'].array[:] = 0.0

    def linearize(self):
        """ Linearize this component. """
        self.J = self._comp.linearize(first=True)

    def applyJ(self, variables):
        """ df = du - dGdp * dp or du = df and dp = -dGdp^T * df """

        vec = self.vec

        # Forward Mode
        if self.mode == 'forward':

            if self._comp is None:
                applyJ(self, variables)
            else:
                self._comp.applyJ(self, variables)

            vec['df'].array[:] *= -1.0

            for var in self.list_outputs():
                vec['df'][var][:] += vec['du'][var][:]

        # Adjoint Mode
        elif self.mode == 'adjoint':

            # Sign on the local Jacobian needs to be -1 before
            # we add in the fake residual. Since we can't modify
            # the 'du' vector at this point without stomping on the
            # previous component's contributions, we can multiply
            # our local 'arg' by -1, and then revert it afterwards.
            vec['df'].array[:] *= -1.0
            if self._comp is None:
                applyJT(self, variables)
            else:
                self._comp.applyJT(self, variables)
            vec['df'].array[:] *= -1.0

            for var in self.list_outputs():

                #collapsed = self.scope.name2collapsed.get(var)
                #if collapsed not in variables:
                #    continue

                vec['du'][var][:] += vec['df'][var][:]

    def solve_linear(self, options=None):
        """ Single linear solve solution applied to whatever input is sitting
        in the RHS vector."""

        self.sol_vec.array[:] = self.rhs_vec.array[:]

    def find_system(self, name, recurse_subassy=True):
        """ Return system with given name. """
        if self.name == name:
            return self

        return None


class VarSystem(SimpleSystem):
    """Base class for a System that contains a single variable."""

    def run(self, iterbase, case_label='', case_uuid=None):
        #print "    runsys", str(self.name)
        pass

    def evaluate(self, iterbase, case_label='', case_uuid=None):
        pass

    def applyJ(self, variables):
        pass

    def stop(self):
        pass

    def linearize(self):
        pass


class ParamSystem(VarSystem):
    """System wrapper for Assembly input variables (internal perspective)."""

    def setup_variables(self, parent_vars, resid_state_map=None):
        super(ParamSystem, self).setup_variables(resid_state_map)
        to_remove = [v for v in self.variables if v in parent_vars]
        if to_remove: # this param appears in some subdriver, so we don't own it
            self._dup_in_subdriver = True
            del self.variables[to_remove[0]]
            del self.vector_vars[to_remove[0]]
            del self.flat_vars[to_remove[0]]
        else:
            self._dup_in_subdriver = False

        #print "PARAM SYS",str(self.name),self.vector_vars.keys()

    def applyJ(self, variables):
        """ Set to zero """
        system = None
        if self.vector_vars or self._dup_in_subdriver:
            system = self._get_sys()

        if system:
            system.rhs_vec[self.name] += system.sol_vec[self.name]

    def pre_run(self):
        """ Load param value into u vector. """
        self._get_sys().vec['u'].set_from_scope(self.scope)#, [self.name])
        #print "PRE_RUN: %s set to %s" % (self.name, self._get_sys().vec['u'].array)

    def _get_sys(self):
        if self._dup_in_subdriver:
            return self._parent_system
        else:
            return self


class InVarSystem(VarSystem):
    """System wrapper for Assembly input variables (internal perspective)."""

    def run(self, iterbase, case_label='', case_uuid=None):
        if self.is_active():# and self.name in self.vector_vars:
            #print "    runsys", str(self.name)
            self.vec['u'].set_from_scope(self.scope, self._nodes)

            if self.complex_step is True:
                self.vec['du'].set_from_scope_complex(self.scope, self._nodes)

    def evaluate(self, iterbase, case_label='', case_uuid=None):
        """ Evalutes a component's residuals without invoking its
        internal solve (for implicit comps.)
        """
        self.run(iterbase, case_label=case_label, case_uuid=case_uuid)

    def applyJ(self, variables):
        """ Set to zero """
        # don't do anything if we don't own our output
        # don't do anything if we are not requesting this invar
        if self.variables and \
           self.scope.name2collapsed.get(self.name) in variables:
            self.rhs_vec[self.name] += self.sol_vec[self.name]

    def pre_run(self):
        """ Load param value into u vector. """
        #if self.name in self.vector_vars:
        self.vec['u'].set_from_scope(self.scope, [self.name])
        #print "PRE_RUN (invar): %s set to %s" % (self.name, self.vec['u'].array)


class EqConstraintSystem(SimpleSystem):
    """A special system to handle mapping of states and
    residuals.
    """
    def setup_variables(self, resid_state_map=None):
        super(EqConstraintSystem, self).setup_variables(resid_state_map)

        nodemap = self.scope.name2collapsed
        src = self._comp._exprobj.lhs.text
        srcnode = nodemap.get(src, src)
        dest = self._comp._exprobj.rhs.text
        destnode = nodemap.get(dest, dest)

        for _, state_node in resid_state_map.items():
            if state_node == srcnode:
                self._comp._negate = True
                #print "NEGATE"
                break
            elif state_node == destnode:
                break

    def run(self, iterbase, case_label='', case_uuid=None):
        if self.is_active():
            super(EqConstraintSystem, self).run(iterbase,
                                                case_label=case_label,
                                                case_uuid=case_uuid)
            collapsed_name = self.scope.name2collapsed[self.name+'.out0']
            state = self._mapped_resids.get(collapsed_name)

            # Propagate residuals.
            if state:
                #print "PROPAGATING RESIDS for %s:  state = %s" % (self.name, state)
                #print "outval = %s" % self._comp.get_flattened_value('out0').real
                self.vec['f'][state][:] = \
                    -self._comp.get_flattened_value('out0').real

    def evaluate(self, iterbase, case_label='', case_uuid=None):
        """ Evalutes a component's residuals without invoking its
        internal solve (for implicit comps.)
        """
        self.run(iterbase, case_label=case_label, case_uuid=case_uuid)


class AssemblySystem(SimpleSystem):
    """A System to handle an Assembly."""

    def __init__(self, scope, graph, name):
        super(AssemblySystem, self).__init__(scope, graph, name)
        self._provideJ_bounds = None

    def setup_communicators(self, comm):
        super(AssemblySystem, self).setup_communicators(comm)
        self._comp.setup_communicators(comm)

    def setup_variables(self, resid_state_map=None):
        super(AssemblySystem, self).setup_variables(resid_state_map)
        self._comp.setup_variables()

    def setup_sizes(self):
        super(AssemblySystem, self).setup_sizes()
        self._comp.setup_sizes()

    def setup_vectors(self, arrays=None, state_resid_map=None):
        super(AssemblySystem, self).setup_vectors(arrays)
        # internal Assembly will create new vectors
        self._comp.setup_vectors(arrays)

    def setup_scatters(self):
        self._comp.setup_scatters()

    def set_options(self, mode, options):
        """ Assembly inner system determines its own mode, but we use parents
        mode at this level. Options will be passed when the gradient is
        calculated."""
        self.options = options
        self.mode = mode

        if mode in ('forward', 'fd'):
            self.sol_vec = self.vec['du']
            self.rhs_vec = self.vec['df']
        elif mode == 'adjoint':
            self.sol_vec = self.vec['df']
            self.rhs_vec = self.vec['du']
        else:
            raise RuntimeError("invalid mode. must be 'forward' or 'adjoint' but value is '%s'" % mode)

        # Note, this mode is not important, but the options are needed for
        # linearize.
        self._comp._system.set_options(mode, options)

    def clear_dp(self):
        """ Recusively sets the dp vector to zero."""
        self.vec['dp'].array[:] = 0.0
        for system in self.local_subsystems():
            system.clear_dp()

    def linearize(self):
        """ Calculates and saves the Jacobian for this subassy. """

        inner_system = self._comp._system
        options = self._comp.driver.gradient_options

        # Calculate and save Jacobian for this assy
        inputs = [item.partition('.')[-1] for item in self.list_inputs()]
        outputs = [item.partition('.')[-1] for item in self.list_outputs()]
        self.J = inner_system.calc_gradient(inputs=inputs, outputs=outputs,
                                            options=options)

    def set_complex_step(self, complex_step=False):
        """ Toggles complex_step plumbing for this system and all
        subsystems. Assemblies must prepare their inner system."""

        self.complex_step = complex_step
        self._comp._system.set_complex_step(complex_step)

    def is_differentiable(self):
        """Return True if analytical derivatives can be
        computed for this System.
        """
        driver = self._comp.driver
        return ISolver.providedBy(self._comp.driver) or \
               driver.__class__.__name__ == 'Driver'

    def find_system(self, name, recurse_subassy=True):
        """ Return system with given name. """

        if self.name == name:
            return self

        if not recurse_subassy:
            return None

        return self._comp._system.find_system(name, recurse_subassy=recurse_subassy)


class CompoundSystem(System):
    """A System that has subsystems."""

    def __init__(self, scope, graph, subg, name=None):
        super(CompoundSystem, self).__init__(scope, graph, subg.nodes(), name)
        self.driver = None
        self.graph = subg
        self._local_subsystems = []  # subsystems in the same process
        self._ordering = ()
        self._grouped_nodes = subg.nodes()

    def local_subsystems(self):
        if MPI:
            return self._local_subsystems
        else:
            return self.all_subsystems()

    def all_subsystems(self):
        return self._local_subsystems + [data['system'] for node, data in
                                         self.graph.nodes_iter(data=True) if
                                          data['system'] not in self._local_subsystems]

    def simple_subsystems(self):
        for s in self.all_subsystems():
            for sub in s.simple_subsystems():
                yield sub

    def pre_run(self):
        for s in self.local_subsystems():
            s.pre_run()

    def _get_node_scatter_idxs(self, node, noflats, dest_start, destsys):
        varkeys = self.vector_vars.keys()

        if node in noflats:
            return (None, None, node)

        elif node in self.vector_vars: # basevar or non-duped subvar
            if node not in self.vec['p'] or self.vec['p'][node].size == 0:
                return (None, None, None)

            sizes = self.local_var_sizes
            isrc = varkeys.index(node)
            offset = numpy.sum(sizes[:, :isrc])
            src_idxs = offset + self.arg_idx[node]

            dest_idxs = dest_start + self.vec['p']._info[node].start + \
                        petsc_linspace(0, len(self.arg_idx[node]))

            if sizes[self.mpi.rank, isrc]:
                src_idxs += numpy.sum(sizes[:self.mpi.rank, isrc])
                sidxs = [src_idxs]
                didxs = [dest_idxs]
                if isinstance(destsys, ParallelSystem):
                     # for reverse scatter, need to scatter to srcs from other ranks
                    for i in range(self.mpi.size):
                        if i == self.mpi.rank:
                            continue
                        # src is duplicated in rank i, so add it
                        # to the reverse scatter
                        if sizes[i, isrc]:
                            sidxs.append(offset + numpy.sum(sizes[:i, isrc]) + self.arg_idx[node])
                            didxs.append(dest_idxs)

                src_idxs = numpy.concatenate(sidxs)
                dest_idxs = numpy.concatenate(didxs)

            return (src_idxs, dest_idxs, None)

        elif node in self.flat_vars:  # duped subvar
            if node not in self.vec['p']:
                return (None, None, None)
            base = self.scope.name2collapsed[node[0].split('[', 1)[0]]
            if base in self.vec['p']:
                basedests = base[1]
                for comp in destsys._all_comp_nodes():
                    if comp in basedests:
                        return (None, None, None)
            isrc = varkeys.index(base)
            src_idxs = numpy.sum(self.local_var_sizes[:, :isrc]) + \
                          self.scope._var_meta[node]['flat_idx']

            dest_idxs = dest_start + self.vec['p']._info[node].start + \
                          petsc_linspace(0, len(self.scope._var_meta[node]['flat_idx']))
            return (src_idxs, dest_idxs, None)

        return (None, None, None)

    def setup_scatters(self):
        """ Defines scatters for args at this system's level """
        if not self.is_active():
            return
        input_sizes = self.input_sizes
        rank = self.mpi.rank
        varmeta = self.scope._var_meta

        if MPI:
            self.app_ordering = self.create_app_ordering()

        src_full = []
        dest_full = []
        src_rev_full = []
        dest_rev_full = []
        dest_rev = []
        src_rev = []
        scatter_conns_rev_full = set()
        scatter_conns_full = set()
        noflat_conns_full = set()
        noflats = set([k for k,v in self.variables.items()
                           if v.get('noflat')])
        noflats.update([v for v in self._in_nodes if varmeta[v].get('noflat')])

        dest_start = numpy.sum(input_sizes[:rank])

        #print "SCATTERS for %s" % str(self.name)
        #print "vars:",self.vector_vars.keys()
        for subsystem in self.all_subsystems():
            src_partial = []
            dest_partial = []
            src_rev_partial = []
            dest_rev_partial = []
            scatter_conns = set()
            scatter_conns_rev = set()
            noflat_conns = set()  # non-flattenable vars
            for sub in subsystem.simple_subsystems():
                for node in self.variables:
                    if node not in sub._in_nodes or node in scatter_conns:
                        continue
                    src_idxs, dest_idxs, nflat = self._get_node_scatter_idxs(node, noflats, dest_start, destsys=subsystem)
                    if (src_idxs is None) and (dest_idxs is None) and (nflat is None):
                        continue

                    if nflat:
                        if node in noflat_conns or node not in subsystem._in_nodes or node not in self._owned_args:
                            continue
                        noflat_conns.add(node)
                    else:
                        src_partial.append(src_idxs)
                        dest_partial.append(dest_idxs)

                        if node in self.vec['u']:
                            sidxs = src_idxs
                            didxs = dest_idxs
                        else:
                            sidxs = petsc_linspace(0, 0)
                            didxs = petsc_linspace(0, 0)

                        src_rev_partial.append(sidxs)
                        dest_rev_partial.append(didxs)
                        scatter_conns_rev.add(node)

                        #print "U node size for %s: %s" % (str(node), self.variables[node]['size'])
                        if node not in scatter_conns_rev_full:
                            src_rev_full.append(sidxs)
                            dest_rev_full.append(didxs)
                            scatter_conns_rev_full.add(node)

                        if node not in scatter_conns_full:
                            src_full.append(src_idxs)
                            dest_full.append(dest_idxs)

                    scatter_conns.add(node)
                    scatter_conns_full.add(node)

            if MPI or scatter_conns or noflat_conns:
                #print "PARTIAL %s --> %s: %s --> %s" % (self.name, subsystem.name, idx_merge(src_partial),
                #                                        idx_merge(dest_partial)); sys.stdout.flush()
                subsystem.scatter_partial = DataTransfer(self, src_partial,
                                                         dest_partial,
                                                         scatter_conns, noflat_conns)

            # special partial reverse scatter for adjoint linearGS
            if scatter_conns_rev:
                #print "PARTIAL rev %s --> %s: %s --> %s" % (self.name, subsystem.name, idx_merge(src_rev_partial),
                #                                        idx_merge(dest_rev_partial)); sys.stdout.flush()
                subsystem.scatter_partial_rev = DataTransfer(self, src_rev_partial,
                                                             dest_rev_partial,
                                                             scatter_conns_rev, set())

        if MPI or scatter_conns_full or noflat_conns_full:
            self.scatter_full = DataTransfer(self, src_full, dest_full,
                                             scatter_conns_full, noflat_conns_full)

        if scatter_conns_rev_full:
            self.scatter_rev_full = DataTransfer(self, src_rev_full, dest_rev_full,
                                                 scatter_conns_rev_full, [])

        for sub in self.local_subsystems():
            sub.setup_scatters()

    def applyJ(self, variables):
        """ Delegate to subsystems """

        if self.is_active():
            if self.mode == 'forward':
                self.scatter('du', 'dp')
            for subsystem in self.local_subsystems():
                subsystem.applyJ(variables)
            if self.mode == 'adjoint':
                self.scatter('du', 'dp')

    def stop(self):
        self._stop = True
        for s in self.all_subsystems():
            s.stop()

    def _apply_deriv(self, arg, result):
        """Support for directional derivatives, where this function is used
        to perform a matrix vector product.
        """
        self.dfd_solver.calculate(arg, result)

    def is_variable_local(self, name):
        """Returns True if the variable in name is local to this process,
        otherwise it returns False. If name can't be found, then an exception
        is raised."""

        # Regular paths, get the compname
        cname = name.split('.')[0]

        # If name is a Variable Tree, then it belongs to our containing
        # assembly, which must be local.
        if cname in self.scope.list_vars():
            return True

        system = self.scope._system.find_system(cname, recurse_subassy=False)

        if system:
            return system.is_active()

        msg = 'Cannot find a system that contains varpath %s' % name
        raise RuntimeError(msg)

    def find_system(self, name, recurse_subassy=True):
        """ Return system with given name.

        name: string (OpenMDAO varpath)
            Name of system you want to find.

        recurse_subassy: Bool
            Set to True to search beyond subassembly boundaries. Default
            is True.
        """

        if self.name == name:
            return self

        for sub in self.subsystems():
            found = sub.find_system(name, recurse_subassy=recurse_subassy)
            if found:
                return found

        return None

def _get_counts(names):
    """Return a dict with each name keyed to a number indicating the
    number of times it occurs in the list.
    """
    counts = dict([(n,0) for n in names])
    for name in names:
        counts[name] += 1

    return counts

class SerialSystem(CompoundSystem):

    def all_subsystems(self):
        return [self.graph.node[node]['system'] for node in self._ordering]

    def set_ordering(self, ordering, opaque_map):
        """Return the execution order of our subsystems."""
        counts = _get_counts(ordering)
        self._ordering = []

        mapcount = dict([(v, 0) for v in opaque_map.values()])
        for name in ordering:
            if name in self.graph:
                self._ordering.append(name)
                continue

            opaque_name = opaque_map.get(name, name)
            if opaque_name in mapcount:
                mapcount[opaque_name] += 1
            if opaque_name in self.graph:
                count = counts[name]
                if opaque_name in mapcount and mapcount[opaque_name] > count:
                    continue
                self._ordering.append(opaque_name)

        if nx.is_directed_acyclic_graph(self.graph):
            g = self.graph
        else:
            # don't modify real graph
            g = self.graph.subgraph(self.graph.nodes())
            break_cycles(g)

        self._ordering.extend([n for n in self.graph.nodes_iter()
                                 if n not in self._ordering])

        self._ordering = gsort(g, self._ordering)

        for s in self.all_subsystems():
            s.set_ordering(ordering, opaque_map)

    def get_req_cpus(self):
        cpus = []
        for sub in self.all_subsystems():
            cpus.append(sub.get_req_cpus())
        self.mpi.requested_cpus = max(cpus+[1])
        return self.mpi.requested_cpus

    def run(self, iterbase, case_label='', case_uuid=None):
        if self.is_active():
            #print "    runsys", str(self.name)
            self._stop = False

            for sub in self.local_subsystems():
                #print "PRE - scatter for %s" % self.name
                #self.dump_vars()
                self.scatter('u', 'p', sub)
                #print "POST - scatter for %s" % self.name
                #self.dump_vars()

                sub.run(iterbase, case_label=case_label, case_uuid=case_uuid)
                if self._stop:
                    raise RunStopped('Stop requested')

    def evaluate(self, iterbase, case_label='', case_uuid=None):
        """ Evalutes a component's residuals without invoking its
        internal solve (for implicit comps.)
        """
        if self.is_active():
            self._stop = False

            for sub in self.local_subsystems():
                self.scatter('u', 'p', sub)

                sub.evaluate(iterbase, case_label, case_uuid)
                if self._stop:
                    raise RunStopped('Stop requested')

    def setup_communicators(self, comm):
        self._local_subsystems = []

        self.mpi.comm = get_comm_if_active(self, comm)
        if not self.is_active():
            return

        for sub in self.all_subsystems():
            sub.setup_communicators(self.mpi.comm)
            sub._parent_system = self
            if sub.is_active():
                self._local_subsystems.append(sub)

class ParallelSystem(CompoundSystem):

    def get_req_cpus(self):
        cpus = 0
        # in a parallel system, the required cpus is the sum of
        # the required cpus of the members
        for node, data in self.graph.nodes_iter(data=True):
            cpus += data['system'].get_req_cpus()
        self.mpi.requested_cpus = cpus
        return cpus

    def run(self, iterbase, case_label='', case_uuid=None):
        # don't scatter unless we contain something that's actually
        # going to run
        if not self.local_subsystems() or not self.is_active():
            return

        #print "    runsys", str(self.name)

        #print "PRE - scatter for %s" % self.name
        #self.dump_vars()
        self.scatter('u', 'p')
        #print "POST - scatter for %s" % self.name
        #self.dump_vars()

        for sub in self.local_subsystems():
            sub.run(iterbase, case_label=case_label, case_uuid=case_uuid)

    def evaluate(self, iterbase, case_label='', case_uuid=None):
        """ Evalutes a component's residuals without invoking its
        internal solve (for implicit comps.)
        """
        if not self.local_subsystems() or not self.is_active():
            return

        self.scatter('u', 'p')

        for sub in self.local_subsystems():
            sub.evaluate(iterbase, case_label=case_label, case_uuid=case_uuid)

    def setup_communicators(self, comm):
        self.mpi.comm = comm
        size = comm.size
        rank = comm.rank

        subsystems = []
        requested_procs = []
        for system in self.all_subsystems():
            subsystems.append(system)
            requested_procs.append(system.get_req_cpus())

        assigned_procs = [0]*len(requested_procs)

        assigned = 0

        requested = sum(requested_procs)

        limit = min(size, requested)

        # first, just use simple round robin assignment of requested CPUs
        # until everybody has what they asked for or we run out
        if requested:
            while assigned < limit:
                for i, system in enumerate(subsystems):
                    if requested_procs[i] == 0: # skip and deal with these later
                        continue
                    if assigned_procs[i] < requested_procs[i]:
                        assigned_procs[i] += 1
                        assigned += 1
                        if assigned == limit:
                            break

        self._local_subsystems = []

        for i,sub in enumerate(subsystems):
            if requested_procs[i] > 0 and assigned_procs[i] == 0:
                raise RuntimeError("subsystem group %s requested %d processors but got 0" %
                                   (sub.name, requested_procs[i]))

        color = []
        for i, procs in enumerate([p for p in assigned_procs if p > 0]):
            color.extend([i]*procs)

        if size > assigned:
            color.extend([MPI.UNDEFINED]*(size-assigned))

        rank_color = color[rank]
        sub_comm = comm.Split(rank_color)

        if sub_comm == MPI.COMM_NULL:
            return

        for i,sub in enumerate(subsystems):
            if i == rank_color:
                self._local_subsystems.append(sub)
            elif requested_procs[i] == 0:  # sub is duplicated everywhere
                self._local_subsystems.append(sub)

        for sub in self.local_subsystems():
            sub._parent_system = self
            sub.setup_communicators(sub_comm)

    def setup_variables(self, resid_state_map=None):
        """ Determine variables from local subsystems """
        varmeta = self.scope._var_meta
        self.variables = OrderedDict()
        if not self.is_active():
            return

        variables = {}
        for sub in self.local_subsystems():
            if not isinstance(sub, ParamSystem):
                sub.setup_variables(resid_state_map)
                variables.update(sub.variables)

        for sub in self.local_subsystems():
            if isinstance(sub, ParamSystem):
                sub.setup_variables(variables, resid_state_map)

        if self.local_subsystems():
            sub = self.local_subsystems()[0]
            names = sub.variables.keys()
        else:
            sub = None
            names = []

        varkeys_list = self.mpi.comm.allgather(names)

        for varkeys in varkeys_list:
            for name in varkeys:
                self.variables[name] = varmeta[name].copy()
                self.variables[name]['size'] = 0

        if sub:
            for name, var in sub.variables.items():
                self.variables[name] = var

        self._create_var_dicts(resid_state_map)

    def set_ordering(self, ordering, opaque_map):
        """Return the execution order of our subsystems."""
        for s in self.all_subsystems():
            s.set_ordering(ordering, opaque_map)


class OpaqueSystem(SimpleSystem):
    """A system with an external interface like that
    of a simple system, but encapsulating a compound
    system.
    """
    def __init__(self, scope, pgraph, subg, name):
        nodes = sorted(subg.nodes())

        # take the graph we're given, collapse our nodes into a single
        # node, and create a simple system for that
        ograph = pgraph.subgraph(pgraph.nodes_iter())
        full = get_full_nodeset(scope, nodes)
        int_nodes = ograph.internal_nodes(full, shared=False)
        shared_int_nodes = ograph.internal_nodes(full, shared=True)
        #ograph.add_node(tuple(nodes), comp='opaque')
        collapse_nodes(ograph, tuple(nodes), int_nodes)

        super(OpaqueSystem, self).__init__(scope, ograph, tuple(nodes))

        graph = pgraph.subgraph(shared_int_nodes)

        dests = set()
        nodeset = set()
        internal_comps = set()
        subdrivers = []
        for n in nodes:
            obj = getattr(scope, n, None)
            if obj is not None:
                if has_interface(obj, IDriver):
                    internal_comps.update([c.name for c in obj.iteration_set()])
                    subdrivers.append(obj)
                else:
                    internal_comps.add(n)

        for node in self._in_nodes:
            for d in node[1]:
                cname, _, vname = d.partition('.')
                if vname and cname in internal_comps and node not in nodeset:
                    dests.add((d, node))
                    nodeset.add(node)

        # sort so that base vars will be before subvars
        dests = sorted(dests)

        graph.collapse_subdrivers([], subdrivers)

        # need to create invar nodes here else inputs won't exist in
        # internal vectors
        for dest, node in dests:
            if not graph.in_degree(node):
                base = base_var(graph, dest)
                if base in graph:
                    graph.add_edge(base, node)
                else:
                    graph.add_node(dest, comp='dumbvar')
                    graph.add_edge(dest, node)

                cname, _, vname = dest.partition('.')
                if vname and cname in graph and 'comp' in graph.node[cname] and not graph.has_edge(node, cname):
                    graph.add_edge(node, cname)

            if dest in graph:
                graph.node[dest]['system'] = _create_simple_sys(scope, graph, dest)

        self._inner_system = SerialSystem(scope, graph,
                                          graph.component_graph(),
                                          name="FD_" + str(name))

        self._inner_system._provideJ_bounds = None
        self._comp = None

    def inner(self):
        return self._inner_system

    def _all_comp_nodes(self, local=False):
        return self._inner_system._all_comp_nodes(local=local)

    def setup_communicators(self, comm):
        self.mpi.comm = comm
        self._inner_system.setup_communicators(comm)

    def setup_variables(self, resid_state_map=None):
        super(OpaqueSystem, self).setup_variables(resid_state_map)
        self._inner_system.setup_variables()

    def setup_sizes(self):
        super(OpaqueSystem, self).setup_sizes()
        self._inner_system.setup_sizes()

    def setup_vectors(self, arrays=None, state_resid_map=None):
        super(OpaqueSystem, self).setup_vectors(arrays)
        # internal system will create new vectors
        self._inner_system.setup_vectors(None)

        if self._inner_system.is_active():
            # Preload all inputs and outputs along to our inner system.
            # This was needed for the case where you regenerate the system
            # hierarchy on the first calc_gradient call.
            inner_u = self._inner_system.vec['u']
            inner_u.set_from_scope(self.scope)

    def setup_scatters(self):
        self._inner_system.setup_scatters()

    def set_options(self, mode, options):
        """ Sets all user-configurable options for the inner_system and its
        children.
        """
        super(OpaqueSystem, self).set_options(mode, options)
        self._inner_system.set_options(mode, options)

    def pre_run(self):
        self._inner_system.pre_run()

    def run(self, iterbase, case_label='', case_uuid=None):
        if not self.is_active() or not self._inner_system.is_active():
            return

        #print "    runsys", str(self.name)
        self_u = self.vec['u']
        self_du = self.vec['du']
        inner_u = self._inner_system.vec['u']
        inner_du = self._inner_system.vec['du']

        # Make sure the inner_vector is initialized with values from the
        # scope. Only need to do the inputs that span the outer and inner
        # vectors.
        bnames = self.list_inputs() + \
                 self.list_states()
        inner_u.set_from_scope(self.scope, bnames)
        if self.complex_step is True:
            inner_du.set_from_scope_complex(self.scope, bnames)

        self._inner_system.run(iterbase, case_label=case_label, case_uuid=case_uuid)

        for name, val in inner_u.items():
            if name in self_u:
                self_u[name][:] = val
                if self.complex_step is True:
                    self_du[name][:] = inner_du[name]

    def evaluate(self, iterbase, case_label='', case_uuid=None):
        """ Evalutes a component's residuals without invoking its
        internal solve (for implicit comps.)
        """
        self.run(iterbase, case_label=case_label, case_uuid=case_uuid)

    def linearize(self):
        """Do a finite difference on the inner system to calculate a
        Jacobian.
        """

        inner_system = self._inner_system
        inputs = self.list_inputs() + self.list_states()
        outputs = self.list_outputs()

        if self.options.directional_fd is True:
            if self.mode == 'adjoint':
                msg = "Directional derivatives can only be used with forward mode."
                raise RuntimeError(msg)
            self.J = None
            inner_system.dfd_solver = DirectionalFD(inner_system, inputs,
                                                    outputs)
            inner_system.apply_deriv = inner_system._apply_deriv
        else:
            self.J = inner_system.solve_fd(inputs, outputs)


        #print self.J, inputs, outputs

    def set_complex_step(self, complex_step=False):
        """ Toggles complex_step plumbing for this system and all
        subsystems. The Opaque System must call its inner system."""

        self.complex_step = complex_step
        self._inner_system.set_complex_step(complex_step)

    def set_ordering(self, ordering, opaque_map):
        self._inner_system.set_ordering(ordering, {})

    def get_req_cpus(self):
        return self._inner_system.get_req_cpus()

    def find_system(self, name, recurse_subassy=True):
        """ Return system with given name. """

        if self.name == name:
            return self
        return self._inner_system.find_system(name, recurse_subassy=recurse_subassy)


class DriverSystem(SimpleSystem):
    """Base System class for all Drivers."""

    def __init__(self, graph, driver):
        scope = driver.parent
        super(DriverSystem, self).__init__(scope, graph, driver.name)
        driver._system = self

    def local_subsystems(self):
        return [s for s in self.all_subsystems() if s.is_active()]

    def all_subsystems(self):
        return (self._comp.workflow._system,)

    def simple_subsystems(self):
        yield self
        for sub in self._comp.workflow._system.simple_subsystems():
            yield sub

    def pre_run(self):
        for s in self.local_subsystems():
            s.pre_run()

    def setup_communicators(self, comm):
        super(DriverSystem, self).setup_communicators(comm)
        self._comp.setup_communicators(self.mpi.comm)

    def setup_variables(self, resid_state_map=None):
        super(DriverSystem, self).setup_variables(resid_state_map)
        # calculate relevant vars for GMRES mult
        varmeta = self.scope._var_meta
        vnames = set(self.flat_vars.keys())
        g = self._comp.get_reduced_graph()
        vnames.update([n for n,data in g.nodes_iter(data=True)
                           if 'comp' not in data and not varmeta[n].get('noflat')])
        self._relevant_vars = vnames

        # if a state is 'stolen' by the system that owns
        # the corresponding residual, we can get a lag when we have parallel
        # systems depending on execution order (of the parent SerialSystem), so
        # to ensure the U vector is up-to-date, we force a full scatter
        # just before the workflow runs.
        if MPI and resid_state_map:
            # TODO: make this check smarter to avoid doing the prescatter
            #       unless we really have to.
            self._comp.workflow._need_prescatter = True

    def setup_scatters(self):
        self._comp.setup_scatters()

    def find_system(self, name, recurse_subassy=True):
        """ Return system with given name. """

        if self.name == name:
            return self

        for sub in self.all_subsystems():
            found = sub.find_system(name, recurse_subassy=recurse_subassy)
            if found:
                return found

        return None

    def get_req_cpus(self):
        return self._comp.workflow._system.get_req_cpus()

<<<<<<< HEAD

=======
>>>>>>> 4838567e

class FiniteDiffDriverSystem(DriverSystem):
    """A System for a Driver component that is not a Solver."""

    def is_differentiable(self):
        """Return True if analytical derivatives can be
        computed for this System.
        """
        return False


class TransparentDriverSystem(DriverSystem):
    """A system for an driver that allows derivative calculation across its
    boundary."""

    def _get_resid_state_map(self):
        """ Essentially, this system behaves like a solver system, except it
        has no states or residuals.
        """
        return {}

    def setup_variables(self, resid_state_map=None):
        # pass our resid_state_map to our children
        local_resid_map = self._get_resid_state_map()
        if local_resid_map is None or resid_state_map is None:
            resid_state_map = local_resid_map
        else:
            for key, value in local_resid_map.iteritems():
                resid_state_map[key] = value
        super(TransparentDriverSystem, self).setup_variables(resid_state_map)

    def evaluate(self, iterbase, case_label='', case_uuid=None):
        """ Evalutes a component's residuals without invoking its
        internal solve (for implicit comps.)
        """
        if self.is_active():
            self._stop = False

            for sub in self.local_subsystems():
                self.scatter('u', 'p', sub)

                sub.evaluate(iterbase, case_label, case_uuid)
                if self._stop:
                    raise RunStopped('Stop requested')

    def clear_dp(self):
        """ Recusively sets the dp vector to zero."""
        self.vec['dp'].array[:] = 0.0
        for system in self.local_subsystems():
            system.clear_dp()

    def applyJ(self, variables):
        """ Delegate to subsystems """

        # Need to clean out the dp vector because the parent systems can't
        # see into this subsystem.
        self.clear_dp()

        if self.mode == 'forward':
            self.scatter('du', 'dp')
        for subsystem in self.local_subsystems():
            subsystem.applyJ(variables)
        if self.mode == 'adjoint':
            self.scatter('du', 'dp')

    def linearize(self):
        """ Solvers must Linearize all of their subsystems. """

        for subsystem in self.local_subsystems():
            subsystem.linearize()

    def solve_linear(self, options=None):
        """ Single linear solve solution applied to whatever input is sitting
        in the RHS vector."""

        # Apply to inner driver system only. No need to pass options since it
        # has its own.
        for sub in self.local_subsystems():
            sub.solve_linear()


class SolverSystem(TransparentDriverSystem):  # Implicit
    """A System for a Solver component. While it inherits from a SimpleSystem,
    much of the behavior is like a CompoundSystem, particularly variable
    propagation."""

    def _get_resid_state_map(self):

        varmeta = self.scope._var_meta

        # map of individual var names to collapsed names
        nodemap = self.scope.name2collapsed

        # set up our own resid_state_map
        pairs = self._comp._get_param_constraint_pairs()
        resid_state_map = dict([(nodemap[c], nodemap[p]) for p, c in pairs])
        states = resid_state_map.values()

        pgroups = self._comp.list_param_group_targets()
        resids = self._comp.list_eq_constraint_targets()

        szdict = {}
        for params in pgroups:
            skip = False
            params = tuple(params)
            for p in params:
                if nodemap[p] in states:
                    skip = True
                    break
            if not skip:  # add to the size dict so we can match on size
                node = nodemap[params[0]]
                szdict.setdefault(varmeta[node]['size'], []).append(node)

        # get rid of any residuals we already mapped
        resids = [r for r in resids if nodemap[r] not in resid_state_map]

        # match remaining residuals and states by size
        for resid in resids:
            resnode = nodemap[resid]
            sz = varmeta[resnode]['size']
            try:
                pnode = szdict[sz].pop()
            except:
                raise RuntimeError("unable to find a state of size %d to match residual '%s'" %
                                    (sz, resid))
            resid_state_map[resnode] = pnode

        # all states must have a corresponding residual
        for sz, pnodes in szdict.items():
            if pnodes:
                raise RuntimeError("param node %s of size %d has no matching residual" %
                                    (pnodes, sz))

        return resid_state_map

    def solve_linear(self, options=None):
        """ Single linear solve solution applied to whatever input is sitting
        in the RHS vector."""

        sub_options = self._comp.gradient_options
        for sub in self.subsystems():
            sub.solve_linear(sub_options)


def _create_simple_sys(scope, graph, name):
    """Given a Component or Variable node, create the
    appropriate type of simple System.
    """
    comp = getattr(scope, name, None)

    if has_interface(comp, ISolver):
        sub = SolverSystem(graph, comp)
    elif has_interface(comp, IDriver):
        from openmdao.main.driver import Driver
        if comp.__class__ == Driver:
            sub = TransparentDriverSystem(graph, comp)
        else:
            sub = FiniteDiffDriverSystem(graph, comp)
    elif has_interface(comp, IAssembly):
        sub = AssemblySystem(scope, graph, name)
    elif has_interface(comp, IPseudoComp) and comp._pseudo_type=='constraint' \
               and comp._subtype == 'equality':
        sub = EqConstraintSystem(scope, graph, name)
    elif has_interface(comp, IComponent):
        sub = SimpleSystem(scope, graph, name)
    elif graph.node[name].get('comp') == 'param':
        sub = ParamSystem(scope, graph, name)
    elif graph.node[name].get('comp') == 'invar':
        sub = InVarSystem(scope, graph, name)
    elif graph.node[name].get('comp') == 'outvar':
        sub = VarSystem(scope, graph, name)
    elif graph.node[name].get('comp') == 'dumbvar':
        sub = VarSystem(scope, graph, name)
    else:
        raise RuntimeError("don't know how to create a System for '%s'" % name)

    return sub

def partition_subsystems(scope, graph, cgraph):
    """Return a nested system graph with metadata for parallel
    and serial subworkflows.  Graph must acyclic. All subdriver
    iterations sets must have already been collapsed.

    No nested parallel systems will result from this algorithm.

    """
    if len(cgraph) < 2:
        return cgraph

    gcopy = cgraph.subgraph(cgraph.nodes_iter())

    parnodes = []

    while len(gcopy) > 1:
        # find all nodes with in degree 0. If we find
        # more than one, we can execute them in parallel
        zero_in_nodes = [n for n in gcopy.nodes_iter()
                            if not gcopy.in_degree(n)]

        if len(zero_in_nodes) > 1: # start of parallel chunk
            for z in zero_in_nodes:
                if isinstance(z, basestring) and ('.' in z or isinstance(scope.get(z), PseudoComponent)):
                    gcopy.remove_node(z)

            zero_in_nodes = [z for z in zero_in_nodes
                                if z in gcopy]

            if len(zero_in_nodes) <= 1:
                gcopy.remove_nodes_from(zero_in_nodes)
                continue

            parnodes.append(zero_in_nodes)

        elif len(zero_in_nodes) == 0:  # circular - no further splitting
            break

        gcopy.remove_nodes_from(zero_in_nodes)

    for nodes in parnodes:
        subg = cgraph.subgraph(nodes)
        psys = ParallelSystem(scope, graph, subg, tuple(sorted(subg.nodes())))
        collapse_to_system_node(cgraph, psys, tuple(sorted(subg.nodes())))#tuple(psys._nodes))

    return cgraph

# def partition_subsystems(scope, graph, cgraph):
#     """Return a nested system graph with metadata for parallel
#     and serial subworkflows.  Graph must acyclic. All subdriver
#     iterations sets must have already been collapsed.
#
#     This algorithm frequently results in nested parallel systems.
#
#     """
#     if len(cgraph) < 2:
#         return cgraph
#
#     gcopy = cgraph.subgraph(cgraph.nodes_iter())
#
#     to_remove = []
#
#     while len(gcopy) > 1:
#         # find all nodes with in degree 0. If we find
#         # more than one, we can execute them in parallel
#         zero_in_nodes = [n for n in gcopy.nodes_iter()
#                             if not gcopy.in_degree(n)]
#
#         if len(zero_in_nodes) > 1: # start of parallel chunk
##
#             parallel_group = []
#             for node in zero_in_nodes:
#                 brnodes = sorted(get_branch(gcopy, node))
#                 if len(brnodes) > 1:
#                     parallel_group.append(tuple(brnodes))
#                 else:
#                     parallel_group.append(brnodes[0])
#
#             for branch in parallel_group:
#                 if 'system' in gcopy.node.get(branch,()):
#                     gcopy.remove_node(branch)
#                 else: # multiple nodes
#                     branch = tuple(branch)
#                     to_remove.extend(branch)
#                     subg = cgraph.subgraph(branch)
#                     partition_subsystems(scope, graph, subg)
#                     system=SerialSystem(scope, graph, subg, tuple(sorted(subg.nodes())))
#                     collapse_to_system_node(cgraph, system, branch)
#
#                     gcopy.remove_nodes_from(branch)
#
#             parallel_group = tuple(sorted(parallel_group))
#             to_remove.extend(parallel_group)
#             subg = cgraph.subgraph(parallel_group)
#             system=ParallelSystem(scope, graph, subg, tuple(sorted(subg.nodes())))
#             collapse_to_system_node(cgraph, system, parallel_group)
#
#         elif len(zero_in_nodes) == 1:  # serial
#             gcopy.remove_nodes_from(zero_in_nodes)
#         else: # circular - no further splitting
#             break
#
#     # Now remove all of the old nodes
#     cgraph.remove_nodes_from(to_remove)
#
#     return cgraph

def collapse_to_system_node(G, system, name):
    G.add_node(name, system=system)
    collapse_nodes(G, name, name)
    return G

def get_branch(g, node, visited=None):
    """Return the full list of nodes that branch *exclusively*
    from the given node.  The starting node is included in
    the list.
    """
    if visited is None:
        visited = set()
    visited.add(node)
    branch = [node]
    for succ in g.successors(node):
        for p in g.predecessors(succ):
            if p not in visited:
                break
        else:
            branch.extend(get_branch(g, succ, visited))
    return branch

def get_comm_if_active(obj, comm):
    if comm is None or comm == MPI.COMM_NULL:
        return comm

    req = obj.get_req_cpus()
    if comm.rank+1 > req:
        color = MPI.UNDEFINED
    else:
        color = 1

    return comm.Split(color)

def get_full_nodeset(scope, group):
    names = set()
    for name in simple_node_iter(group):
        obj = getattr(scope, name, None)
        if hasattr(obj, 'get_full_nodeset'):
            names.update(obj.get_full_nodeset())
        else:
            names.add(name)
    return names<|MERGE_RESOLUTION|>--- conflicted
+++ resolved
@@ -2108,10 +2108,6 @@
     def get_req_cpus(self):
         return self._comp.workflow._system.get_req_cpus()
 
-<<<<<<< HEAD
-
-=======
->>>>>>> 4838567e
 
 class FiniteDiffDriverSystem(DriverSystem):
     """A System for a Driver component that is not a Solver."""
