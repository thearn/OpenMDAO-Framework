from collections import deque
from itertools import chain
from ordereddict import OrderedDict

import networkx as nx

from openmdao.main.mp_support import has_interface
from openmdao.main.interfaces import IDriver, IVariableTree, \
                                     IImplicitComponent, ISolver, \
                                     IAssembly, IComponent
from openmdao.main.expreval import ConnectedExprEvaluator
from openmdao.main.array_helpers import is_differentiable_var, is_differentiable_val
from openmdao.main.pseudoassembly import PseudoAssembly, from_PA_var, to_PA_var
from openmdao.main.case import flatteners
from openmdao.main.vartree import VariableTree
from openmdao.util.nameutil import partition_names_by_comp
from openmdao.util.graph import flatten_list_of_iters

# # to use as a quick check for exprs to avoid overhead of constructing an
# # ExprEvaluator
_exprchars = set('+-/*()&| %<>!')

# metadata to pull from component and place in graph
_metasrch = ['data_shape', 'deriv_ignore', 'framework_var']

_missing = object()

def _is_expr(node):
    """Returns True if node is an expression that is not a simple
    variable reference, or a reference to a single array entry or
    vartree attribute.
    """
    return len(_exprchars.intersection(node)) > 0

def _sub_or_super(s1, s2):
    """Returns True if s1 is a subvar or supervar of s2."""
    if s2.startswith(s1 + '.'):
        return True
    if s2.startswith(s1 + '['):
        return True
    if s1.startswith(s2 + '.'):
        return True
    if s1.startswith(s2 + '['):
        return True
    return False

def unique(seq):
    """Return a list of unique values, preserving order"""
    seen = set()
    sadd = seen.add
    return [ x for x in seq if x not in seen and not sadd(x)]


# Explanation of node/edge metadata dict entries
#
# NODES:
#   comp    means it's a Component node
#   pseudo  means it's a PseudoComponent, and the value of the 'pseudo' entry can be
#             'units', 'multi_var_expr', 'constraint', or 'objective'
#   var     means it's a simple Variable node (no indexing or attr access)
#   basevar means it's some reference to a part of a Variable (like an array ref or attr access)
#              and the value of basevar is the name of the Variable it refers to
#   driver  means it's a Driver node
#   iotype  is present in var and subvar nodes and indicates i/o direction
#   boundary means it's a boundary variable node
#   valid   indicates validity of the node. can be True or False
#   invalidate  indicates whether a comp node has partial or full invalidation. allowed
#               values are ['partial', 'full']
#   fake    used to designate subvar nodes that are essentially metadata placeholders and
#           are not really part of the dataflow
#
# EDGES:
#   conn    means that the edge is a connection that was specified
#           by calling connect()
#   fake    edge is artificial and doesn't represent a real data connection


# NODE selectors

def is_valid_node(graph, node):
    return graph.node['valid']

def is_input_node(graph, node):
    if graph.node[node].get('iotype') == 'in':
        return True
    base = graph.node[node].get('basevar')
    return base is not None and graph.node[base].get('iotype') == 'in'

def is_input_base_node(graph, node):
    return graph.node[node].get('iotype') == 'in'

def is_output_node(graph, node):
    if graph.node[node].get('iotype') == 'out':
        return True
    base = graph.node[node].get('basevar')
    return base is not None and graph.node[base].get('iotype') == 'out'

def is_output_base_node(graph, node):
    return graph.node[node].get('iotype') == 'out'

def is_boundary_node(graph, node):
    return 'boundary' in graph.node.get(node, '')

def is_boundary_input_node(graph, node):
    return is_boundary_node(graph, node) and is_input_node(graph, node)

def is_boundary_output_node(graph, node):
    return is_boundary_node(graph, node) and is_output_node(graph, node)

def is_comp_node(graph, node):
    """Returns True for Component or PseudoComponent nodes."""
    return 'comp' in graph.node.get(node, '')

def is_driver_node(graph, node):
    return 'driver' in graph.node.get(node, '')

def is_var_node(graph, node):
    """Return True for all basevar and subvar
    nodes.
    """
    data = graph.node.get(node, '')
    return 'var' in data or 'basevar' in data

def is_basevar_node(graph, node):
    """Returns True if this node represents an
    actual input or output variable.
    """
    return 'var' in graph.node.get(node, '')

def is_subvar_node(graph, node):
    """Returns True if this node represents some
    subdivision of an input or output variable,
    e.g., an array index -   comp_1.x[2]
    """
    return 'basevar' in graph.node.get(node, '')

def is_fake_node(graph, node):
    return 'fake' in graph.node.get(node, '')

def is_var_node_with_solution_bounds(graph, node):
    """Returns True if this variable node stores metadata
    for calculating the gradient. The metadata whose keys
    are driver iternames, and whose values are a tuple
    containing the start and end index where this var's
    values get poked into the solution vector.
    """
    return 'bounds' in graph.node.get(node, '')

def is_pseudo_node(graph, node):
    return 'pseudo' in graph.node.get(node, '')

def is_objective_node(graph, node):
    return graph.node[node].get('pseudo') == 'objective'

def is_pseudo_output_node(graph, node):
    pseudo = graph.node[node].get('pseudo')
    return pseudo == 'objective' or pseudo == 'constraint'

def is_unit_node(graph, node):
    return graph.node[node].get('pseudo') == 'units'

def is_multivar_expr_node(graph, node):
    return graph.node[node].get('pseudo') == 'multi_var_expr'

def is_non_driver_pseudo_node(graph, node):
    pseudo = graph.node[node].get('pseudo')
    return pseudo == 'units' or pseudo == 'multi_var_expr'

def is_extern_node(graph, node):
    return node.startswith('parent.')

def is_extern_src(graph, node):
    return node.startswith('parent.') and graph.out_degree(node) > 0

def is_extern_dest(graph, node):
    return node.startswith('parent.') and graph.in_degree(node) > 0

def is_nested_node(graph, node):
    """Returns True if the given node refers to an attribute that
    is nested within the child of a Component in our scope, or
    within a boundary variable in our scope.  For
    example, if a Component 'comp1' is within our scope,
    a variable node referring to 'comp1.child.x' would be a
    nested node while a 'comp1.y' node would not.  If we had a boundary
    var called 'b', then 'b.x' would be a nested node.
    """
    base = graph.base_var(node)
    return '.' in node[len(base):]

# EDGE selectors

def is_connection(graph, src, dest):
    try:
        return 'conn' in graph.edge[src][dest]
    except KeyError:
        return False


def _break_loop(graph, loop):
    src = loop[0]
    for dest in loop[1:]:
        if dest in graph[src]:
            graph.remove_edge(src, dest)
            return (src, dest)


class DependencyGraph(nx.DiGraph):
    def __init__(self):
        super(DependencyGraph, self).__init__()
        self._severed_edges = []
        self._allow_config_changed = True
        self.config_changed()

    def base_var(self, node):
        """Returns the name of the variable node that is the 'base' for
        the given node name.  For example, for the node A.b[4], the
        base variable is A.b.  For the node d.x.y, the base variable
        is d if d is a boundary variable node, or d.x otherwise.
        """
        if node in self:
            base = self.node[node].get('basevar')
            if base:
                return base
            elif 'var' in self.node[node]:
                return node

        parts = node.split('[', 1)[0].split('.')
        # for external connections, we don't do the error checking at
        # this level so ambiguity in actual base varname doesn't
        # matter.  So just return the full name and be done with it.
        if parts[0] == 'parent':
            return node

        base = parts[0]
        if base in self and 'var' in self.node[base]:
            return base

        return '.'.join(parts[:2])

    def sever_edges(self, edges):
        """Temporarily remove the specified edges but save
        them and their metadata for later restoration.
        """
        # Note: This will NOT call config_changed(), and if
        # component_graph() has not been called since the last
        # config_changed, it WILL create a temporary new
        # component graph which will be overwritten by the original
        # one when unsever_edges() is called.
        if self._severed_edges:
            raise RuntimeError("only one set of severed edges is permitted")

        # save old stuff to restore later
        self._saved_comp_graph = self._component_graph
        self._saved_loops = self._loops

        self._severed_edges = list(edges)

        self._allow_config_changed = False
        try:
            for u,v in edges:
                self.disconnect(u, v)
        finally:
            self._allow_config_changed = True

    def unsever_edges(self, scope):
        """Restore previously severed edges."""
        if not self._severed_edges:
            return

        self._allow_config_changed = False
        try:
            for u,v in self._severed_edges:
                self.connect(scope, u, v)
        finally:
            self._allow_config_changed = True

        self._severed_edges = []

        self._loops = self._saved_loops
        self._component_graph = self._saved_comp_graph

    def config_changed(self):
        if self._allow_config_changed:
            self._component_graph = None
            self._loops = None
            self._saved_loops = None
            self._saved_comp_graph = None
            self._chvars = {}
            self._bndryins = {}
            self._bndryouts = {}
            self._extrnsrcs = None
            self._extrndsts = None
            self._srcs = {}
            self._conns = {}
            self._indegs = {}
            self._dstvars = {}

    def child_config_changed(self, child, adding=True, removing=True):
        """A child has changed its input lists and/or output lists,
        so we need to update the graph.
        """
        cname = child.name
        old_ins  = set(self.list_inputs(cname))
        old_outs = set(self.list_outputs(cname))
        old_states = set([n for n in old_outs if self.node[n]['iotype'] == 'state'])
        old_resids = set([n for n in old_outs if self.node[n]['iotype'] == 'residual'])

        # remove states from old_ins
        old_ins -= old_states

        # removes states and residuals from old_outs
        old_outs -= old_states
        old_outs -= old_resids

        new_ins  = set(['.'.join([cname,n]) for n in child.list_inputs()])
        new_outs = set(['.'.join([cname,n]) for n in child.list_outputs()])

        if has_interface(child, IImplicitComponent):
            new_states = set(child.list_states())
            new_resids = set(child.list_residuals())
        else:
            new_states = set()
            new_resids = set()

        if adding:
            added_ins = new_ins - old_ins
            added_outs = new_outs - old_outs
            added_states = new_states - old_states
            added_resids = new_resids - old_resids

            # add new inputs/outputs/states/residuals to the graph
            self.add_nodes_from(added_ins,    var=True, valid=True,  iotype='in')
            self.add_nodes_from(added_outs,   var=True, valid=False, iotype='out')
            self.add_nodes_from(added_states, var=True, valid=False, iotype='state')
            self.add_nodes_from(added_resids, var=True, valid=False, iotype='residual')

            # add edges from the variables to their parent component
            self.add_edges_from([(v,cname) for v in chain(added_ins, added_states)])
            self.add_edges_from([(cname,v) for v in chain(added_outs, added_states,
                                                          added_resids)])

            if added_outs or added_states or added_resids:
                self.node[cname]['valid'] = False

            self._update_graph_metadata(child, cname,
                                        chain([s.split('.',1)[1] for s in added_ins],
                                              [s.split('.',1)[1] for s in added_outs]))

        if removing:
            rem_ins = old_ins - new_ins
            rem_outs = old_outs - new_outs
            rem_states = old_states - new_states
            rem_resids = old_resids - new_resids

            # for removed inputs/outputs/states/residuals, may need to
            # remove connections and subvars
            for n in chain(rem_ins, rem_outs, rem_states, rem_resids):
                self.remove(n)

    def add_component(self, cname, obj, **kwargs):
        """Create nodes in the graph for the component and all of
        its input and output variables. Any other named args that
        are passed will be placed in the metadata for the component
        node.
        """

        if has_interface(obj, IDriver):
            kwargs['driver'] = True
        if hasattr(obj, '_pseudo_type'):
            kwargs['pseudo'] = obj._pseudo_type
            if obj._pseudo_type == 'multi_var_expr':
                kwargs['srcexpr'] = obj._orig_src
                kwargs['destexpr'] = obj._orig_dest

        kwargs['invalidation'] = obj.get_invalidation_type()
        kwargs['comp'] = True
        kwargs['valid'] = False

        inputs  = ['.'.join([cname, v]) for v in obj.list_inputs()]
        outputs = ['.'.join([cname, v]) for v in obj.list_outputs()]

        self.add_node(cname, **kwargs)
        self.add_nodes_from(inputs, var=True, iotype='in', valid=True)
        self.add_nodes_from(outputs, var=True, iotype='out', valid=False)

        self.add_edges_from([(v, cname) for v in inputs])
        self.add_edges_from([(cname, v) for v in outputs])

        if has_interface(obj, IImplicitComponent):
            states = ['.'.join([cname, v]) for v in obj.list_states()]
            resids = ['.'.join([cname, v]) for v in obj.list_residuals()]
            self.add_nodes_from(states, var=True, iotype='state', valid=True)
            self.add_nodes_from(resids, var=True, iotype='residual', valid=True)

            self.add_edges_from([(cname, v) for v in chain(states, resids)])
            self.add_edges_from([(v, cname) for v in states])

        self._update_graph_metadata(obj, cname,
                                    chain(obj.list_inputs(), obj.list_outputs()))

    def _update_graph_metadata(self, obj, cname, names):
        for vname in names:
            if not hasattr(obj, 'get_metadata'):
                continue

            if cname:
                data = self.node['.'.join((cname, vname))]
            else:
                data = self.node[vname]
            meta = obj.get_metadata(vname)
            for mname in _metasrch:
                if mname in meta:
                    data[mname] = meta[mname]

            val = getattr(obj, vname)
            if not is_differentiable_val(val):
                data['differentiable'] = False

    def add_boundary_var(self, obj, name, **kwargs):
        """Add a boundary variable, i.e., one not associated
        with any component in the graph.
        """

        if name in self:
            raise RuntimeError("'%s' is already in the graph." % name)
        if _is_expr(name):
            raise RuntimeError("can't add expression '%s'. as a Variable node."
                               % name)
        if '.' in name or '[' in name:
            raise RuntimeError("'%s' is not a valid boundary variable name."
                               % name)
        if 'iotype' not in kwargs:
            raise RuntimeError("variable '%s' can't be added because its iotype was not specified." % name)

        kwargs['var'] = True
        if kwargs['iotype'] == 'in':
            valid = True
        else:
            valid = False
        kwargs['valid'] = valid
        kwargs['boundary'] = True
        self.add_node(name, **kwargs)

        self._update_graph_metadata(obj, '', (name,))

    def remove(self, name):
        """Remove the named node and all nodes prefixed by the
        given name plus a dot, e.g., for name C1, remove all
        nodes prefixed by 'C1.' or 'C1['.
        """
        nodes = self.find_prefixed_nodes([name])
        self.disconnect(name)  # updates validity
        if nodes:
            self.remove_nodes_from(nodes)


    def check_connect(self, srcpath, destpath):
        """Raise an exception if the specified destination is already
        connected.
        """
        if is_extern_node(self, destpath):  # error will be caught at parent level
            return

        dpbase = self.base_var(destpath)

        dest_iotype = self.node[dpbase].get('iotype')
        if dest_iotype in ('out','residual') and \
           not is_boundary_node(self, dpbase) and not dpbase == srcpath:
            raise RuntimeError("'%s' must be an input variable" % destpath)

        connected = False
        conns = self._var_connections(dpbase, 'in')
        if conns:
            if destpath == dpbase:
                connected = True
            else:
                for u, v in conns:
                    if destpath == v:
                        connected = True
                        break
                    if is_basevar_node(self, v):
                        connected = True
                        break
                    if destpath != dpbase and _sub_or_super(v, destpath):
                        connected = True
                        break

        if connected:
            raise RuntimeError("'%s' is already connected to '%s'" %
                                  (conns[0][1], conns[0][0]))

    def connect(self, scope, srcpath, destpath,
                check=True, invalidate=True):
        """Create a connection between srcpath and destpath,
        and create any necessary additional subvars with connections to base
        variable nodes.  For example, connecting A.b[3] to
        B.c.x will create an edge between A.b[3] and B.c.x, and
        will also add an edge from base variable A.b to A.b[3],
        and another edge from B.c.x to base variable B.c.
        """

        base_src  = self.base_var(srcpath)
        base_dest = self.base_var(destpath)

        for v in [base_src, base_dest]:
            if not v.startswith('parent.'):
                if v not in self:
                    raise RuntimeError("Can't find variable '%s' in graph." % v)
                elif not is_var_node(self, v):
                    raise RuntimeError("'%s' is not a variable node" % v)

        # path is a list of tuples of the form (var, basevar)
        path = [(base_src, base_src)]

        if srcpath != base_src:  # srcpath is a subvar

            path.append((srcpath, base_src))

        if destpath != base_dest:  # destpath is a subvar
            path.append((destpath, base_dest))

        path.append((base_dest, base_dest))

        if check:
            self.check_connect(srcpath, destpath)

        for i in range(len(path)):
            dest, base = path[i]
            if dest not in self:  # create a new subvar if it's not already there
                self.add_node(dest, basevar=base, valid=True)
            if i > 0:
                src = path[i-1][0]
                try:
                    self[src][dest]
                except KeyError:
                    self.add_edge(src, dest)

        # mark the actual connection edge to distinguish it
        # from other edges (for list_connections, etc.)
        self.edge[srcpath][destpath]['conn'] = True

        # create expression objects to handle setting of
        # array indces, etc.
        sexpr = ConnectedExprEvaluator(srcpath, scope=scope, getter='get_attr')
        dexpr = ConnectedExprEvaluator(destpath, scope=scope, getter='get_attr', is_dest=True)

        self.edge[srcpath][destpath]['sexpr'] = sexpr
        self.edge[srcpath][destpath]['dexpr'] = dexpr

        if invalidate:
            self.invalidate_deps(scope, [srcpath])

    def add_subvar(self, subvar):
        """ Adds a subvar node for a model input. This node is used to
        represent parameters that are array slices, mainly for metadata
        storage and for defining edge iterators, but not for workflow
        execution. Subvars created using this function will be labeled
        as 'fake' in their metadata.
        """
        base = self.base_var(subvar)
        if base not in self:
            raise RuntimeError("can't find basevar '%s' in graph" % base)
        self.add_node(subvar, basevar=base, valid=True, fake=True)
        if is_boundary_node(self, base):
            if is_input_node(self, base):
                self.add_edge(base, subvar)
            else:
                self.add_edge(subvar, base)
        else:  # it's a var of a child component
            if is_input_node(self, base):
                self.add_edge(subvar, base)
            else:
                self.add_edge(base, subvar)

    def disconnect(self, srcpath, destpath=None):

        if destpath is None:
            if is_comp_node(self, srcpath):
                edges = self.edges(self.successors(srcpath))
                edges.extend(self.in_edges_iter(self.predecessors(srcpath)))

            elif is_subvar_node(self, srcpath):
                # for a single subvar, add all of its downstream
                # edges to the removal list so that we can ensure that
                # downstream inputs are properly validated, and the
                # fact that we're marking ALL of its downstream edges to
                # remove means that ultimately the subvar node will
                # be removed because it will be 'dangling'
                edges = self.successors(srcpath)

            elif is_boundary_node(self, srcpath):
                if is_input_node(self, srcpath):
                    edges = self.edges(srcpath)
                else:
                    edges = self.in_edges(srcpath)
            else:
                if is_input_node(self, srcpath):
                    edges = self.in_edges(srcpath)
                else:
                    edges = self.out_edges(srcpath)
        else:
            edges = [(srcpath, destpath)]

        for u,v in edges:
            # make unconnected destinations valid
            if is_subvar_node(self, v):
                for node in self.successors_iter(v):
                    self.node[node]['valid'] = True
                    if is_subvar_node(self, node):
                        for vv in self.successors_iter(node):
                            self.node[vv]['valid'] = True

            self.node[v]['valid'] = True

        self.remove_edges_from(edges)

        # now clean up dangling subvars
        for edge in edges:
            for node in edge:
                if is_subvar_node(self, node) and not is_fake_node(self, node):
                    if self.in_degree(node) < 1 or self.out_degree(node) < 1:
                        self.remove_node(node)

    def get_directional_interior_edges(self, comp1, comp2):
        """ Behaves like get_interior_edges, except that it only
        returns interior edges that originate in comp1 and and end in comp2.

        comp1: str
            Source component name

        comp2: str
            Dest component name
        """
        in_set = set()
        for inp in self.list_inputs(comp2):
            in_set.update(self._var_connections(inp, 'in'))

        out_set = set()
        for out in self.list_outputs(comp1):
            out_set.update(self._var_connections(out, 'out'))

        return in_set.intersection(out_set)

    def connections_to(self, path, direction=None):
        if is_comp_node(self, path):
            return self._comp_connections(path, direction)
        else:
            return self._var_connections(path, direction)

    def list_connections(self, show_passthrough=True,
                               show_external=False):
        conns = self._conns.get((show_passthrough, show_external))
        if conns is None:
            conns = [(u,v) for u,v in self.edges_iter()
                              if is_connection(self, u, v)]

            if show_passthrough is False:
                conns = [(u,v) for u,v in conns if not ('.' in u or '.' in v)]

            if show_external is False:
                conns = [(u,v) for u,v in conns
                              if not (u.startswith('parent.')
                                   or v.startswith('parent.'))]

            self._conns[(show_passthrough, show_external)] = conns
        return conns[:]

    def get_sources(self, name):
        """Return the node that's actually a source for the
        named node (as opposed to just a connected subvar).
        This should only be called for destination nodes (inputs
        or output boundary vars).
        """
        srcs = self._srcs.get(name)
        if srcs is None:
            srcs = []
            for u,v in self.in_edges_iter(name):
                if is_connection(self, u, v):
                    srcs.append(u)
                elif is_subvar_node(self, u):
                    for uu,vv in self.in_edges_iter(u):
                        if is_connection(self, uu, vv):
                            srcs.append(uu)
            self._srcs[name] = srcs
        return srcs[:]

    def _check_source(self, path, src):
        """Raise an exception if the specified source differs from
        the connected source.  This prevents the setting of a
        destination value by any object other than the source
        specified in the graph.
        """
        preds = self.predecessors(path)
        for pred in preds:
            if src == pred:
                return
            if pred.startswith(path):  # subvar
                for p in self.predecessors_iter(pred):
                    if src == p:
                        return
        if len(preds) > 0:
            raise RuntimeError(
                "'%s' is connected to source '%s' and cannot be "
                "set by source '%s'" %
                (path, preds[0], src))

    def _all_child_vars(self, node, direction=None):
        """Return a list of nodes containing all nodes that are one
        or two connections out from the starting node that are prefixed
        by the starting node.  This captures all var and subvar
        nodes associated with the starting node.
        """
        ret = self._chvars.get((node, direction))
        if ret is None:
            bunch = set()
            ndot = node+'.'
            nbrack = node+'['

            if direction != 'in':
                succ = self.successors(node)
                bunch.update(succ)
                for s in succ:
                    bunch.update(self.successors_iter(s))

            if direction != 'out':
                pred = self.predecessors(node)
                bunch.update(pred)
                for p in pred:
                    bunch.update(self.predecessors_iter(p))
                    # it's possible for some input basevars to have subvars thar are
                    # sucessors instead of predecessors
                    bunch.update(self.successors_iter(p))

            ret = [n for n in bunch if n.startswith(ndot)
                                     or n.startswith(nbrack)]
            self._chvars[(node, direction)] = ret
        return ret[:]

    def subvars(self, node):
        if is_basevar_node(self, node):
            return self._all_child_vars(node)
        else:
            return []

    def all_comps(self):
        """Returns a list of all component and PseudoComponent
        nodes.
        """
        return [n for n in self.nodes_iter() if is_comp_node(self, n)]

    def find_prefixed_nodes(self, nodes, data=False):
        """Returns a list of nodes including the given nodes and
        any node that is prefixed with the name of any of those
        nodes. This is useful for retrieving all variable and
        subvar nodes associated with a component node.
        """

        full = []
        for node in nodes:
            full.extend(self._all_child_vars(node))
            full.append(node)

        if data:
            sn = self.node
            return [(n, sn[n]) for n in full]
        else:
            return full

    def full_subgraph(self, nodes):
        """Returns the subgraph specified by the given component
        or pseudocomp nodes and any variable or expr nodes
        corresponding to those nodes.
        """
        return self.subgraph(self.find_prefixed_nodes(nodes))

    def _comp_connections(self, cname, direction=None):
        conns = []
        if direction != 'in':
            for out in self.list_outputs(cname):
                conns.extend(self._var_connections(out, 'out'))
        if direction != 'out':
            for inp in self.list_inputs(cname):
                conns.extend(self._var_connections(inp, 'in'))
        return conns

    def invalidate_deps(self, scope, vnames):
        """Walk through all dependent nodes in the graph, invalidating all
        variables that depend on the given variable names.

        scope: object
            Scoping object where the components objects referred to
            by name in the graph are found.

        vnames: list or set of str
            Names of var nodes.
        """

        if not vnames:
            return []

        outset = set()  # set of changed boundary outputs

        ndata = self.node
        stack = [(n, self.successors_iter(n), not is_comp_node(self, n))
                        for n in vnames]

        visited = set()
        while(stack):
            src, neighbors, checkvisited = stack.pop()
            if checkvisited and src in visited:
                continue
            else:
                visited.add(src)
            sdata = ndata[src]
            oldvalid = sdata['valid']
            if oldvalid is True:
                if src.startswith('parent.'):
                    ndata[src]['valid'] = False
                else:
                    indeg = self._indegs.get(src)
                    if indeg is None:
                        indeg = self.in_degree(src)
                        self._indegs[src] = indeg
                    if indeg:  # don't invalidate unconnected inputs
                        ndata[src]['valid'] = False
                if 'boundary' in sdata and sdata.get('iotype') == 'out':
                    outset.add(src)

            parsources = None
            for node in neighbors:
                ddata = ndata[node]
                if 'comp' in ddata:
                    if ddata['valid'] or ddata.get('invalidation')=='partial':
                        if parsources is None:
                            parsources = self.get_sources(src)
                        outs = getattr(scope, node).invalidate_deps(['.'.join(('parent', n))
                                                                      for n in parsources])
                        if outs is None:
                            stack.append((node, self.successors_iter(node), True))
                        elif outs: # partial invalidation
                            stack.append((node, ['.'.join((node,n)) for n in outs], False))
                else:
                    stack.append((node, self.successors_iter(node), True))

        return outset

    def get_boundary_inputs(self, connected=False):
        """Returns inputs that are on the component boundary.
        If connected is True, return a list of only those nodes
        that are connected externally.
        """
        ret = self._bndryins.get(connected)
        if ret is not None:
            return ret

        ins = []
        for node in self.nodes_iter():
            if is_boundary_node(self, node) and \
               is_input_base_node(self, node):
                    if connected:
                        if self.in_degree(node) > 0:
                            ins.append(node)
                    else:
                        ins.append(node)
        self._bndryins[connected] = ins
        return ins[:]

    def get_boundary_outputs(self, connected=False):
        """Returns outputs that are on the component boundary.
        If connected is True, return a list of only those nodes
        that are connected externally.
        """
        ret = self._bndryouts.get(connected)
        if ret is not None:
            return ret

        outs = []
        for node in self.nodes_iter():
            if is_boundary_node(self, node) and \
               is_output_base_node(self, node):
                    if connected:
                        if self.out_degree(node) > 0:
                            outs.append(node)
                    else:
                        outs.append(node)
        self._bndryouts[connected] = outs
        return outs[:]

    def get_extern_srcs(self):
        """Returns sources from external to our parent
        component that are connected to our boundary inputs.
        """
        if self._extrnsrcs is None:
            self._extrnsrcs = [n for n in self.nodes_iter()
                                      if is_extern_src(self, n)]
        return self._extrnsrcs[:]

    def get_extern_dests(self):
        """Returns destinations that are external to our parent
        component that are connected to our boundary outputs.
        """
        if self._extrndsts is None:
            self._extrndsts = [n for n in self.nodes_iter()
                                   if is_extern_dest(self, n)]
        return self._extrndsts[:]

    def list_inputs(self, cname, connected=False, invalid=False):
        """Return a list of names of input nodes to a component.
        If connected is True, return only connected inputs.  If
        invalid is True, return only invalid inputs.
        """
        if connected:
            if invalid:
                data = self.node
                return [n for n in self.pred[cname]
                           if data[n]['valid'] is False and self.in_degree(n)]
            else:
                return [n for n in self.pred[cname]
                                            if self.in_degree(n)]
        elif invalid:
            data = self.node
            return [n for n in self.pred[cname] if data[n]['valid'] is False]
        else:
            return self.pred[cname].keys()

    def list_input_outputs(self, cname):
        """Return a list of names of input or state nodes that are used
        as outputs.
        """
        return [n for n in self.pred[cname]
                             if self.out_degree(n)>1]

    def list_outputs(self, cname, connected=False):
        """Return a list of names of output, state or residual nodes for a component.
        If connected is True, return only connected outputs.
        """
        if connected:
            return [n for n in self.succ[cname]
                                            if self.out_degree(n)>0]
        else:
            return self.succ[cname].keys()

    def list_autopassthroughs(self):
        """Returns a list of autopassthrough connections as (src, dest)
        tuples.  Autopassthroughs are connections directly from a
        variable external to this graph to an internal (non-boundary)
        variable.
        """
        conns = []
        for n in self.nodes_iter():
            if is_extern_node(self, n):
                for p in self.predecessors_iter(n):
                    if self.has_edge(p, n) and '.' in p:
                        conns.append((p, n))
                for s in self.successors_iter(n):
                    if self.has_edge(n, s) and '.' in s:
                        conns.append((n, s))

        return conns

    def component_graph(self):
        """Return a subgraph containing only Components
        and PseudoComponents and edges between them.
        """
        if self._component_graph is not None:
            return self._component_graph

        compset = set(self.all_comps())

        g = nx.DiGraph()
        for comp in compset:
            g.add_node(comp, self.node[comp].copy())

        for src, dest in self.list_connections():
            destcomp = dest.split('.', 1)[0]
            srccomp  =  src.split('.', 1)[0]
            if srccomp in compset and destcomp in compset:
                g.add_edge(srccomp, destcomp)

        self._component_graph = g
        return g

    def order_components(self, comps):
        """Return a list of the given components, sorted in
        dataflow order.
        """
        cgraph = self.component_graph()
        csub = cgraph.subgraph(comps)
        if len(csub) != len(comps):
            missing = [n for n in comps if n not in cgraph]
            if missing:
                raise RuntimeError("Components %s are missing from the graph" %
                                   missing)
        while True:
            loops = [s for s in nx.strongly_connected_components(csub)
                       if len(s) > 1]
            if not loops:
                break

            for group in loops:
                _break_loop(csub, group)

        return nx.topological_sort(csub)

    def get_loops(self):
        if self._loops is None:
            self._loops = [s for s in
                nx.strongly_connected_components(self.component_graph())
                if len(s)>1]
        return self._loops

    def _var_connections(self, path, direction=None):
        """Returns a list of tuples of the form (srcpath, destpath) for all
        variable connections to the specified variable or sub-variable.
        If direction is None, both ins and outs are included. Other allowed
        values for direction are 'in' and 'out'.
        """
        conns = []

        if direction != 'in':  # get 'out' connections
            for u,v in self.var_edge_iter(path):
                if is_connection(self, u, v):
                    conns.append((u, v))

        if direction != 'out':  # get 'in' connections
            for u,v in self.var_edge_iter(path, reverse=True):
                if is_connection(self, u, v):
                    conns.append((u, v))

        return conns

    def var_edge_iter(self, source, reverse=False):
        """Iterater over edges from the given source to the
        nearest basevars.
        """
        # Adapted from the networkx bfs_edges function
        G = self
        if reverse and isinstance(G, nx.DiGraph):
            neighbors = G.predecessors_iter
        else:
            neighbors = G.neighbors_iter
        visited=set()
        queue = deque([(source, neighbors(source))])

        while queue:
            parent, children = queue[0]
            try:
                child = next(children)
                if (parent,child) not in visited:
                    visited.add((parent,child))
                    if reverse:
                        yield child, parent
                    else:
                        yield parent, child
                    if not is_basevar_node(self, child) and not is_comp_node(self, child):
                        queue.append((child, neighbors(child)))
            except StopIteration:
                queue.popleft()

    def basevar_iter(self, nodes, reverse=False):
        """Given a group of nodes, return an iterator
        over all base variable nodes that are nearest in one
        direction.
        """
        if reverse:
            idx = 0
        else:
            idx = 1

        for node in nodes:
            for edge in self.var_edge_iter(node, reverse=reverse):
                if is_basevar_node(self, edge[idx]):
                    yield edge[idx]

    def child_run_finished(self, childname, outs=None):
        """Called by a child when it completes its run() function."""
        data = self.node
        data[childname]['valid'] = True

        if outs:
            if childname:
                outs = ['.'.join([childname,n]) for n in outs]
            for out in outs:
                data[out]['valid'] = True
                for var in self._all_child_vars(out, direction='out'):
                    data[var]['valid'] = True
        else:
            for var in self._all_child_vars(childname, direction='out'):
                data[var]['valid'] = True

    def update_boundary_outputs(self, scope):
        """Update destination vars on our boundary."""
        for out in self.get_boundary_outputs():
            self.update_destvar(scope, out)

    def update_destvar(self, scope, vname):
        """Update the value of the given variable in the
        given scope using upstream variables.
        """
        tup = self._dstvars.get(vname)
        if tup is None:
            valid_set = set(self.find_prefixed_nodes([vname]))
            sexprs = []
            dexprs = []
            for u,v,data in self.in_edges_iter(vname, data=True):
                if 'conn' in data:
                    dexprs.append(data['dexpr'])
                    sexprs.append(data['sexpr'])
                    valid_set.add(v)
                else:
                    for uu,vv,ddata in self.in_edges_iter(u, data=True):
                        if 'conn' in ddata:
                            dexprs.append(ddata['dexpr'])
                            sexprs.append(ddata['sexpr'])
                            valid_set.add(vv)
            self._dstvars[vname] = (sexprs, dexprs, valid_set)
        else:
            sexprs, dexprs, valid_set = tup

        try:
            for sexpr, dexpr in zip(sexprs, dexprs):
                dexpr.set(sexpr.evaluate(scope=scope), src=sexpr.text, scope=scope)
        except Exception as err:
            raise err.__class__("cannot set '%s' from '%s': %s" %
                                 (dexpr.text, sexpr.text, str(err)))

        for node in valid_set:
            self.node[node]['valid'] = True

    def validate_boundary_vars(self):
        """Mark extern and boundary vars and their
        subvars as valid.
        """
        meta = self.node
        for inp in self.get_extern_srcs():
            meta[inp]['valid'] = True
            for n in self.successors_iter(inp):
                meta[n]['valid'] = True
                if is_subvar_node(self, n):
                    for var in self._all_child_vars(self.node[n]['basevar']):
                        meta[var]['valid'] = True

        for out in self.get_boundary_outputs():
            meta[out]['valid'] = True
            for n in self.successors_iter(out):
                meta[n]['valid'] = True
                if is_subvar_node(self, n):
                    for var in self._all_child_vars(out):
                        meta[var]['valid'] = True

        for out in self.get_extern_dests():
            meta[out]['valid'] = True

    def edge_dict_to_comp_list(self, edges, implicit_edges=None):
        """Converts inner edge dict into an ordered dict whose keys
        are component names, and whose values are lists of relevant
        (in the graph) inputs and outputs.
        """
        comps = OrderedDict()
        basevars = set()
        for src, targets in edges.iteritems():

            if src == '@fake':
                continue

            if not isinstance(targets, list):
                targets = [targets]

            numfakes = 0
            for target in targets:
                if target.startswith('@fake'):
                    numfakes += 1
                elif not target.startswith('@'):
                    comp, _, var = target.partition('.')
                    if var:
                        if comp not in comps:
                            comps[comp] = {'inputs': [],
                                           'outputs': [],
                                           'residuals': [],
                                           'states': []}

                        basevar = self.base_var(target)
                        if basevar not in basevars:
                            comps[comp]['inputs'].append(var)

                            if target == basevar:
                                basevars.add(target)

            if len(targets) == numfakes:
                continue

            if not src.startswith('@'):
                comp, _, var = src.partition('.')
                if var:
                    if comp not in comps:
                        comps[comp] = {'inputs': [],
                                       'outputs': [],
                                       'residuals': [],
                                       'states': []}

                    basevar = self.base_var(src)
                    if basevar not in basevars:
                        comps[comp]['outputs'].append(var)
                        if src == basevar:
                            basevars.add(src)

        # Implicit edges
        if implicit_edges is not None:
            for srcs, targets in implicit_edges.iteritems():
                for src in srcs:
                    comp, _, var = src.partition('.')
                    comps[comp]['residuals'].append(var)
                    comps[comp]['outputs'].append(var)
                for target in targets:
                    if isinstance(target, str):
                        target = [target]
                    for itarget in target:
                        comp, _, var = itarget.partition('.')
                        comps[comp]['states'].append(var)
                        comps[comp]['inputs'].append(var)

                        # Remove any states that came into outputs via
                        # input-input connections.
                        if var in comps[comp]['outputs']:
                            comps[comp]['outputs'].remove(var)

        return comps

    def add_node(self, n, attr_dict=None, **attr):
        super(DependencyGraph, self).add_node(n,
                                              attr_dict=attr_dict,
                                              **attr)
        self.config_changed()

    def add_nodes_from(self, nodes, **attr):
        super(DependencyGraph, self).add_nodes_from(nodes, **attr)
        self.config_changed()

    def remove_node(self, n):
        super(DependencyGraph, self).remove_node(n)
        self.config_changed()

    def remove_nodes_from(self, nbunch):
        super(DependencyGraph, self).remove_nodes_from(nbunch)
        self.config_changed()

    def add_edge(self, u, v, attr_dict=None, **attr):
        super(DependencyGraph, self).add_edge(u, v,
                                      attr_dict=attr_dict, **attr)
        self.config_changed()

    def add_edges_from(self, ebunch, attr_dict=None, **attr):
        super(DependencyGraph, self).add_edges_from(ebunch,
                                        attr_dict=attr_dict,
                                        **attr)
        self.config_changed()

    def remove_edge(self, u, v):
        super(DependencyGraph, self).remove_edge(u, v)
        self.config_changed()

    def remove_edges_from(self, ebunch):
        super(DependencyGraph, self).remove_edges_from(ebunch)
        self.config_changed()


def find_related_pseudos(compgraph, nodes):
    """Return a set of pseudocomponent nodes not driver related and are
    attached to the given set of component nodes.
    """

    pseudos = set()

    for node in nodes:
        for upcomp in compgraph.predecessors_iter(node):
            if is_non_driver_pseudo_node(compgraph, upcomp):
                pseudos.add(upcomp)
        for dwncomp in compgraph.successors_iter(node):
            if is_non_driver_pseudo_node(compgraph, dwncomp):
                pseudos.add(dwncomp)

    return list(pseudos)

def find_all_connecting(graph, start, end):
    """Return the set of all component nodes along all paths
    between start and end. The start and end nodes are included
    in the set if they're connected.
    """
    if start == end:
        return set()
    fwdset = set()
    backset = set()
    tmpset = set([end])
    while tmpset:
        node = tmpset.pop()
        if node in backset:
            continue
        backset.add(node)
        tmpset.update(graph.pred[node].keys())

    tmpset = set([start])
    while tmpset:
        node = tmpset.pop()
        if node in fwdset:
            continue
        fwdset.add(node)
        tmpset.update(graph.succ[node].keys())

    return fwdset.intersection(backset)

def _dfs_connections(G, source, visited, reverse=False):
    """Produce connections in a depth-first-search starting at source."""
    # Slightly modified version of the networkx function dfs_edges

    if reverse:
        neighbors = G.predecessors_iter
    else:
        neighbors = G.successors_iter

    stack = []
    if source in G:
        stack.append((source, neighbors(source)))
    while stack:
        parent, children = stack[-1]
        try:
            child = next(children)
            if reverse:
                tup = (child, parent)
            else:
                tup = (parent, child)
            if tup not in visited:
                yield tup
                visited.add(tup)
                stack.append((child, neighbors(child)))
        except StopIteration:
            stack.pop()

def _get_inner_edges(G, srcs, dests):
    """Return the full set of edges between the
    given sources and destinations.

    srcs: iter of (str or tuple of str)
        Starting var or subvar nodes

    dests: iter of str
        Ending var or subvar nodes

    """
    fwdset = set()
    backset = set()
    for node in dests:
        backset.update(_dfs_connections(G, node, visited=backset, reverse=True))

    for node in srcs:
        fwdset.update(_dfs_connections(G, node, visited=fwdset))

    return fwdset.intersection(backset)

def _get_inner_connections(G, srcs, dests):
    """Return the set of edges that are actual connections (conn==True)
    between the given sources and destinations.

    srcs: iter of (str or tuple of str)
        Starting var or subvar nodes

    dests: iter of str
        Ending var or subvar nodes

    """
    data = G.edge
    return [(u,v) for u,v in _get_inner_edges(G, srcs, dests) if 'conn' in data[u][v]]

def get_subdriver_graph(graph, inputs, outputs, wflow, full_fd=False):
    """Update the given graph to replace non-solver subdrivers with
    PseudoAssemblies and promote edges up from sub-Solvers.
    Returns a list of names of drivers that were replaced, the set of
    additional inputs from subsolvers, and the set of additional outputs
    from subsolvers.
    """
    # set of comps being used by the current driver, so that
    # subdriver PAs won't remove them from the graph
    using = set(wflow.get_names(full=True))

    inputs = list(flatten_list_of_iters(inputs))
    outputs = list(flatten_list_of_iters(outputs))

    fd_drivers = []
    xtra_inputs = set()
    xtra_outputs = set()
    for comp in wflow:
        if has_interface(comp, IDriver):
            if has_interface(comp, ISolver):
                dg = comp.workflow.derivative_graph(inputs=inputs, outputs=outputs,
                                                    group_nondif=False)
                xtra_inputs.update(flatten_list_of_iters(dg.graph['inputs']))
                xtra_outputs.update(flatten_list_of_iters(dg.graph['outputs']))
                for u,v,data in dg.edges_iter(data=True):
                    graph.add_edge(u, v, attr_dict=data)
                for param in comp.list_param_targets():
                    graph.node[param]['solver_state'] = True
            else:
                fd_drivers.append(comp)

    pa_list = []

    # for all non-solver subdrivers, replace them with a PA
    if fd_drivers and not full_fd:
        # only create a copy of the graph if we have non-solver subdrivers
        startgraph = graph.subgraph(graph.nodes_iter())
        for drv in fd_drivers:
            pa_list.append(_create_driver_PA(drv, startgraph,
                                             graph, inputs, outputs,
                                             wflow, using))

        for pa in pa_list:
            pa.clean_graph(startgraph, graph, using)

    # return the list of names of subdrivers that were
    # replaced with PAs, along with any subsolver states/resids
    return [d.name for d in fd_drivers], xtra_inputs, xtra_outputs

def _create_driver_PA(drv, startgraph, graph, inputs, outputs,
                      wflow, ancestor_using):
    """Creates a PsuedoAssembly in the given graph for the specified
    Driver.  It adds nodes/edges to the graph but doesn't remove anything.
    """
    needed = set([c.name for c in drv.iteration_set()])
    for cname in needed:
        if cname in graph and cname not in ancestor_using:
            graph.node[cname] = graph.node[cname].copy() # don't pollute other graphs with nondiff markers
            graph.node[cname]['non-differentiable'] = True

    # get any boundary vars referenced by parameters of the subdriver or
    # any of its subdrivers
    srcs, dests = drv.get_expr_var_depends(recurse=True)
    boundary_params = [v for v in dests if is_boundary_node(startgraph, v)]

    pa = PseudoAssembly('~'+drv.name, list(needed), startgraph, wflow,
                        drv_name=drv.name,
                        boundary_params=boundary_params)

    pa.add_to_graph(startgraph, graph,
                    excludes=ancestor_using-set([drv.name]))
    return pa

def _remove_ignored_derivs(graph):
    to_remove = [n for n,data in graph.nodes_iter(data=True) if data.get('deriv_ignore')]
    graph.remove_nodes_from(to_remove)

def _is_false(item):
    return not item

def _check_for_missing_derivs(scope, comps):
    ''' we have the edges that are actually needed for the derivatives, so
    check all of the corresponding components now to see if they are
    supplying the needed derivatives.'''
    remove = []
    vt_flattener = flatteners[VariableTree]
    for cname, vnames in comps.items():
        vnames = set(vnames) # vnames may have dups
        comps[cname] = vnames
        if cname is None or cname.startswith('~'):
            # skip boundary vars and pseudoassemblies
            continue
        comp = getattr(scope, cname)

        # Skip comp if we are forcing it to fd
        if getattr(comp, 'force_fd', False):
            continue

        if not has_interface(comp, IComponent): # filter out vartrees
            continue
        if has_interface(comp, IAssembly):

            # Assemblies need to call into provideJ so that we can determine
            # what derivatives are available. Note that boundary variables
            # that are unconnected on the interior need a missing_deriv_policy
            # of 'assume_zero' to calculate them as zero.
            dins = [k for k, v in comp.items(iotype='in', deriv_ignore=_is_false)] #comp.list_inputs()
            douts = [k for k, v in comp.items(iotype='out', deriv_ignore=_is_false)]#comp.list_outputs()
            comp.provideJ(dins, douts, check_only=True)
            dins, douts = comp.list_deriv_vars()
            # if inputs are vartrees and we have full vt connections inside, add
            # leaf nodes to our list
            for i,din in enumerate(dins[:]):
                obj = getattr(comp, din)
                if has_interface(obj, IVariableTree):
                    dins.extend([n for n,v in vt_flattener(din, obj)])
            for i,dout in enumerate(douts[:]):
                obj = getattr(comp, dout)
                if has_interface(obj, IVariableTree):
                    douts.extend([n for n,v in vt_flattener(dout, obj)])
        else:
            dins, douts = comp.list_deriv_vars()
            # correct for the one item tuple missing comma problem
            if isinstance(dins, basestring):
                dins = (dins,)
            if isinstance(douts, basestring):
                douts = (douts,)
            for name in chain(dins, douts):
                if not comp.contains(name):
                    raise RuntimeError("'%s' reports '%s' as a deriv var, but it doesn't exist." %
                                        (comp.get_pathname(), name))
        if len(dins) == 0 or len(douts) == 0:
            if hasattr(comp, 'provideJ'):
                raise RuntimeError("'%s' defines provideJ but doesn't provide input or output deriv vars" % comp.get_pathname())
            else:
                continue  # we'll finite difference this comp
        missing = []
        for name in vnames:
            if name not in dins and name not in douts:
                nname = name.split('[', 1)[0]
                if nname not in dins and nname not in douts and is_differentiable_var(nname.split('.',1)[0], comp):
                    missing.append(nname)
        if missing:
            if comp.missing_deriv_policy == 'error':
                raise RuntimeError("'%s' doesn't provide analytical derivatives %s"
                                   % (comp.get_pathname(), missing))
            elif comp.missing_deriv_policy == 'assume_zero':
                # remove the vars with zero derivatives
                comps[cname] = [n for n in vnames if n not in missing]
                remove.extend(['.'.join([cname, m]) for m in missing])

    return remove

def mod_for_derivs(graph, inputs, outputs, wflow, full_fd=False):
    """Adds needed nodes and connections to the given graph
    for use in derivative calculations.
    """
    #print "mod_for_derivs for %s" % wflow._parent.get_pathname()
    indct = {}
    inames = []
    onames = []

    scope = wflow.scope

    # We want our top level graph metadata to be stored in the copy, but not in the
    # parent, so make our own copy of the metadata dict.
    graph.graph = {}

    graph.graph['inputs'] = list(inputs)
    graph.graph['mapped_inputs'] = list(inputs)
    graph.graph['outputs'] = list(outputs)
    graph.graph['mapped_outputs'] = list(outputs)

    # add nodes for input parameters
    for i, varnames in enumerate(inputs):
        iname = '@in%d' % i
        inames.append(iname)
        graph.add_node(iname, var=True, iotype='in', valid=True)
        for varname in flatten_list_of_iters(varnames):
            if varname not in graph:  # must be a subvar
                graph.add_node(varname, basevar=graph.base_var(varname),
                               iotype='in', valid=True)
            graph.connect(None, iname, varname,
                          check=False, invalidate=False)
            indct[varname] = iname

    # add nodes for desired outputs
    for i, varnames in enumerate(outputs):
        oname = '@out%d' % i
        onames.append(oname)
        graph.add_node(oname, var=True, iotype='out', valid=False)
        for varname in flatten_list_of_iters(varnames):
            if varname not in graph:
                graph.add_node(varname, basevar=graph.base_var(varname),
                               iotype='out', valid=False)
            graph.connect(None, varname, oname,
                          check=False, invalidate=False)

    rep_drivers, xtra_ins, xtra_outs = \
                   get_subdriver_graph(graph, inputs, outputs, wflow, full_fd)

    inames += list(xtra_ins)
    onames += list(xtra_outs)

    _remove_ignored_derivs(graph)

    _explode_vartrees(graph, scope)

    edges = _get_inner_edges(graph, inames, onames)

    edict = graph.edge
    conns = [(u,v) for u,v in edges if 'conn' in edict[u][v]]
    relevant = set([u for u,v in edges])
    relevant.update([v for u,v in edges])
    comps = partition_names_by_comp([u for u,v in conns])
    partition_names_by_comp([v for u,v in conns], compmap=comps)

    if full_fd == False:
<<<<<<< HEAD

=======
>>>>>>> add13ef9
        remove = _check_for_missing_derivs(scope, comps)

        if remove:
            remove = set(remove)

            # remove edges associated with missing derivs
            for u,v in graph.list_connections():
                if u in remove or v in remove:
                    graph.remove_edge(u, v)
            edges = _get_inner_edges(graph, inames, onames)
            relevant = set([u for u,v in edges])
            relevant.update([v for u,v in edges])
            conns = [(u,v) for u,v in edges if 'conn' in edict[u][v]]
            comps = partition_names_by_comp([u for u,v in conns])
            partition_names_by_comp([v for u,v in conns], compmap=comps)

    #full = set([k for k in comps.keys() if k])

    #if None in comps:
        #full.update([v.split('[')[0] for v in comps[None]])

    #relevant = set(full)
    #relevant.update(inames)
    #relevant.update(onames)
    #relevant.add('@fake')

    graph = graph.subgraph(relevant)
    #subgraph = graph.full_subgraph(full)

    #print "old - new subgraph:", set(sg.nodes()) - set(subgraph.nodes())
    #print "new - old subgraph:",set(subgraph.nodes()) -  set(sg.nodes())

    #to_remove = [n for n in graph.nodes_iter() if n not in subgraph]
    #graph.remove_nodes_from(to_remove)

    # if we have destinations connected to subvars of a basevar
    # that's a destination of a parameter, then we have to
    # create a new edge from a new subvar of the parameter to
    # the original destination
    for vname, iname in indct.items():
        if is_basevar_node(graph, vname):
            for sub in graph.subvars(vname):
                for src, dest in graph._var_connections(sub,
                                                        direction='out'):
                    newsub = sub.replace(vname, iname, 1)
                    graph.add_subvar(newsub)
                    graph.add_edge(newsub, dest, conn=True)
                    graph.remove_edge(src, dest)

    to_remove = set()
    for src, dest in conns:
        # if src == '@fake' or dest == '@fake':
        #     continue
        if src.startswith('@in'):
            # move edges from input boundary nodes if they're
            # connected to an @in node
            base_dest = graph.base_var(dest)
            if is_boundary_node(graph, base_dest):
                if base_dest == dest: # dest is a basevar
                    newsrc = src
                else: # dest is a subvar
                    if graph.out_degree(base_dest) > 0:
                        for s in graph.successors(base_dest):
                            if graph.base_var(s) != base_dest:
                                newdest = dest.replace(base_dest, s, 1)
                                if newdest not in graph:
                                    graph.add_subvar(newdest)
                                graph.add_edge(src, newdest, conn=1)
                        newsrc = src
                    else:
                        newsrc = dest.replace(base_dest, graph.base_var(src), 1)
                    if newsrc not in graph:
                        graph.add_subvar(newsrc)
                for s, d in graph.edges_iter(dest):
                    graph.add_edge(newsrc, d, attr_dict=graph.edge[s][d])
                    to_remove.add((s,d))
                to_remove.add((src, dest))
            continue
        elif dest.startswith('@out') and not is_input_node(graph, src):
            # move edges from output boundary nodes if they're
            # connected to an @out node
            base_src = graph.base_var(src)
            if is_boundary_node(graph, base_src):
                for pred in graph.predecessors_iter(base_src):
                    if not base_src == graph.base_var(pred): # it's not one of our subvars
                        break
                else:
                    continue  # FIXME: not sure what to really do here.
                if base_src == src: # src is a basevar
                    newsrc = pred
                else: # src is a subvar
                    newsrc = src.replace(base_src, graph.base_var(pred), 1)
                    if newsrc not in graph:
                        graph.add_subvar(newsrc)
                graph.add_edge(newsrc, dest, conn=True)
                to_remove.add((src, dest))
            continue

        if is_input_node(graph, src):

            if is_basevar_node(graph, src):
                subs = graph._all_child_vars(src, direction='in')
                if not subs:
                    preds = graph.predecessors(src)
                    if preds:
                        newsrc = preds[0]
                        graph.add_edge(newsrc, dest, attr_dict=graph.edge[src][dest])
                        to_remove.add((src, dest))
                    continue
            else:
                subs = [src]

            # if we have an input source basevar that has multiple inputs (subvars)
            # then we have to create fake subvars at the destination to store
            # derivative related metadata
            for sub in subs:
                preds = graph.predecessors(sub)
                newsrc = None
                for p in preds:
                    if graph.base_var(sub) != p:
                        newsrc = p
                        break
                if newsrc is None:
                    continue
                new_target = sub.replace(src, dest, 1)
                if new_target not in graph:
                    graph.add_subvar(new_target)

                if dest in graph.edge[src]:
                    graph.add_edge(newsrc, new_target,
                                                  attr_dict=graph.edge[src][dest])
                else:
                    graph.add_edge(newsrc, new_target)

            to_remove.add((src, dest))

        else:
            base = graph.base_var(src)
            if is_boundary_node(graph, base):
                to_remove.add((src, dest))

    # get rid of any left over boundary connections
    for s, d in graph.list_connections():
        sbase = graph.base_var(s)
        dbase = graph.base_var(d)
        if is_boundary_node(graph, sbase) or is_boundary_node(graph, dbase):
            to_remove.add((s,d))

    graph.remove_edges_from(to_remove)

    # disconnected boundary vars that are explicitly specified as inputs
    # or outputs need to be added back so that bounds data can be kept
    # for them

    for inp_tuple in inputs:
        if isinstance(inp_tuple, basestring):
            inp_tuple = (inp_tuple,)

        for inp in inp_tuple:
            for drv in rep_drivers:
                if to_PA_var(inp, '~%s' % drv) in graph:
                    inp = to_PA_var(inp, '~%s' % drv)
                    break
            if inp not in graph:
                if '@fake' not in graph:
                    graph.add_node('@fake')
                graph.add_node(inp, attr_dict=scope._depgraph.node.get(inp,{}).copy())
                #relevant.add(inp)
                if len(inp_tuple) > 1:
                    graph.add_edge('@fake', inp)
                else:
                    graph.add_edge('@fake', inp, conn=True)

    for out in flatten_list_of_iters(outputs):
        for drv in rep_drivers:
            if to_PA_var(out, '~%s' % drv) in graph:
                out = to_PA_var(out, '~%s' % drv)
                break
        if out not in graph:
            if '@fake' not in graph:
                graph.add_node('@fake')
            graph.add_node(out, attr_dict=scope._depgraph.node[out].copy())
            graph.add_edge(out, '@fake', conn=True)
            #relevant.add(out)

    #edges = _get_inner_edges(graph, inames, onames)
    #for u,v in edges:
        #relevant.update((u,v, graph.base_var(u), graph.base_var(v)))

    #graph = graph.subgraph(relevant)

    return graph

def _explode_vartrees(graph, scope):
    # if full vartrees are connected, create subvar nodes for all of their
    # internal variables
    visited = set()
    for edge in graph.list_connections():
        src, dest = edge
        srcnames = []
        destnames = []
        if edge not in visited:
            visited.add(edge)
            if '@' not in src and '[' not in src:

                if '~' in src:
                    obj = scope.get(from_PA_var(src))
                else:
                    obj = scope.get(src)
                if has_interface(obj, IVariableTree):
                    srcnames = sorted([n for n,v in obj.items(recurse=True) if not has_interface(v, IVariableTree)])
                    srcnames = ['.'.join([src, n]) for n in srcnames]
            if '@' not in dest and '[' not in dest:

                if '~' in dest:
                    obj = scope.get(from_PA_var(dest))
                else:
                    obj = scope.get(dest)

                if has_interface(obj, IVariableTree):
                    destnames = sorted([n for n,v in obj.items(recurse=True) if not has_interface(v, IVariableTree)])
                    destnames = ['.'.join([dest, n]) for n in destnames]
        if '@' not in src and '@' not in dest and (srcnames or destnames):
            _replace_full_vtree_conn(graph, src, srcnames,
                                            dest, destnames, scope)

    return graph

def _replace_full_vtree_conn(graph, src, srcnames, dest, destnames, scope):
    fail = False
    if len(srcnames) != len(destnames):
        fail = True
    else:
        for s, d in zip(srcnames, destnames):
            if s.split('.')[-1] != d.split('.')[-1]:
                fail = True
                break

    if fail:
        snames = [n.split('.',1)[1] for n in srcnames]
        dnames = [n.split('.',1)[1] for n in destnames]
        msg = "connected full vartrees '%s' and '%s' have non-matching leaf nodes" % (src,dest)
        missing_srcs = set(dnames).difference(snames)
        missing_dests = set(snames).difference(dnames)
        if missing_srcs:
            msg += ", variables %s are missing from %s" % (list(missing_srcs), src)
        if missing_dests:
            msg += ", variables %s are missing from %s" % (list(missing_dests), dest)
        raise ValueError(msg)

    graph.disconnect(src, dest)

    for s, d in zip(srcnames, destnames):
        graph.connect(scope, s, d, check=False,
                      invalidate=False)
<|MERGE_RESOLUTION|>--- conflicted
+++ resolved
@@ -1588,10 +1588,7 @@
     partition_names_by_comp([v for u,v in conns], compmap=comps)
 
     if full_fd == False:
-<<<<<<< HEAD
-
-=======
->>>>>>> add13ef9
+
         remove = _check_for_missing_derivs(scope, comps)
 
         if remove:
