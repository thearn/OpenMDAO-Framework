--- conflicted
+++ resolved
@@ -1,59 +1,6 @@
 """ 
 Pseudo package containing all of the main classes/objects in the 
 openmdao.main API.
-<<<<<<< HEAD
-
-| *Basic OpenMDAO API*
-|
-|     Assembly
-|     Component
-|     Container
-|     Dataflow
-|     Driver
-|     SequentialWorkflow
-|     SimulationRoot
-|     set_as_top
-|     Workflow
-|
-|
-| *Factories*
-|
-|     Factory
-|     create
-|     get_available_types
-|
-|
-| *Exceptions*
-|
-|     ConstraintError
-|
-|
-| *Data & File*
-|
-|         Case
-|         ExprEvaluator
-|         FileMetadata
-|         FileRef
-|         Expression
-|         ExpressionList
-|
-|
-| *Utilities*
-|
-|         convert_units
-|         logger
-|         dump_iteration_tree
-|
-|
-| *Constants*
-|
-|         SAVE_CPICKLE
-|         SAVE_LIBYAML
-|         SAVE_PICKLE
-|         SAVE_YAML
-
-=======
->>>>>>> af79ce44
 """
 
 from openmdao.util.log import logger, enable_console
