--- conflicted
+++ resolved
@@ -248,12 +248,6 @@
         self.assertEqual(aa.d3.fout, 160.0)
         self.assertEqual(aa.fout, 160.0)
 
-<<<<<<< HEAD
-if __name__ == "__main__": 
-
-    unittest.main()
-=======
-
 if __name__ == "__main__":
     unittest.main()
->>>>>>> 96e62a8b
+
