--- conflicted
+++ resolved
@@ -352,33 +352,19 @@
                          set([('comp1.c', '_pseudo_1.in0')]))
         self.assertEqual(set(self.asm._exprmapper.list_connections()),
                          set([('comp1.c', '_pseudo_1.in0')]))
-<<<<<<< HEAD
-        self.assertEqual(self.asm._pseudo_1._expr_conn, ('-comp1.c', 'out0'))
-
-        self.asm.driver.add_constraint('comp1.c-comp2.a<5.')
-        self.assertEqual(self.asm._pseudo_2._expr_conn, ('comp1.c-comp2.a-5.0', 'out0'))
-
-        self.asm.driver.add_constraint('comp1.c < 0.')
-        self.assertEqual(self.asm._pseudo_3._expr_conn, ('comp1.c', 'out0'))
-
-        # unit conversions don't show up in constraints or objectives
-        self.asm.driver.add_constraint('comp3.c-comp4.a>5.')
-        self.assertEqual(self.asm._pseudo_4._expr_conn, ('5.0-(comp3.c-comp4.a)', 'out0'))
-
-=======
+
         self.assertEqual(self.asm._pseudo_1._orig_expr, '-(comp1.c)')
-        
+
         self.asm.driver.add_constraint('comp1.c-comp2.a<5.')
         self.assertEqual(self.asm._pseudo_2._orig_expr, 'comp1.c-comp2.a-(5.)')
-        
+
         self.asm.driver.add_constraint('comp1.c < 0.')
         self.assertEqual(self.asm._pseudo_3._orig_expr, 'comp1.c')
-        
+
         # unit conversions don't show up in constraints or objectives
         self.asm.driver.add_constraint('comp3.c-comp4.a>5.')
         self.assertEqual(self.asm._pseudo_4._orig_expr, '5.-(comp3.c-comp4.a)')
-        
->>>>>>> 0cdc88f8
+
         self.asm.driver.clear_constraints()
 
         self.asm.comp1.a = 2
