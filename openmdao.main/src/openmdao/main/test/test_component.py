"""
Test of Component.
"""

import logging
import os.path
import sys
import stat
import unittest

from nose import SkipTest

from openmdao.main.api import Assembly, Component, Container, Driver
from openmdao.main.interfaces import ICaseRecorder, implements
from openmdao.lib.datatypes.api import Float
from openmdao.main.container import _get_entry_group
from openmdao.util.testutil import assert_raises


class MyComponent(Component):
    x = Float(1., iotype='in')
    xout = Float(2., iotype='out')

    def __init__(self):
        super(MyComponent, self).__init__()
        self.add('cont', Container())
        self.cont.add('dyntrait', Float(3.))

    def execute(self):
        self.xout = self.x * 2.


# Don't want to depend on lib.
class FakeRecorder(object):
    implements(ICaseRecorder)

    def record(self, case):
        pass

    def close(self):
        pass

    def get_iterator(self):
        pass


class TestCase(unittest.TestCase):
    """ Test of Component. """

    def setUp(self):
        self.comp = MyComponent()

    def test_connect(self):
        comp = self.comp

        self.assertEqual(comp._depgraph.get_sources('x'), [])
<<<<<<< HEAD
        vset = set(comp._valid_dict.keys())
=======
>>>>>>> 1aaaf2e7

        comp.connect('parent.foo', 'x')
        self.assertEqual(comp._depgraph.get_sources('x'), ['parent.foo'])

        comp.connect('xout', 'parent.bar')
        self.assertEqual(comp._depgraph.get_sources('xout'), [])
<<<<<<< HEAD
        self.assertEqual(vset, set(comp._valid_dict.keys()))

        #comp.connect('parent.blah', 'cont.dyntrait')
        ## _valid_dict should have a new entry
        #self.assertEqual(set(comp._valid_dict.keys())-vset, set(['cont.dyntrait']))

        ## _valid_dict entry should go away
        #comp.disconnect('parent.blah', 'cont.dyntrait')
        #self.assertEqual(vset, set(comp._valid_dict.keys()))
=======
>>>>>>> 1aaaf2e7

    def test_illegal_directory(self):
        logging.debug('')
        logging.debug('test_bad_directory')

        try:
            # Set an illegal execution directory, verify error.
            comp = Component()
            comp.directory = '/illegal'
            comp.cpath_updated()
        except ValueError, exc:
            msg = ": Illegal path '/illegal', not a descendant of"
            self.assertEqual(str(exc)[:len(msg)], msg)
        else:
            self.fail('Expected ValueError')

    def test_protected_directory(self):
        if sys.platform == 'win32':
            raise SkipTest("Windows box has permission problems with this test")

        logging.debug('')
        logging.debug('test_protected_directory')

        # Create a protected directory.
        directory = 'protected'
        if os.path.exists(directory):
            os.rmdir(directory)
        os.mkdir(directory)
        os.chmod(directory, 0)
        exe_dir = os.path.join(directory, 'xyzzy')
        try:
            # Attempt auto-creation of execution directory in protected area.
            comp = Component()
            comp.directory = exe_dir
            comp.cpath_updated()
        except OSError, exc:
            msg = ": Can't create execution directory"
            self.assertEqual(str(exc)[:len(msg)], msg)
        else:
            self.fail('Expected OSError')
        finally:
            os.chmod(directory, stat.S_IWUSR | stat.S_IWRITE | stat.S_IREAD)
            os.rmdir(directory)

    def test_file_in_place_of_directory(self):
        logging.debug('')
        logging.debug('test_file_in_place_of_directory')

        # Create a plain file.
        directory = 'plain_file'
        if os.path.exists(directory):
            os.remove(directory)
        out = open(directory, 'w')
        out.write('Hello world!\n')
        out.close()
        try:
            # Set execution directory to plain file.
            comp = Component()
            comp.directory = directory
            comp.cpath_updated()
        except ValueError, exc:
            path = os.path.join(os.getcwd(), directory)
            if sys.platform == 'win32':
                path = path.lower()
            self.assertEqual(str(exc),
                ": Execution directory path '%s' is not a directory."
                % path)
        else:
            self.fail('Expected ValueError')
        finally:
            os.remove(directory)

    def test_bad_new_directory(self):
        logging.debug('')
        logging.debug('test_bad_new_directory')

        comp = Component()
        comp.directory = '/illegal'
        try:
            comp.run()
        except ValueError, exc:
            msg = ": Illegal path '/illegal', not a descendant of"
            self.assertEqual(str(exc)[:len(msg)], msg)
        else:
            self.fail('Expected ValueError')

    def test_execute(self):
        comp = Component()
        try:
            comp.execute()
        except NotImplementedError as err:
            self.assertEqual(str(err), ".execute")
        else:
            self.fail('expected NotImplementedError')

    def test_run(self):
        comp = Component()
        try:
            comp.run()
        except NotImplementedError as err:
            self.assertEqual(str(err), ".execute")
        else:
            self.fail('expected NotImplementedError')

    def test_get_entry_group(self):
        self.assertEqual(_get_entry_group(Component()), 'openmdao.component')

    def test_setattr_dependency_invalidation(self):
        # i.e., comp should not need to re-run if you set an input to the same value.

        self.comp.set('x', 45.5)
        self.assertEqual(self.comp.get_valid(['xout']), [False])
        self.comp.run()
        self.assertEqual(self.comp.get_valid(['xout']), [True])
        self.comp.set('x', 45.5)
        self.assertEqual(self.comp.get_valid(['xout']), [True])
        self.comp.set('x', 99.999)
        self.assertEqual(self.comp.get_valid(['xout']), [False])

    def test_override(self):
        code = """\
class BadComponent(Component):
    run = Float(iotype='in')
"""
        assert_raises(self, code, globals(), locals(), NameError,
                      "BadComponent overrides attribute 'run' of Component",
                      use_exec=True)

        code = "Component.add_class_trait('run', Float(iotype='in'))"
        assert_raises(self, code, globals(), locals(), NameError,
                      "Would override attribute 'run' of Component")

        comp = Component()
        comp.add_trait('x', Float(iotype='in'))

        code = "comp.add_trait('run', Float(iotype='in'))"
        assert_raises(self, code, globals(), locals(), NameError,
                      "Would override attribute 'run' of Component")

    def test_mimic(self):
        # Ensure we can mimic a driver.
        top = Assembly()
        top.add('c1', Component())
        top.add('c2', Component())
        top.driver.workflow.add(('c1', 'c2'))
        top.driver.printvars = ['c1.force_execute', 'c2.force_execute']

        recorder1 = FakeRecorder()
        recorder2 = FakeRecorder()
        top.driver.recorders = [recorder1, recorder2]

        workflow_id = id(top.driver.workflow)
        new_driver = Driver()
        new_id = id(new_driver)
        self.assertNotEqual(new_id, id(top.driver))

        top.replace('driver', new_driver)
        self.assertEqual(new_id, id(top.driver))
        self.assertEqual(workflow_id, id(top.driver.workflow))
        self.assertEqual(top.driver.printvars,
                         ['c1.force_execute', 'c2.force_execute'])
        self.assertEqual(top.driver.recorders, [recorder1, recorder2])

    def test_replace(self):
        # Ensure we can replace a child component.
        c0 = Component()
        c1 = Component()
        c2 = Component()

        c0.add('c', c1)
        self.assertEqual(id(c0.c), id(c1))

        c0.replace('c', c2)
        self.assertEqual(id(c0.c), id(c2))

    def test_driver(self):
        # Ensure we can't add a Driver to a component that is not an Assembly.
        comp = Component()

        try:
            comp.add('driver', Driver())
        except Exception as err:
            self.assertEqual(str(err),
                "A Driver may only be added to an Assembly")
            pass


if __name__ == '__main__':
    unittest.main()<|MERGE_RESOLUTION|>--- conflicted
+++ resolved
@@ -54,28 +54,12 @@
         comp = self.comp
 
         self.assertEqual(comp._depgraph.get_sources('x'), [])
-<<<<<<< HEAD
-        vset = set(comp._valid_dict.keys())
-=======
->>>>>>> 1aaaf2e7
 
         comp.connect('parent.foo', 'x')
         self.assertEqual(comp._depgraph.get_sources('x'), ['parent.foo'])
 
         comp.connect('xout', 'parent.bar')
         self.assertEqual(comp._depgraph.get_sources('xout'), [])
-<<<<<<< HEAD
-        self.assertEqual(vset, set(comp._valid_dict.keys()))
-
-        #comp.connect('parent.blah', 'cont.dyntrait')
-        ## _valid_dict should have a new entry
-        #self.assertEqual(set(comp._valid_dict.keys())-vset, set(['cont.dyntrait']))
-
-        ## _valid_dict entry should go away
-        #comp.disconnect('parent.blah', 'cont.dyntrait')
-        #self.assertEqual(vset, set(comp._valid_dict.keys()))
-=======
->>>>>>> 1aaaf2e7
 
     def test_illegal_directory(self):
         logging.debug('')
