
import ast



def _get_attr_node(names):
    """Builds an Attribute node, or a Name node if names has just one entry."""
    node = ast.Name(id=names[0], ctx=ast.Load())
    for name in names[1:]:
        node = ast.Attribute(value=node, attr=name, ctx=ast.Load())
    return node

def _get_long_name(node):
    # If the node is an Attribute or Name node that is composed
    # only of other Attribute or Name nodes, then return the full
    # dotted name for this node. Otherwise, i.e., if this node
    # contains Subscripts or Calls, return None.
    if isinstance(node, ast.Name):
        return node.id
    elif not isinstance(node, ast.Attribute):
        return None
    val = node.value
    parts = [node.attr]
    while True:
        if isinstance(val, ast.Attribute):
            parts.append(val.attr)
            val = val.value
        elif isinstance(val, ast.Name):
            parts.append(val.id)
            break
        else:  # it's more than just a simple dotted name
            return None
    return '.'.join(parts[::-1])
    

# dict with operator precedence.  We need this because otherwise we can't
# tell where to put parens when we print out an expression with mixed operators.  
# We could just put them around every operation, but that's a little ugly...
_op_preds = {}
_prec = 0

_op_preds[ast.Lambda] = _prec
_prec += 1
_op_preds[ast.If] = _prec
_prec += 1
_op_preds[ast.Or] = _prec
_prec += 1
_op_preds[ast.And] = _prec
_prec += 1
_op_preds[ast.Not] = _prec
_prec += 1
_op_preds[ast.In] = _prec
_op_preds[ast.NotIn] = _prec
_op_preds[ast.Is] = _prec
_op_preds[ast.IsNot] = _prec
_op_preds[ast.Lt] = _prec
_op_preds[ast.LtE] = _prec
_op_preds[ast.Gt] = _prec
_op_preds[ast.GtE] = _prec
_op_preds[ast.NotEq] = _prec
_op_preds[ast.Eq] = _prec
_prec += 1
_op_preds[ast.BitOr] = _prec
_prec += 1
_op_preds[ast.BitXor] = _prec
_prec += 1
_op_preds[ast.BitAnd] = _prec
_prec += 1
_op_preds[ast.LShift] = _prec
_op_preds[ast.RShift] = _prec
_prec += 1
_op_preds[ast.Add] = _prec
_op_preds[ast.Sub] = _prec
_prec += 1
_op_preds[ast.Mult] = _prec
_op_preds[ast.Div] = _prec
_op_preds[ast.FloorDiv] = _prec
_op_preds[ast.Mod] = _prec
_prec += 1
_op_preds[ast.UAdd] = _prec
_op_preds[ast.USub] = _prec
_op_preds[ast.Invert] = _prec
_prec += 1
_op_preds[ast.Pow] = _prec

def _pred_cmp(op1, op2):
    """Used to determine operator precedence."""
    return _op_preds[op1.__class__] - _op_preds[op2.__class__]

class ExprPrinter(ast.NodeVisitor):
    """A NodeVisitor that gets the Python text of an expression or assignment
    statement defined by an AST.
    """
    def __init__(self):
        super(ExprPrinter, self).__init__()
        self.txtlist = []
        
    def write(self, txt):
        self.txtlist.append(txt)
        
    def get_text(self):
        return ''.join(self.txtlist)

    def visit_Attribute(self, node):
        self.visit(node.value)
        self.write(".%s" % node.attr)
        
    def visit_Assign(self, node):
        for i,t in enumerate(node.targets):
            if i>0: self.write(',')
            self.visit(t)
        self.write(' = ')
        self.visit(node.value)
        
    def visit_Name(self, node):
        self.write(node.id)
        
    def visit_UnaryOp(self, node):
        if isinstance(node.operand, ast.BinOp):
            self.visit(node.op)
            self.write('(')
            self.visit(node.operand)
            self.write(')')
        else:
            super(ExprPrinter, self).generic_visit(node)

    def visit_BinOp(self, node):
        # we have to add parens around any immediate BinOp child
        # that has a lower precedence operation than we do
        if isinstance(node.left, ast.BinOp) and _pred_cmp(node.left.op, node.op) < 0:
            self.write('(')
            self.visit(node.left)
            self.write(')')
        else:
            self.visit(node.left)
        self.visit(node.op)
<<<<<<< HEAD
        if isinstance(node.right, ast.BinOp) and _pred_cmp(node.right.op, node.op) <= 0:
            self.write('(')
            self.visit(node.right)
            self.write(')')
=======
        if isinstance(node.right, ast.BinOp):
            pred_comp = _pred_cmp(node.right.op, node.op)
            # Subtraction is not commutative, so when the operator precedence
            # is equal, we still need parentheses.
            if pred_comp < 0 or \
              (pred_comp == 0 and \
               isinstance(node.op, ast.Sub)):
                self.write('(')
                self.visit(node.right)
                self.write(')')
            else:
                self.visit(node.right)
>>>>>>> fdaa17da
        else:
            self.visit(node.right)

    def visit_IfExp(self, node):
        self.visit(node.body)
        self.write(' if ')
        self.visit(node.test)
        self.write(' else ')
        self.visit(node.orelse)
        
    def visit_Call(self, node):
        self.visit(node.func)
        self.write('(')
        total_args = 0
        for arg in node.args:
            if total_args>0: self.write(',')
            self.visit(arg)
            total_args += 1
            
        if hasattr(node, 'keywords'):
            for kw in node.keywords:
                if total_args>0: self.write(',')
                self.visit(kw)
                total_args += 1
            
        if hasattr(node, 'starargs'):
            if node.starargs:
                if total_args>0: self.write(',')
                self.write('*%s'%node.starargs)
                total_args += 1
            
        if hasattr(node, 'kwargs'):
            if node.kwargs:
                if total_args>0: self.write(',')
                self.write('**%s'%node.kwargs)
    
        self.write(')')
        
    def visit_keyword(self, node):
        self.write("%s=" % node.arg)
        self.visit(node.value)
        
    def visit_Num(self, node):
        self.write(str(node.n))
        
    def visit_Str(self, node):
        self.write("'%s'" % node.s)
        
    def visit_Index(self, node):
        self.write('[')
        self.visit(node.value)
        self.write(']')

    def visit_Slice(self, node):
        self.write('[')
        if node.lower is not None:
            if not(isinstance(node.lower, ast.Name) and node.lower.id == 'None'):
                self.visit(node.lower)
        self.write(':')
        if node.upper is not None:
            if not(isinstance(node.upper, ast.Name) and node.upper.id == 'None'):
                self.visit(node.upper)
        self.write(':')
        if node.step is not None:
            if not(isinstance(node.step, ast.Name) and node.step.id == 'None'):
                self.visit(node.step)
        self.write(']')
        
    def visit_List(self, node):  
        self.write('[')
        for i,e in enumerate(node.elts):
            if i>0: self.write(',')
            self.visit(e)
        self.write(']')
        
    def visit_Dict(self, node):  
        self.write('{')
        for i,tup in enumerate(zip(node.keys,node.values)):
            if i>0: self.write(',')
            self.write("'%s':" % tup[0].s)
            self.visit(tup[1])
        self.write('}')
        
    def visit_Tuple(self, node): 
        self.write('(')
        length = len(node.elts)
        for i,e in enumerate(node.elts):
            if i>0: self.write(',')
            self.visit(e)
        if length==1: self.write(',')
        self.write(')')
        
    def visit_USub(self, node): self.write('-')
    def visit_UAdd(self, node): self.write('+')
    def visit_And(self, node):  self.write(' and ')
    def visit_Or(self, node):   self.write(' or ')
        
    # operators
    def visit_Add(self, node):      self.write('+')
    def visit_Sub(self, node):      self.write('-')
    def visit_Mult(self, node):     self.write('*')
    def visit_Div(self, node):      self.write('/')
    def visit_Mod(self, node):      self.write('%')
    def visit_Pow(self, node):      self.write('**')
    def visit_LShift(self, node):   self.write('<<')
    def visit_Rshift(self, node):   self.write('>>')
    def visit_BitOr(self, node):    self.write('|')
    def visit_BitXor(self, node):   self.write('^')
    def visit_BitAnd(self, node):   self.write('&')
    def visit_FloorDiv(self, node): self.write('//')
        
    # cmp operators
    def visit_Eq(self, node):    self.write('==')
    def visit_NotEq(self, node): self.write('!=')
    def visit_Lt(self, node):    self.write('<')
    def visit_LtE(self, node):   self.write('<=')
    def visit_Gt(self, node):    self.write('>')
    def visit_GtE(self, node):   self.write('>=')
    def visit_Is(self, node):    self.write(' is ')
    def visit_IsNot(self, node): self.write(' is not ')
    def visit_In(self, node):    self.write(' in ')
    def visit_NotIn(self, node): self.write(' not in ')
    
    def _ignore(self, node):
        super(ExprPrinter, self).generic_visit(node)

    visit_Module     = _ignore
    visit_Expr       = _ignore
    visit_Expression = _ignore
    visit_Compare    = _ignore
    #visit_UnaryOp    = _ignore
    visit_Subscript  = _ignore
    visit_Load       = _ignore
    visit_Store      = _ignore
    
    def generic_visit(self, node):
        # We want to fail if we see any nodes we don't know about rather than
        # generating code that isn't correct.
        raise RuntimeError("ExprPrinter can't handle a node of type %s" % node.__class__.__name__)

    

class ExprNameTransformer(ast.NodeTransformer):
    def __init__(self, mapping):
        self.mapping = mapping.copy()
        super(ExprNameTransformer, self).__init__()
        
    def visit_Name(self, node):
        return ast.Name(id=self.mapping.get(node.id, node.id), 
                        ctx=ast.Load())
    
    def visit_Attribute(self, node):
        long_name = _get_long_name(node)
        if long_name is None or long_name not in self.mapping:
            return self.generic_visit(node)
        return _get_attr_node(self.mapping[long_name].split('.'))

    def visit_Subscript(self, node):
        p = print_node(node)
        xform = self.mapping.get(p)
        if xform is not None:
            return _get_attr_node(xform.split('.'))
        return super(ExprNameTransformer, self).generic_visit(node)
        
    
def transform_expression(expr, mapping):
    """Returns a new expression string with the names transformed based on
    the value of the mapping dict.  Note that this transforms only 'complete'
    names (dotted or not), not sub-names within a larger dotted name.
    """
    if expr in mapping:
        return mapping[expr]

    new_ast = ExprNameTransformer(mapping).visit(ast.parse(expr, mode='eval'))
    ast.fix_missing_locations(new_ast)
    
    ep = ExprPrinter()
    ep.visit(new_ast)
    return ep.get_text()


def eliminate_expr_ws(expr):
    """Return the expression string with whitespace removed, except for 
    whitespace within string literals passed as function args.
    """
    node = ast.parse(expr, mode='eval')
    ep = ExprPrinter()
    ep.visit(node)
    return ep.get_text()

def print_node(node):
    p = ExprPrinter()
    p.visit(node)
    return p.get_text()


if __name__ == '__main__':
    import sys
    mapping = { 'foo.bar': 'a.b.c.def', 'blah': 'hohum' }
    print transform_expression(sys.argv[1], mapping)
    
    
    <|MERGE_RESOLUTION|>--- conflicted
+++ resolved
@@ -134,25 +134,17 @@
         else:
             self.visit(node.left)
         self.visit(node.op)
-<<<<<<< HEAD
-        if isinstance(node.right, ast.BinOp) and _pred_cmp(node.right.op, node.op) <= 0:
-            self.write('(')
-            self.visit(node.right)
-            self.write(')')
-=======
         if isinstance(node.right, ast.BinOp):
             pred_comp = _pred_cmp(node.right.op, node.op)
-            # Subtraction is not commutative, so when the operator precedence
+            # Subtraction isn't commutative, so when the operator precedence
             # is equal, we still need parentheses.
             if pred_comp < 0 or \
-              (pred_comp == 0 and \
-               isinstance(node.op, ast.Sub)):
+              (pred_comp == 0 and isinstance(node.op, ast.Sub)):
                 self.write('(')
                 self.visit(node.right)
                 self.write(')')
             else:
                 self.visit(node.right)
->>>>>>> fdaa17da
         else:
             self.visit(node.right)
 
