--- conflicted
+++ resolved
@@ -731,17 +731,11 @@
                                                  " target" % target,
                                                  RuntimeError)
 
-        if isinstance(target, (Parameter, ParameterGroup, ArrayParameter)):
+        if isinstance(target, (ParameterBase, ParameterGroup)):
             self._parameters[target.name] = target
             target.override(low, high, scaler, adder, start, fd_step, name)
-<<<<<<< HEAD
-            #target.deactivate(self._parent.get_expr_scope())
-        else:
-            if isinstance(target, basestring):
-=======
         else:     
             if isinstance(target, basestring): 
->>>>>>> 1b39b5c1
                 names = [target]
                 key = target
             else:
