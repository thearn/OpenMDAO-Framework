import ordereddict

from openmdao.main.vartree import VariableTree
from openmdao.main.datatypes.api import List, VarTree
from openmdao.main.expreval import ExprEvaluator
from openmdao.main.variable import make_legal_path
from openmdao.util.typegroups import real_types, int_types

try:
    from numpy import array, ndarray, ndindex, ones
except ImportError as err:
    import logging
    logging.warn("In %s: %r", __file__, err)
    from openmdao.main.numpy_fallback import array, ndarray, ones

__missing = object()


class ParameterBase(object):
    """Abstract base class for parameters."""

    def __init__(self, target, high=None, low=None,
                 scaler=None, adder=None, start=None,
                 fd_step=None, scope=None, name=None,
                 _expreval=None):
        """If scaler and/or adder are not None, then high, low, and start, if
        not None, are assumed to be expressed in unscaled form. If high and low
        are not supplied, then their values will be pulled from the target
        variable (along with a start value), and are assumed to be in scaled
        form, so their values will be unscaled prior to being stored in the
        Parameter.
        """

        if scaler is None and adder is None:
            self._transform = self._do_nothing
            self._untransform = self._do_nothing
        if scaler is None:
            scaler = 1.0
        if adder is None:
            adder = 0.0

        self.low = low
        self.high = high
        self.scaler = scaler
        self.adder = adder
        self.start = start
        self.fd_step = fd_step

        self.name = name or target

        if _expreval is None:
            try:
                _expreval = ExprEvaluator(target, scope)
            except Exception as err:
                raise err.__class__("Can't add parameter: %s" % str(err))
            if not _expreval.is_valid_assignee():
                raise ValueError("Can't add parameter: '%s' is not a valid"
                                 " parameter expression" % _expreval.text)
        self._expreval = _expreval

        try:
            self._metadata = self._expreval.get_metadata()
        except AttributeError:
            raise AttributeError("Can't add parameter '%s' because it doesn't"
                                 " exist." % target)

        # 'raw' metadata is in the form [(varname, metadata)],
        # so use [0][1] to get the actual metadata dict
        metadata = self._metadata[0][1]

        if 'iotype' in metadata and metadata['iotype'] == 'out':
            raise RuntimeError("Can't add parameter '%s' because '%s' is an"
                               " output." % (target, target))
        try:
            # So, our traits might not have a vartypename?
            self.vartypename = metadata['vartypename']
        except KeyError:
            self.vartypename = None

    def __str__(self):
        return self._expreval.text

    def _transform(self, val):
        """ Unscales the variable (parameter space -> var space). """
        return (val + self.adder) * self.scaler

    def _untransform(self, val):
        """ Scales the variable (var space -> parameter space). """
        return val / self.scaler - self.adder

    def _do_nothing(self, val):
        """ Used to overlay _transform and _untransform. """
        return val

    def _get_scope(self):
        """Return scope of target expression."""
        return self._expreval.scope

    @property
    def target(self):
        """The target of this parameter."""
        return self._expreval.text

    @property
    def targets(self):
        """A one element list containing the target of this parameter."""
        return [self._expreval.text]

    def initialize(self, scope):
        """Set parameter to initial value."""
        if self.start is None:
            self.set(self._untransform(self._expreval.evaluate(scope)))
        else:
            self.set(self.start, scope)

    def set(self, value, scope=None):
        """Assigns the given value to the target referenced by this parameter,
        must be overridden."""
        raise NotImplementedError('set')

    def get_metadata(self, metaname=None):
        """Returns a list of tuples of the form (varname, metadata), with one
        entry for each variable referenced by the parameter expression. The
        metadata value found in the tuple will be either the specified piece
        of metadata, if metaname is provided, or the whole metadata dictionary
        for that variable if it is not.
        """
        if metaname is None:
            return self._metadata[0]
        else:
            return [(name, self._metadata.get(metaname))
                    for name, val in self._metadata]

    def get_referenced_compnames(self):
        """Return a set of Component names based on the
        pathnames of Variables referenced in our target string.
        """
        return self._expreval.get_referenced_compnames()

    def get_referenced_varpaths(self):
        """Return a set of Variable names referenced in our target string."""
        return self._expreval.get_referenced_varpaths(copy=False)

    def get_config(self):
        """Return configuration arguments."""
        return (self.target, self.low, self.high, self.fd_step,
                self.scaler, self.adder, self.start, self.name)


class Parameter(ParameterBase):
    """ A scalar parameter. """

    def __init__(self, target, high=None, low=None,
                 scaler=None, adder=None, start=None,
                 fd_step=None, scope=None, name=None,
                 _expreval=None, _val=None, _allowed_types=None):
        """If scaler and/or adder are not None, then high, low, and start, if
        not None, are assumed to be expressed in unscaled form. If high and low
        are not supplied, then their values will be pulled from the target
        variable (along with a start value), and are assumed to be in scaled
        form, so their values will be unscaled prior to being stored in the
        Parameter.
        """
        super(Parameter, self).__init__(target, high, low,
                                        scaler, adder, start,
                                        fd_step, scope, name,
                                        _expreval)
        if scaler is not None:
            try:
                scaler = float(scaler)
            except (TypeError, ValueError):
                raise ValueError("Bad value given for parameter's 'scaler'"
                                 " attribute.")
        if adder is not None:
            try:
                adder = float(adder)
            except (TypeError, ValueError):
                raise ValueError("Bad value given for parameter's 'adder'"
                                 " attribute.")
        if _val is None:
            try:
                _val = self._expreval.evaluate()
            except Exception:
                raise ValueError("Can't add parameter because I can't evaluate"
                                 " '%s'." % target)

        self.valtypename = type(_val).__name__

        if self.vartypename == 'Enum':
            return    # it's an Enum, so no need to set high or low

<<<<<<< HEAD
#        if not isinstance(_val, real_types) and not isinstance(_val, int_types):
#            raise ValueError("The value of parameter '%s' must be a real or"
#                             " integral type, but its type is '%s'." %
#                             (target, type(_val).__name__))
=======
        if _allowed_types is None or 'any' not in _allowed_types:
            if not isinstance(_val, real_types) and \
               not isinstance(_val, int_types):
                raise ValueError("The value of parameter '%s' must be a real or"
                                 " integral type, but its type is '%s'." %
                                 (target, type(_val).__name__))
>>>>>>> 4b86c541

        # metadata is in the form (varname, metadata), so use [1] to get
        # the actual metadata dict
        metadata = self.get_metadata()[1]

        meta_low = metadata.get('low')  # this will be None if 'low' isn't there
        if meta_low is not None:
            if low is None:
                self.low = self._untransform(meta_low)
            elif low < self._untransform(meta_low):
                raise ValueError("Trying to add parameter '%s', but the lower"
                                 " limit supplied (%s) exceeds the built-in"
                                 " lower limit (%s)." % (target, low, meta_low))
<<<<<<< HEAD
=======

        elif _allowed_types is None or 'any' not in _allowed_types:
            if low is None:
                raise ValueError("Trying to add parameter '%s', "
                                 "but no lower limit was found and no "
                                 "'low' argument was given. One or the "
                                 "other must be specified." % target)
>>>>>>> 4b86c541

        meta_high = metadata.get('high')  # will be None if 'high' isn't there
        if meta_high is not None:
            if high is None:
                self.high = self._untransform(meta_high)
            elif high > self._untransform(meta_high):
                raise ValueError("Trying to add parameter '%s', but the upper"
                                 " limit supplied (%s) exceeds the built-in"
                                 " upper limit (%s)."
                                 % (target, high, meta_high))
<<<<<<< HEAD
=======

        elif _allowed_types is None or 'any' not in _allowed_types:
            if high is None:
                raise ValueError("Trying to add parameter '%s', "
                                 "but no upper limit was found and no "
                                 "'high' argument was given. One or the "
                                 "other must be specified." % target)
>>>>>>> 4b86c541

        if self.low > self.high:
            raise ValueError("Parameter '%s' has a lower bound (%s) that"
                             " exceeds its upper bound (%s)" %
                             (target, self.low, self.high))

    def __eq__(self, other):
        if not isinstance(other, Parameter):
            return False
        return (self._expreval,self.scaler,self.adder,self.low,self.high,self.fd_step,self.start,self.name) == \
               (other._expreval,other.scaler,other.adder,other.low,other.high,other.fd_step,other.start,self.name)

    def __repr__(self):
        return '<Parameter(target=%s,low=%s,high=%s,fd_step=%s,scaler=%s,adder=%s,start=%s,name=%s)>' % \
               self.get_config()

    @property
    def names(self):
        """A one element list containing the name of this parameter."""
        return [self.name]

    @property
    def size(self):
        """Total scalar items in this parameter."""
        return 1

    def configure(self):
        """Reconfigure from potentially changed target."""
        pass

    def get_high(self):
        """Returns upper limits as a sequence."""
        return [self.high]

    def get_low(self):
        """Returns lower limits as a sequence."""
        return [self.low]

    def get_fd_step(self):
        """Returns finite difference step size as a sequence."""
        return [self.fd_step]

    def evaluate(self, scope=None):
        """Returns the value of this parameter as a sequence."""
        return [self._untransform(self._expreval.evaluate(scope))]

    def set(self, val, scope=None):
        """Assigns the given value to the target of this parameter."""
        self._expreval.set(self._transform(val), scope, force=True)

    def copy(self):
        """Return a copy of this Parameter."""
        return Parameter(self._expreval.text,
                         high=self.high, low=self.low,
                         scaler=self.scaler, adder=self.adder,
                         start=self.start,
                         fd_step=self.fd_step,
                         scope=self._get_scope(), name=self.name)

    def override(self, low=None, high=None,
                 scaler=None, adder=None, start=None,
                 fd_step=None, name=None):
        """Called by add_parameter() when the target is this Parameter."""
        if low is not None:
            self.low = low
        if high is not None:
            self.high = high
        if scaler is not None:
            self.scaler = scaler
        if adder is not None:
            self.adder = adder
        if start is not None:
            self.start = start
        if fd_step is not None:
            self.fd_step = fd_step
        if name is not None:
            self.name = name


class ParameterGroup(object):
    """A group of Parameters that are treated as one, i.e., they are all
    set to the same value.
    """

    def __init__(self, params):
        for param in params:
            # prevent multiply nested ParameterGroups
            if not isinstance(param, (Parameter, ArrayParameter)):
                raise ValueError("tried to add a non-Parameter object to a"
                                 " ParameterGroup")
        self._params = params[:]
        param0 = self._params[0]

        self.low = max([x.low for x in self._params])
        self.high = min([x.high for x in self._params])
        self.start = param0.start
        self.scaler = param0.scaler
        self.adder = param0.adder
        self.fd_step = param0.fd_step
        self.name = param0.name
        self.typename = param0.valtypename

    def __eq__(self, other):
        if not isinstance(other, ParameterGroup):
            return False
        return (self._params,self.low,self.high,self.start,self.scaler,self.adder,self.fd_step,self.name) == \
               (other._params,other.low,other.high,other.start,other.scaler,other.adder,other.fd_step,self.name)

    def __str__(self):
        return "%s" % self.targets

    def __repr__(self):
        return '<ParameterGroup(targets=%s,low=%s,high=%s,fd_step=%s,scaler=%s,adder=%s,start=%s,name=%s)>' % \
               (self.targets, self.low, self.high, self.fd_step, self.scaler,
                self.adder, self.start, self.name)

    @property
    def names(self):
        """A one element list containing the name of this parameter."""
        return self._params[0].names

    @property
    def size(self):
        """Total scalar items in this parameter."""
        return self._params[0].size

    @property
    def target(self):
        """The target of the first parameter in the group."""
        return self._params[0].target

    @property
    def targets(self):
        """A list containing the targets of this parameter."""
        return [p.target for p in self._params]

    def configure(self):
        """Reconfigure from potentially changed target."""
        for param in self._params:
            param.configure()

    def get_high(self):
        """Returns upper limits as a sequence."""
        return self._params[0].get_high()

    def get_low(self):
        """Returns lower limits as a sequence."""
        return self._params[0].get_low()

    def get_fd_step(self):
        """Returns finite difference step size as a sequence."""
        return self._params[0].get_fd_step()

    def set(self, value, scope=None):
        """Set all targets to the given value."""
        for param in self._params:
            param.set(value, scope)

    def evaluate(self, scope=None):
        """Return the value of the first parameter in our target list as a
        sequence. Values of all of our targets are assumed to be the same.
        """
        return self._params[0].evaluate(scope)

    def get_metadata(self, metaname=None):
        """Returns a list of tuples of the form (varname, metadata), with one
        entry for each variable referenced by a target expression. The
        metadata value found in the tuple will be either the specified piece
        of metadata, if metaname is provided, or the whole metadata dictionary
        for that variable if it is not.
        """
        dct = {'low':self.low,
               'high':self.high,
               'start':self.start,
               'scaler':self.scaler,
               'adder':self.adder,
               'fd_step':self.fd_step,
               'name':self.name}

        if metaname is not None:
            val = dct.get(metaname, __missing)
            if val is __missing:
                val = None
            return [(p.target, val) for p in self._params]
        else:
            return [(p.target, dct) for p in self._params]

    def get_referenced_compnames(self):
        """Return a set of Component names based on the
        pathnames of Variables referenced in our target strings.
        """
        result = set()
        for param in self._params:
            result.update(param.get_referenced_compnames())
        return result

    def get_referenced_vars_by_compname(self):
        """Return a mapping from component name to referencing parameters."""
        result = dict()
        for param in self._params:
            comp = param.get_referenced_compnames().pop()
            try:
                result[comp].update([param,])
            except KeyError:
                result[comp] = set([param,])
        return result

    def get_referenced_varpaths(self):
        """Return a set of Variable names referenced in our target strings."""
        result = set()
        for param in self._params:
            result.update(param.get_referenced_varpaths())
        return result

    def copy(self):
        """Return a copy of this ParameterGroup."""
        return ParameterGroup([p.copy() for p in self._params])

    def get_config(self):
        """Return list of configuration argument tuples."""
        return [p.get_config() for p in self._params]

    def _get_scope(self):
        """Return scope of first parameter in group."""
        return self._params[0]._get_scope()

    def override(self, low=None, high=None,
                 scaler=None, adder=None, start=None,
                 fd_step=None, name=None):
        """Called by add_parameter() when the target is this ParameterGroup."""
        if low is not None:
            self.low = low
        if high is not None:
            self.high = high
        if scaler is not None:
            self.scaler = scaler
        if adder is not None:
            self.adder = adder
        if start is not None:
            self.start = start
        if fd_step is not None:
            self.fd_step = fd_step
        if name is not None:
            self.name = name

    def initialize(self, scope):
        """Set parameter to initial value."""
        for param in self._params:
            param.initialize(scope)


class ArrayParameter(ParameterBase):
    """A parameter whose target is an array. If scaler and/or adder are not
    None, then high, low, and start, if not None, are assumed to be expressed
    in unscaled form. If high and low are not supplied, then their values
    will be pulled from the target variable (along with a start value), and are
    assumed to be in scaled form, so their values will be unscaled prior to
    being stored in the ArrayParameter.
    """

    def __init__(self, target, high=None, low=None,
                 scaler=None, adder=None, start=None,
                 fd_step=None, scope=None, name=None,
                 _expreval=None, _val=None, _allowed_types=None):
        super(ArrayParameter, self).__init__(target, high, low,
                                             scaler, adder, start,
                                             fd_step, scope, name,
                                             _expreval)
        if _val is None:
            try:
                _val = self._expreval.evaluate()
            except Exception:
                raise ValueError("Can't add parameter because I can't evaluate"
                                 " '%s'." % target)

        self.valtypename = _val.dtype.name

        if _val.dtype.kind not in 'fi':
            raise TypeError('Only float or int arrays are supported')

        dtype = self.dtype = _val.dtype
        self.shape = _val.shape
        self._size = _val.size

        # Use scalar arithmetic for transform/untransform if possible.
        if scaler is None:
            self._scaler = 1.
        else:
            _scaler = self._convert_sequence(scaler, dtype)
            if isinstance(_scaler, ndarray):
                self._scaler = _scaler
            else:
                self._scaler = float(scaler)

        if adder is None:
            self._adder = 0.
        else:
            _adder = self._convert_sequence(adder, dtype)
            if isinstance(_adder, ndarray):
                self._adder = _adder
            else:
                self._adder = float(adder)

        high = self._convert_sequence(high, dtype)
        low  = self._convert_sequence(low, dtype)

        # metadata is in the form (varname, metadata), so use [1] to get
        # the actual metadata dict
        metadata = self.get_metadata()[1]
        meta_low  = self._convert_sequence(metadata.get('low'), dtype)
        meta_high = self._convert_sequence(metadata.get('high'), dtype)

        highs = []
        lows = []

        for i in range(_val.size):
            _high = self._fetch('high', high, i)
            _low  = self._fetch('low', low, i)

            if meta_low is not None:
                _meta_low  = self._fetch('meta_low', meta_low, i)
                if _low is None:
                    _low = self._untransform(_meta_low)
                elif _low < self._untransform(_meta_low):
                    raise ValueError("Trying to add parameter '%s', but the"
                                     " lower limit supplied (%s) exceeds the"
                                     " built-in lower limit (%s)."
                                     % (target, _low, _meta_low))
<<<<<<< HEAD
=======

            elif _allowed_types is None or 'any' not in _allowed_types:
                if _low is None:
                    raise ValueError("Trying to add parameter '%s', "
                                     "but no lower limit was found and no "
                                     "'low' argument was given. One or the "
                                     "other must be specified." % target)
>>>>>>> 4b86c541

            if meta_high is not None:
                _meta_high = self._fetch('meta_high', meta_high, i)
                if _high is None:
                    _high = self._untransform(_meta_high)
                elif _high > self._untransform(_meta_high):
                    raise ValueError("Trying to add parameter '%s', but the"
                                     " upper limit supplied (%s) exceeds the"
                                     " built-in upper limit (%s)."
                                     % (target, _high, _meta_high))
<<<<<<< HEAD
=======

            elif _allowed_types is None or 'any' not in _allowed_types:
                if high is None:
                    raise ValueError("Trying to add parameter '%s', "
                                     "but no upper limit was found and no "
                                     "'high' argument was given. One or the "
                                     "other must be specified." % target)

>>>>>>> 4b86c541
            if _low > _high:
                raise ValueError("Parameter '%s' has a lower bound (%s) that"
                                 " exceeds its upper bound (%s)"
                                 % (target, _low, _high))

            highs.append(_high)
            lows.append(_low)

        self._high = array(highs, dtype)
        self._low  = array(lows, dtype)

        _fd_step = self._convert_sequence(fd_step, dtype)
        if isinstance(_fd_step, ndarray):
            self._fd_step = _fd_step.ravel()
        else:
            self._fd_step = [fd_step] * _val.size

    @staticmethod
    def _convert_sequence(val, dtype):
        """Convert sequence to array of dtype."""
        if isinstance(val, (list, tuple)):
            val = array(val, dtype).ravel()
        elif isinstance(val, ndarray):
            val = val.ravel()
        return val

    def _fetch(self, attr, val, i):
        """Fetch value for ith element of val (if it's an array)."""
        if isinstance(val, ndarray):
            if val.size == self._size:
                return val.flat[i]
            else:
                raise ValueError('%r size is %s but parameter size is %s'
                                 % (attr, val.size, self._size))
        else:
            return val

    def __eq__(self, other):
        if not isinstance(other, ArrayParameter):
            return False
        return self.get_config() == other.get_config()

    def __repr__(self):
        return '<ArrayParameter(target=%s,low=%s,high=%s,fd_step=%s,scaler=%s,adder=%s,start=%s,name=%s)>' \
               % self.get_config()

    @property
    def names(self):
        """A list containing the names of this parameter's scalar items."""
        names = []
        for index in ndindex(*self.shape):
            index = ''.join(['[%s]' % i for i in index])
            names.append('%s%s' % (self.name, index))
        return names

    @property
    def size(self):
        """Total scalar items in this parameter."""
        return self._size

    def configure(self):
        """Reconfigure from potentially changed target."""
        val = self._expreval.evaluate()
        if val.shape == self.shape:
            return

        for attr in ('low', 'high', 'scaler', 'adder', 'start', 'fd_step'):
            if isinstance(getattr(self, attr), (list, tuple, ndarray)):
                raise RuntimeError("Parameter %s can't be reconfigured,"
                                   " '%s' was not specified as a scalar"
                                   % (self, attr))
        self.shape = val.shape
        self._size = val.size
        # .start, ._scaler, and ._adder are scalars.

        if self._low.size:
            self._low = array([self._low[0]] * val.size, self.dtype)
            self._high = array([self._high[0]] * val.size, self.dtype)
            self._fd_step = [self._fd_step[0]] * val.size
        else:  # Started with empty array.
            if self.low is None:
                metadata = self.get_metadata()[1]
                self._low = array([metadata.get('low')] * val.size, self.dtype)
            else:
                self._low = array([self.low] * val.size, self.dtype)
            if self.high is None:
                metadata = self.get_metadata()[1]
                self._high = array([metadata.get('high')] * val.size, self.dtype)
            else:
                self._high = array([self.high] * val.size, self.dtype)
            self._fd_step = [self.fd_step] * val.size

    def get_high(self):
        """Returns upper limits as a sequence."""
        return self._high

    def get_low(self):
        """Returns lower limits as a sequence."""
        return self._low

    def get_fd_step(self):
        """Returns finite difference step size as a sequence."""
        return self._fd_step

    def evaluate(self, scope=None):
        """Returns the value of this parameter as a sequence."""
        # Use .flatten() rather than .flat to force a copy.
        # Forcing a copy to isolate data ownership.
        return self._untransform(self._expreval.evaluate(scope)).flatten()

    def set(self, value, scope=None):
        """Assigns the given value to the array referenced by this parameter."""
        copied = False
        if isinstance(value, (list, tuple)):
            value = self._convert_sequence(value, self.dtype)
            copied = True
        if isinstance(value, ndarray):
            if value.size == self._size:
                value = value.reshape(self.shape)
                if not copied:
                    # Forcing a copy to isolate data ownership.
                    value = value.copy()
            else:
                raise ValueError('value size is %s but parameter size is %s'
                                 % (value.size, self._size))
        else:
            value = value * ones(self.shape, self.dtype)
        self._expreval.set(self._transform(value), scope, force=True)

    def copy(self):
        """Return a copy of this parameter."""
        return ArrayParameter(self.target,
                              high=self.high, low=self.low,
                              scaler=self.scaler, adder=self.adder,
                              start=self.start, fd_step=self.fd_step,
                              scope=self._get_scope(), name=self.name)

    def override(self, low=None, high=None,
                 scaler=None, adder=None, start=None,
                 fd_step=None, name=None):
        """Called by add_parameter() when the target is this ArrayParameter."""
        self._override('low',     low)
        self._override('high',    high)
        self._override('scaler',  scaler)
        self._override('adder',   adder)
        self._override('start',   start)
        self._override('fd_step', fd_step)

        if name is not None:
            self.name = name

    def _override(self, attr, val):
        """Helper for override()."""
        if val is not None:
            val = self._convert_sequence(val, self.dtype)
            if isinstance(val, ndarray):
                if val.size != self._size:
                    raise ValueError('%s size is %s but parameter size is %s'
                                     % (attr, val.size, self._size))
                val = val.ravel()
            setattr(self, attr, val)  # Set 'external' attribute.
            if attr in ('low', 'high', 'fd_step'):  # Force array.
                if not isinstance(val, ndarray):
                    val = val * ones(self._size, self.dtype)
            setattr(self, '_'+attr, val)  # Set 'internal' attribute.


class HasParameters(object):
    """This class provides an implementation of the IHasParameters interface."""

    _do_not_promote = ['get_expr_depends', 'get_referenced_compnames',
                       'get_referenced_varpaths', 'get_metadata']

    def __init__(self, parent):
        self._parameters = ordereddict.OrderedDict()
        self._parent = parent
        self._allowed_types = ['continuous']

    def _item_count(self):
        """This is used by the replace function to determine if a delegate from
        the target object is 'empty' or not.  If it's empty, it's not an error
        if the replacing object doesn't have this delegate.
        """
        return len(self._parameters)

    def add_parameter(self, target, low=None, high=None,
                      scaler=None, adder=None, start=None,
                      fd_step=None, name=None, scope=None):
        """Adds a parameter or group of parameters to the driver.

        target: string or iter of strings or Parameter
            What the driver should vary during execution. A *target* is an
            expression that can reside on the left-hand side of an assignment
            statement, so typically it will be the name of a variable or
            possibly a subscript expression indicating an entry within an array
            variable, e.g., x[3]. If an iterator of targets is given, then the
            driver will set all targets given to the same value whenever it
            varies this parameter during execution. If a Parameter instance is
            given, then that instance is copied into the driver with any other
            arguments specified, overiding the values in the given parameter.

        low: float (optional)
            Minimum allowed value of the parameter. If scaler and/or adder
            is supplied, use the transformed value here. If target is an array,
            this may also be an array, but must have the same size.

        high: float (optional)
            Maximum allowed value of the parameter. If scaler and/or adder
            is supplied, use the transformed value here. If target is an array,
            this may also be an array, but must have the same size.

        scaler: float (optional)
            Value to multiply the possibly offset parameter value by. If target
            is an array, this may also be an array, but must have the same size.

        adder: float (optional)
            Value to add to parameter prior to possible scaling. If target is
            an array, this may also be an array, but must have the same size.

        start: any (optional)
            Value to set into the target or targets of a parameter before
            starting any executions. If not given, analysis will start with
            whatever values are in the target or targets at that time. If target
            is an array, this may also be an array, but must have the same size.

        fd_step: float (optional)
            Step-size to use for finite difference calculation. If no value is
            given, the differentiator will use its own default. If target is an
            array, this may also be an array, but must have the same size.

        name: str (optional)
            Name used to refer to the parameter in place of the name of the
            variable referred to in the parameter string.
            This is sometimes useful if, for example, multiple entries in the
            same array variable are declared as parameters.

        scope: object (optional)
            The object to be used as the scope when evaluating the expression.

        If neither "low" nor "high" is specified, the min and max will
        default to the values in the metadata of the variable being
        referenced.
        """

        if self._parent.parent:
            parent_cnns = self._parent.parent.list_connections()
            for lhs, rhs in parent_cnns:
                if rhs == target:
                    self._parent.raise_exception("'%s' is already connected"
                                                 " to '%s'" % (target, lhs),
                                                 RuntimeError)

        if isinstance(target, (ParameterBase, ParameterGroup)):
            self._parameters[target.name] = target
            target.override(low, high, scaler, adder, start, fd_step, name)
        else:
            if isinstance(target, basestring):
                names = [target]
                key = target
            else:
                names = target
                key = tuple(target)

            if name is not None:
                key = name

            dups = set(self.list_param_targets()).intersection(names)
            if len(dups) == 1:
                self._parent.raise_exception("'%s' is already a Parameter"
                                             " target" % dups.pop(), ValueError)
            elif len(dups) > 1:
                self._parent.raise_exception("%s are already Parameter targets"
                                             % sorted(list(dups)), ValueError)

            if key in self._parameters:
                self._parent.raise_exception("%s is already a Parameter" % key,
                                             ValueError)
            try:
                _scope = self._get_scope(scope)
                if len(names) == 1:
                    target = self._create(names[0], low, high, scaler, adder,
                                          start, fd_step, key, _scope)
                else:  # defining a ParameterGroup
                    parameters = [self._create(n, low, high, scaler, adder,
                                               start, fd_step, key, _scope)
                                  for n in names]
                    types = set([p.valtypename for p in parameters])
                    if len(types) > 1:
                        raise ValueError("Can't add parameter %s because "
                                         "%s are not all of the same type" %
                                         (key, " and ".join(names)))
                    target = ParameterGroup(parameters)
                self._parameters[key] = target
            except Exception:
                self._parent.reraise_exception()

        self._parent.config_changed()

    def _create(self, target, low, high, scaler, adder, start, fd_step,
                key, scope):
        """ Create one Parameter or ArrayParameter. """
        try:
            expreval = ExprEvaluator(target, scope)
        except Exception as err:
            raise err.__class__("Can't add parameter: %s" % err)
        if not expreval.is_valid_assignee():
            raise ValueError("Can't add parameter: '%s' is not a"
                             " valid parameter expression"
                             % expreval.text)
        try:
            val = expreval.evaluate()
        except Exception as err:
            val = None  # Let Parameter code sort out why.

        name = key[0] if isinstance(key, tuple) else key

        if isinstance(val, ndarray):
            return ArrayParameter(target, low=low, high=high,
                                  scaler=scaler, adder=adder,
                                  start=start, fd_step=fd_step,
                                  name=name, scope=scope,
                                  _expreval=expreval, _val=val,
                                  _allowed_types=self._allowed_types)
        else:
            return Parameter(target, low=low, high=high,
                             scaler=scaler, adder=adder,
                             start=start, fd_step=fd_step,
                             name=name, scope=scope,
                             _expreval=expreval, _val=val,
                             _allowed_types=self._allowed_types)

    def remove_parameter(self, name):
        """Removes the parameter with the given name."""
        param = self._parameters.get(name)
        if param:
            del self._parameters[name]
        else:
            self._parent.raise_exception("Trying to remove parameter '%s' "
                                         "that is not in this driver."
                                         % (name,), AttributeError)
        self._parent.config_changed()

    def config_parameters(self):
        """Reconfigure parameters from potentially changed targets."""
        for param in self._parameters.values():
            param.configure()

    def get_references(self, name):
        """Return references to component `name` in preparation for subsequent
        :meth:`restore_references` call.

        name: string
            Name of component being removed.
        """
        refs = ordereddict.OrderedDict()
        for pname, param in self._parameters.items():
            if name in param.get_referenced_compnames():
                refs[pname] = param
        return refs

    def remove_references(self, name):
        """Remove references to component `name`.

        name: string
            Name of component being removed.
        """
        to_remove = []
        for pname, param in self._parameters.items():
            if name in param.get_referenced_compnames():
                to_remove.append(pname)

        for pname in to_remove:
            self.remove_parameter(pname)

    def restore_references(self, refs):
        """Restore references to component `name` from `refs`.

        refs: object
            Value returned by :meth:`get_references`.
        """
        for pname, param in refs.items():
            try:
                self.add_parameter(param)
            except Exception as err:
                self._parent._logger.warning("Couldn't restore parameter '%s': %s"
                                              % (pname, str(err)))

    def list_param_targets(self):
        """Returns a list of parameter targets. Note that this
        list may contain more entries than the list of Parameter,
        ParameterGroup, and ArrayParameter objects since ParameterGroup
        instances have multiple targets.
        """
        targets = []
        for param in self._parameters.values():
            targets.extend(param.targets)
        return targets

    def list_param_group_targets(self):
        """Returns a list of tuples that contain the targets for each
        parameter group.
        """
        targets = []
        for param in self.get_parameters().values():
            targets.append(tuple(param.targets))
        return targets

    def clear_parameters(self):
        """Removes all parameters."""
        for name in self._parameters.keys():
            self.remove_parameter(name)
        self._parameters = ordereddict.OrderedDict()

    def get_parameters(self):
        """Returns an ordered dict of parameter objects."""
        return self._parameters

    def total_parameters(self):
        """Returns the total number of values to be set."""
        return sum([param.size for param in self._parameters.values()])

    def init_parameters(self):
        """Sets all parameters to their start value if a
        start value is given
        """
        scope = self._get_scope()
        for param in self._parameters.itervalues():
            if param.start is not None:
                param.set(param.start, scope)
        self._parent._invalidate()

    def set_parameter_by_name(self, name, value, case=None, scope=None):
        """Sets a single parameter by its name attribute.

        name: str
            Name of the parameter. This is either the name alias given when
            the parameter was added or the variable path of the parameter's
            target if no name was given.

        value: object (typically a float)
            Value of the parameter to be set.

        case: Case (optional)
            If supplied, the values will be associated with their corresponding
            targets and added as inputs to the Case instead of being set
            directly into the model.
        """
        param = self._parameters[name]
        if case is None:
            param.set(value, self._get_scope(scope))
        else:
            for target in param.targets:
                case.add_input(target, value)
            return case

    def set_parameters(self, values, case=None, scope=None):
        """Pushes the values in the iterator 'values' into the corresponding
        variables in the model.  If the 'case' arg is supplied, the values
        will be set into the case and not into the model.

        values: iterator
            Iterator of input values with an order defined to match the
            order of parameters returned by the get_parameters method. All
            'values' must support the len() function.

        case: Case (optional)
            If supplied, the values will be associated with their corresponding
            targets and added as inputs to the Case instead of being set
            directly into the model.
        """
        if len(values) != self.total_parameters():
            raise ValueError("number of input values (%s) != expected number of"
                             " values (%s)" %
                             (len(values), self.total_parameters()))
        if case is None:
            scope = self._get_scope(scope)
            start = 0
            for param in self._parameters.values():
                size = param.size
                if size == 1:
                    param.set(values[start], scope)
                    start += 1
                else:
                    end = start + size
                    param.set(values[start:end], scope)
                    start = end
        else:
            start = 0
            for param in self._parameters.values():
                size = param.size
                if size == 1:
                    for target in param.targets:
                        case.add_input(target, values[start])
                    start += 1
                else:
                    end = start + size
                    for target in param.targets:
                        case.add_input(target, values[start:end])
                    start = end
            return case

    def eval_parameters(self, scope=None, dtype='d'):
        """Return evaluated parameter values.

        dtype: string or None
            If not None, return an array of this dtype. Otherwise just return
            a list (useful if parameters may be of different types).
        """
        result = []
        for param in self._parameters.values():
            result.extend(param.evaluate(scope))
        if dtype:
            result = array(result, dtype)
        return result

    def get_lower_bounds(self, dtype='d'):
        """Return lower bound values.

        dtype: string or None
            If not None, return an array of this dtype. Otherwise just return
            a list (useful if parameters may be of different types).
        """
        result = []
        for param in self._parameters.values():
            result.extend(param.get_low())
        if dtype:
            result = array(result, dtype)
        return result

    def get_upper_bounds(self, dtype='d'):
        """Return upper bound values.

        dtype: string or None
            If not None, return an array of this dtype. Otherwise just return
            a list (useful if parameters may be of different types).
        """
        result = []
        for param in self._parameters.values():
            result.extend(param.get_high())
        if dtype:
            result = array(result, dtype)
        return result

    def get_fd_steps(self, dtype='d'):
        """Return fd_step values, they may include None.

        dtype: string or None
            If not None, return an array of this dtype. Otherwise just return
            a list (useful if it's valid to have None for a step size).
        """
        result = []
        for param in self._parameters.values():
            result.extend(param.get_fd_step())
        if dtype:
            result = array(result, dtype)
        return result

    def get_expr_depends(self):
        """Returns a list of tuples of the form (src_comp_name, dest_comp_name)
        for each dependency introduced by a parameter.
        """
        conn_list = []
        pname = self._parent.name
        for param in self._parameters.values():
            for cname in param.get_referenced_compnames():
                conn_list.append((pname, cname))
        return conn_list

    def get_referenced_compnames(self):
        """Return a set of Component names based on the
        pathnames of Variables referenced in our target strings.
        """
        result = set()
        for param in self._parameters.values():
            result.update(param.get_referenced_compnames())
        return result

    def get_referenced_varpaths(self):
        """Return a set of Variable names referenced in our target strings.
        """
        result = set()
        for param in self._parameters.values():
            result.update(param.get_referenced_varpaths())
        return result

    def _get_scope(self, scope=None):
        if scope is None:
            try:
                return self._parent.get_expr_scope()
            except AttributeError:
                pass
        return scope

    def mimic(self, target):
        old = self._parameters
        self.clear_parameters()
        try:
            for name, param in target.get_parameters().items():
                self._parameters[name] = param.copy()
        except Exception:
            self._parameters = old
            raise


class HasVarTreeParameters(HasParameters):
    """ Parameters associated with a case driver which has VarTree inputs. """

<<<<<<< HEAD
=======
    def __init__(self, parent):
        super(HasVarTreeParameters, self).__init__(parent)
        self._allowed_types = ['any']

>>>>>>> 4b86c541
    def add_parameter(self, target, low=None, high=None,
                      scaler=None, adder=None, start=None,
                      fd_step=None, name=None, scope=None):
        """Adds a parameter or group of parameters to the driver."""
        super(HasVarTreeParameters, self).add_parameter(
                  target, low, high, scaler, adder, start, fd_step, name, scope)

        if name is not None:
            path = name
        elif isinstance(target, basestring):
            path = target
        else:
            path = target[0]

        path = make_legal_path(path)
        obj = self._parent
        names = ['case_inputs'] + path.split('.')
        for name in names[:-1]:
            if obj.get_trait(name):
                val = obj.get(name)
            else:
                val = VariableTree()
                obj.add_trait(name, VarTree(val, iotype='in'))
            obj = val

        name = names[-1]
        obj.add_trait(name, List(iotype='in'))

    def remove_parameter(self, name):
        """Removes the parameter with the given name."""
        super(HasVarTreeParameters, self).remove_parameter(name)

        if isinstance(name, basestring):
            path = name
        else:
            path = name[0]

        path = make_legal_path(name)
        obj = self._parent
        names = ['case_inputs'] + path.split('.')
        for name in names[:-1]:
            obj = obj.get(name)

        name = names[-1]
        obj.remove_trait(name)
<|MERGE_RESOLUTION|>--- conflicted
+++ resolved
@@ -189,19 +189,12 @@
         if self.vartypename == 'Enum':
             return    # it's an Enum, so no need to set high or low
 
-<<<<<<< HEAD
-#        if not isinstance(_val, real_types) and not isinstance(_val, int_types):
-#            raise ValueError("The value of parameter '%s' must be a real or"
-#                             " integral type, but its type is '%s'." %
-#                             (target, type(_val).__name__))
-=======
         if _allowed_types is None or 'any' not in _allowed_types:
             if not isinstance(_val, real_types) and \
                not isinstance(_val, int_types):
                 raise ValueError("The value of parameter '%s' must be a real or"
                                  " integral type, but its type is '%s'." %
                                  (target, type(_val).__name__))
->>>>>>> 4b86c541
 
         # metadata is in the form (varname, metadata), so use [1] to get
         # the actual metadata dict
@@ -215,8 +208,6 @@
                 raise ValueError("Trying to add parameter '%s', but the lower"
                                  " limit supplied (%s) exceeds the built-in"
                                  " lower limit (%s)." % (target, low, meta_low))
-<<<<<<< HEAD
-=======
 
         elif _allowed_types is None or 'any' not in _allowed_types:
             if low is None:
@@ -224,7 +215,6 @@
                                  "but no lower limit was found and no "
                                  "'low' argument was given. One or the "
                                  "other must be specified." % target)
->>>>>>> 4b86c541
 
         meta_high = metadata.get('high')  # will be None if 'high' isn't there
         if meta_high is not None:
@@ -235,8 +225,6 @@
                                  " limit supplied (%s) exceeds the built-in"
                                  " upper limit (%s)."
                                  % (target, high, meta_high))
-<<<<<<< HEAD
-=======
 
         elif _allowed_types is None or 'any' not in _allowed_types:
             if high is None:
@@ -244,7 +232,6 @@
                                  "but no upper limit was found and no "
                                  "'high' argument was given. One or the "
                                  "other must be specified." % target)
->>>>>>> 4b86c541
 
         if self.low > self.high:
             raise ValueError("Parameter '%s' has a lower bound (%s) that"
@@ -573,8 +560,6 @@
                                      " lower limit supplied (%s) exceeds the"
                                      " built-in lower limit (%s)."
                                      % (target, _low, _meta_low))
-<<<<<<< HEAD
-=======
 
             elif _allowed_types is None or 'any' not in _allowed_types:
                 if _low is None:
@@ -582,7 +567,6 @@
                                      "but no lower limit was found and no "
                                      "'low' argument was given. One or the "
                                      "other must be specified." % target)
->>>>>>> 4b86c541
 
             if meta_high is not None:
                 _meta_high = self._fetch('meta_high', meta_high, i)
@@ -593,8 +577,6 @@
                                      " upper limit supplied (%s) exceeds the"
                                      " built-in upper limit (%s)."
                                      % (target, _high, _meta_high))
-<<<<<<< HEAD
-=======
 
             elif _allowed_types is None or 'any' not in _allowed_types:
                 if high is None:
@@ -603,7 +585,6 @@
                                      "'high' argument was given. One or the "
                                      "other must be specified." % target)
 
->>>>>>> 4b86c541
             if _low > _high:
                 raise ValueError("Parameter '%s' has a lower bound (%s) that"
                                  " exceeds its upper bound (%s)"
@@ -1211,13 +1192,10 @@
 class HasVarTreeParameters(HasParameters):
     """ Parameters associated with a case driver which has VarTree inputs. """
 
-<<<<<<< HEAD
-=======
     def __init__(self, parent):
         super(HasVarTreeParameters, self).__init__(parent)
         self._allowed_types = ['any']
 
->>>>>>> 4b86c541
     def add_parameter(self, target, low=None, high=None,
                       scaler=None, adder=None, start=None,
                       fd_step=None, name=None, scope=None):
