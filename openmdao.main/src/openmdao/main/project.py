--- conflicted
+++ resolved
@@ -177,36 +177,6 @@
             
     return filt_lines[::-1] # reverse the result
     
-<<<<<<< HEAD
-
-class CtorInstrumenter(ast.NodeTransformer):
-    """All constructor calls for classes in the specified set will
-    be replaced with a call to a wrapper function that records the
-    call before creating the instance.
-    """
-    def __init__(self, wrapper_name, cset):
-        self.wrapper_name = wrapper_name
-        self.cset = cset
-        self._local_classes = set()
-        super(CtorInstrumenter, self).__init__()
-    
-    def visit_ClassDef(self, node):
-        self._local_classes.add(node.name)
-        print "found class '%s'" % node.name
-
-    def visit_Call(self, node):
-        name = _get_long_name(node.func)
-        if not (name in self._local_classes or name in self.cset):
-            return self.generic_visit(node)
-        
-        return ast.copy_location(ast.Call(func=ast.Name(id=self.wrapper_name), 
-                                          args=[node.func] + node.args,
-                                          ctx=node.ctx, keywords=keywords,
-                                          starargs=node.startargs,
-                                          kwargs=node.kwargs), node)
-    
-=======
->>>>>>> 4eb03964
 class _ProjDict(dict):
     """Use this dict as globals when exec'ing files. It substitutes classes
     from the imported version of the file for the __main__ version.
