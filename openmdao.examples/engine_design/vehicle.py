--- conflicted
+++ resolved
@@ -18,6 +18,47 @@
     """ Vehicle assembly. """
     
     def __init__(self, name, parent=None, directory=''):
+        ''' Creates a new Vehicle Assembly object
+
+            # Design parameters promoted from Engine
+            stroke = 78.8              # Stroke (mm)
+            bore = 82.0                # Bore (mm)
+            conrod = 115.0             # Connecting Rod (mm)
+            compRatio = 9.3            # Compression Ratio
+            sparkAngle = -37.0         # Spark Angle ref TDC (degree)
+            nCyl = 6                   # Number of Cylinders
+            IVO = 11.0                 # Intake Valve Open before TDC (degree BTDC)
+            IVC = 53.0                 # Intake Valve Close after BDC (degree ABDC)
+            Liv = 8.0                  # Maximum Valve Lift (mm)
+            Div = 41.2                 # Inlet Valve Dia (mm)
+            
+            # Design parameters from Transmission
+            Ratio1                     # Gear Ratio in First Gear
+            Ratio2                     # Gear Ratio in Second Gear
+            Ratio3                     # Gear Ratio in Third Gear
+            Ratio4                     # Gear Ratio in Fourth Gear
+            Ratio5                     # Gear Ratio in Fifth Gear
+            FinalDriveRatio            # Final Drive Ratio
+            TireCircumference          # Circumference of tire (inches)
+            
+            # Design parameters from Vehicle Dynamics
+            Mass_Vehicle               # Vehicle Mass (kg)
+            Cf                         # Friction coef (proportional to V)
+            Cd                         # Drag coef (proportional to V**2)
+            Area                       # Frontal area (for drag calc) (sq m)
+            
+            # Simulation Inputs
+            CurrentGear                # Gear Position
+            throttle                   # Throttle Position
+            Velocity                   # Vehicle velocity needed to determine
+                                         engine RPM (m/s)
+            
+            # Outputs
+            Power                      # Power at engine output (KW)
+            Torque                     # Torque at engine output (N*m)
+            FuelBurn                   # Fuel burn rate (liters/sec)
+            Acceleration               # Calculated vehicle acceleration (m/s)
+            '''
         
         super(Vehicle, self).__init__(name, parent, directory)
 
@@ -36,7 +77,59 @@
         self.workflow.add_node(comp3)
 
         # Create input and output ports at the assembly level
-        
+        # pylint: disable-msg=E1101
+        # "Instance of <class> has no <attr> member"        
+        
+        # Promoted From Engine
+        Float('stroke', self, INPUT, units='mm', default=78.8,
+              doc='Cylinder Stroke')
+        Float('bore', self, INPUT, units='mm', default=82.0, 
+              doc='Cylinder Bore')
+        Float('conrod', self, INPUT, units='mm', default=115.0, 
+              doc='Connecting Rod Length')
+        Float('compRatio', self, INPUT, units=None, default=9.3, 
+              doc='Compression Ratio')
+        Float('sparkAngle', self, INPUT, units='deg', default=-37.0,
+              doc = 'Spark Angle with respect to TDC (Top Dead Center)')
+        Int('nCyl', self, INPUT, default=6,
+            doc = 'Number of Cylinders')
+        Float('IVO', self, INPUT, units='deg', default=11.0,
+              doc = 'Intake Valve Open before TDC (Top Dead Center)')
+        Float('IVC', self, INPUT, units='deg', default=53.0,
+              doc = 'Intake Valve Open after BDC (Bottom Dead Center)')
+        Float('Liv', self, INPUT, units='mm', default=8.0, 
+              doc='Maximum Valve Lift')
+        Float('Div', self, INPUT, units='mm', default=41.2, 
+              doc='Inlet Valve Diameter')
+
+        # Promoted From Transmission
+        Float('Ratio1', self, INPUT, units=None, default=3.54,
+              doc='Gear Ratio in First Gear')
+        Float('Ratio2', self, INPUT, units=None, default=2.13,
+              doc='Gear Ratio in Second Gear')
+        Float('Ratio3', self, INPUT, units=None, default=1.36,
+              doc='Gear Ratio in Third Gear')
+        Float('Ratio4', self, INPUT, units=None, default=1.03,
+              doc='Gear Ratio in Fourth Gear')
+        Float('Ratio5', self, INPUT, units=None, default=0.72,
+              doc='Gear Ratio in Fifth Gear')
+        Float('FinalDriveRatio', self, INPUT, units=None, default=2.8,
+              doc='Final Drive Ratio')
+        Float('TireCirc', self, INPUT, units='inch', default=75.0,
+              doc='Circumference of tire (inches)')
+
+        # Promoted From Vehicle_Dynamics
+        Float('Mass_Vehicle', self, INPUT, units='kg', default=1200.0,
+              doc='Vehicle Mass')
+        Float('Cf', self, INPUT, units=None, default=0.01,
+              doc='Friction Coefficient (proportional to W)')
+        Float('Cd', self, INPUT, units=None, default=0.3,
+              doc='Drag Coefficient (proportional to V**2)')
+        Float('Area', self, INPUT, units='m**2', default=2.164,
+              doc='Frontal area')
+        # NOTE: Tire Circumference also needed by Transmission.
+
+        # Vehicle Simulation Inputs
         Int('CurrentGear', self, INPUT, default=0,
               doc='Gear Ratio in Fifth Gear')
         Float('Velocity', self, INPUT, units='mi/h', default=0.0,
@@ -44,6 +137,7 @@
         Float('Throttle', self, INPUT, units=None, default=1.0, min_limit=0.1,
               max_limit=1.0, doc='Throttle position (from low idle to wide open)')
 
+        # Vehicle Simulation Outputs
         Float('Power', self, OUTPUT, units='kW', default=0.0,
               doc='Power at engine output')
         Float('Torque', self, OUTPUT, units='N*m', default=0.0,
@@ -72,10 +166,36 @@
         
     def execute(self):
         
+        self.set('Engine.stroke', self.stroke)        
+        self.set('Engine.bore', self.bore)        
+        self.set('Engine.conrod', self.conrod)        
+        self.set('Engine.compRatio', self.compRatio)        
+        self.set('Engine.sparkAngle', self.sparkAngle)        
+        self.set('Engine.nCyl', self.nCyl)        
+        self.set('Engine.IVO', self.IVO)        
+        self.set('Engine.IVC', self.IVC)        
+        self.set('Engine.Liv', self.Liv)        
+        self.set('Engine.Div', self.Div)        
+
+        self.set('Transmission.Ratio1', self.Ratio1)        
+        self.set('Transmission.Ratio2', self.Ratio2)        
+        self.set('Transmission.Ratio3', self.Ratio3)        
+        self.set('Transmission.Ratio4', self.Ratio4)        
+        self.set('Transmission.Ratio5', self.Ratio5)        
+        self.set('Transmission.FinalDriveRatio', self.FinalDriveRatio)        
+        self.set('Transmission.TireCirc', self.TireCirc)        
+
+        self.set('VDyn.Mass_Vehicle', self.Mass_Vehicle)        
+        self.set('VDyn.Cf', self.Cf)        
+        self.set('VDyn.Cd', self.Cd)        
+        self.set('VDyn.Area', self.Area)        
+        #self.set('Transmission.TireCirc', self.TireCirc)        
+
         self.set('Transmission.CurrentGear', self.CurrentGear)        
         self.set('Transmission.Velocity', self.Velocity*60.0/26.8224)        
         self.set('Engine.Throttle', self.Throttle)        
         self.set('VDyn.Velocity', self.Velocity)        
+        #self.VDyn.setvar('Velocity', self.getvar("Velocity"))
         
         super(Vehicle, self).execute()
         
@@ -84,23 +204,22 @@
         self.FuelBurn = self.get('Engine.FuelBurn')      
         self.Acceleration = self.get('VDyn.Acceleration') 
         
+        return RUN_OK
 
         
 if __name__ == "__main__":        
     z = Vehicle("Testing")        
-<<<<<<< HEAD
-    z.CurrentGear = 3
-    z.Velocity = 60.0
-    z.Throttle = 1.0
-=======
-    z.CurrentGear = 1
+    z.CurrentGear = 4
     z.Velocity = 60.0*(26.8224/60.0)
     z.Throttle = .2
->>>>>>> 6aa05de5
     z.execute()
-    print "Accel = ", z.Acceleration
-    print "Fuelburn = ", z.FuelBurn
-    print "(Power, Torque) ", z.Power, z.Torque
-    print "RPM = ", z.Engine.RPM
+    
+    def prz(zz):
+        print "Accel = ", zz.Acceleration
+        print "Fuelburn = ", zz.FuelBurn
+        print "(Power, Torque) ", zz.Power, zz.Torque
+        print "RPM = ", zz.Engine.RPM
+        
+    prz(z)
 
 # End vehicle.py 