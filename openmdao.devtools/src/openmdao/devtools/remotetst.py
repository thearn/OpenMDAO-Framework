import atexit
import os
import subprocess
import sys
import tempfile
import fnmatch

import paramiko.util

from openmdao.devtools.utils import push_and_run, rm_remote_tree, \
                                    make_git_archive, fabric_cleanup, \
                                    remote_mkdir, put_dir, \
                                    retrieve_docs, retrieve_pngs

from openmdao.devtools.remote_cfg import process_options, \
                                         run_host_processes, get_tmp_user_dir, \
                                         print_host_codes

from openmdao.main.plugin import print_sub_help

from openmdao.util.fileutil import cleanup


def _remote_build_and_test(fname=None, pyversion='python', keep=False,
                           branch=None, testargs='', hostname='', cfg=None,
                           **kwargs):
    if fname is None:
        raise RuntimeError("_remote_build_and_test: missing arg 'fname'")

    remotedir = get_tmp_user_dir()
    remote_mkdir(remotedir)

    locbldtstfile = os.path.join(os.path.dirname(__file__), 'loc_bld_tst.py')

    pushfiles = [locbldtstfile]

    build_type = 'release' if fname.endswith('.py') else 'dev'

    if cfg and cfg.has_option(hostname, 'pull_docs')and build_type == 'dev':
        pull_docs = cfg.getboolean(hostname, 'pull_docs')
    else:
        pull_docs = False

    if os.path.isfile(fname):
        pushfiles.append(fname)
        remoteargs = ['-f', os.path.basename(fname)]
    elif os.path.isdir(fname):
        put_dir(fname, os.path.join(remotedir, os.path.basename(fname)))
        if sys.platform.startswith('win'):
            vername = 'latest'  # readlink doesn't work on windows, so try 'latest'
        else:
            vername = os.readlink(os.path.join(fname,
                                               'downloads',
                                               'latest'))
        # find go file and get version number
        godir = os.path.join(fname, 'downloads', 'latest')
        gfiles = os.listdir(godir)
        gfiles = fnmatch.filter(gfiles, 'go-openmdao-*.py')
        try:
            gfiles.remove('go-openmdao-dev.py')
        except:
            pass
        if len(gfiles) != 1:
            print "Need 1 go-openmdao-<version>.py file to run, but found %s" % gfiles
            sys.exit(-1)
        #fname = os.path.join(fname, 'downloads', 'latest', gfiles[0])
        
        remoteargs = ['-f', os.path.join(os.path.basename(fname),
                                         'downloads',
                                         vername,
<<<<<<< HEAD
                                         gfiles[0])]
=======
                                         'go-openmdao-{}.py'.format(vername))]
>>>>>>> 3cb64e54
    else:
        remoteargs = ['-f', fname]

    if branch:
        remoteargs.append('--branch=%s' % branch)

    if testargs:
        remoteargs.append('--testargs="%s"' % testargs)

    try:
        result = push_and_run(pushfiles, runner=pyversion,
                              remotedir=remotedir,
                              args=remoteargs)
        if pull_docs:
            print "pulling docs from %s" % hostname
            retrieve_docs(os.path.join('~', remotedir))
            print "doc retrieval successful"
        else:
            print "not pulling docs from %s because pull_docs is False" % hostname

        return result.return_code
    finally:
        if build_type == 'dev':
            print "pulling any pngs from %s" % hostname
            try:
                retrieve_pngs(os.path.join('~', remotedir))
                print "png retrieval successful"
            except Exception as exc:
                print "png retrieval failed:", exc

        if not keep:
            print "removing remote directory: %s" % remotedir
            rm_remote_tree(remotedir)


def test_branch(parser, options, args=None):
    if args:
        print_sub_help(parser, 'test_branch')
        return -1
    atexit.register(fabric_cleanup, True)
    paramiko.util.log_to_file('paramiko.log')

    options.filters = ['test_branch==true']
    config, conn, ec2_hosts = process_options(options)

    if not options.hosts:
        parser.print_help()
        print "nothing to do - no hosts specified"
        sys.exit(0)

    if options.fname is None:  # assume we're testing the current repo
        print 'creating tar file of current branch: ',
        options.fname = os.path.join(os.getcwd(),
                                     'OpenMDAO-Framework-testbranch.tar')
        ziptarname = options.fname + '.gz'
        cleanup(ziptarname)  # clean up the old tar file
        make_git_archive(options.fname,
                         prefix='OpenMDAO-OpenMDAO-Framework-testbranch/')
        subprocess.check_call(['gzip', options.fname])
        options.fname = os.path.abspath(ziptarname)
        print options.fname
        cleanup_tar = True
    else:
        cleanup_tar = False

    fname = options.fname
    if not (fname.startswith('http') or \
       fname.startswith('git:') or fname.startswith('git@')):
        fname = os.path.abspath(os.path.expanduser(options.fname))

    if fname.endswith('.tar.gz') or fname.endswith('.tar'):
        if not os.path.isfile(fname):
            print "can't find file '%s'" % fname
            sys.exit(-1)
    elif fname.endswith('.git') or \
         (fname.startswith('http') and os.path.splitext(fname)[1]==''):
        pass
    else:
        parser.print_help()
        print "\nfilename '%s' must specify a tar file or git repository" % fname
        sys.exit(-1)

    testargs  = '-v ' if options.verbose else ''
    testargs += '--gui ' if options.gui else ''
    testargs += '--skip-gui ' if options.skip_gui else ''
    testargs += options.testargs

    funct_kwargs = {'keep': options.keep,
                    'testargs': testargs,
                    'fname': fname,
                    'remotedir': get_tmp_user_dir(),
                    'branch': options.branch,
                    'cfg': config
                   }
    try:
        retcode = run_host_processes(config, conn, ec2_hosts, options,
                                     funct=_remote_build_and_test,
                                     funct_kwargs=funct_kwargs,
                                     done_functs=[print_host_codes])
    finally:
        if cleanup_tar:
            cleanup(ziptarname)

    if retcode == 0:
        cleanup('paramiko.log')

    return retcode


def _is_release_dir(dname):
    if not isinstance(dname, basestring):
        return False
    if not os.path.isdir(dname):
        return False
    dirstuff = os.listdir(dname)
    if not 'dists' in dirstuff:
        return False
    return 'downloads' in dirstuff


def test_release(parser, options):
    atexit.register(fabric_cleanup, True)
    paramiko.util.log_to_file('paramiko.log')
    cleanup_files = [os.path.join(os.getcwd(), 'paramiko.log')]

    if options.fname is None:
        print '\nyou must supply a release directory'
        print ' or the pathname or URL of a go-openmdao-<version>.py file'
        sys.exit(-1)

    options.filters = ['test_release==true']
    config, conn, ec2_hosts = process_options(options)

    fname = options.fname
    if fname.startswith('http'):
        # if they cut & paste from the openmdao website, the fname
        # will be followed by #md5=..., so get rid of that part
        fname = fname.split('#')[0]
    else:
        fname = os.path.abspath(os.path.expanduser(fname))

    if fname.endswith('.py'):
        if not fname.startswith('http'):
            if not os.path.isfile(fname):
                print "can't find file '%s'" % fname
                sys.exit(-1)
    elif _is_release_dir(fname):
        pass
    elif os.path.isdir(fname):
        #create a structured release directory
        release_dir = fname.replace('rel_', 'release_')
        subprocess.check_call(['release', 'push', fname, release_dir])
        fname = options.fname = release_dir
        cleanup_files.append(release_dir)
    else:
        parser.print_help()
        print "\nfilename must be a release directory"
        print " or a pathname or URL of a go-openmdao.py file"
        sys.exit(-1)

    funct_kwargs = {'keep': options.keep,
                    'testargs': options.testargs,
                    'fname': fname,
                   }
    if len(options.hosts) > 0:
        run_host_processes(config, conn, ec2_hosts, options,
                           funct=_remote_build_and_test,
                           funct_kwargs=funct_kwargs,
                           done_functs=[print_host_codes])
    else:  # just run test locally
        print 'testing locally...'
        loctst = os.path.join(os.path.dirname(__file__), 'loc_bld_tst.py')
        tdir = tempfile.mkdtemp()
        cleanup_files.append(tdir)
        if os.path.isdir(fname):
            if not _is_release_dir(fname):
                fname = release_dir
            # find go file and get version number
            godir = os.path.join(fname, 'downloads', 'latest')
            gfiles = os.listdir(godir)
            gfiles = fnmatch.filter(gfiles, 'go-openmdao-*.py')
            try:
                gfiles.remove('go-openmdao-dev.py')
            except:
                pass
            if len(gfiles) != 1:
                print "Need 1 go-openmdao-<version>.py file to run, but found %s" % gfiles
                sys.exit(-1)
            fname = os.path.join(fname, 'downloads', 'latest', gfiles[0])
        cmd = [sys.executable, loctst, '-f', fname, '-d', tdir]
        if options.testargs:
            cmd.append('--testargs="%s"' % options.testargs)
        subprocess.check_call(cmd, stdout=sys.stdout, stderr=sys.stderr)

    if options.keep:
        print "the following files/directories were not cleaned up: %s" % cleanup_files
    else:
        cleanup(*cleanup_files)


# make nose ignore these functions
test_release.__test__ = False
test_branch.__test__ = False
_remote_build_and_test.__test__ = False<|MERGE_RESOLUTION|>--- conflicted
+++ resolved
@@ -68,11 +68,7 @@
         remoteargs = ['-f', os.path.join(os.path.basename(fname),
                                          'downloads',
                                          vername,
-<<<<<<< HEAD
-                                         gfiles[0])]
-=======
                                          'go-openmdao-{}.py'.format(vername))]
->>>>>>> 3cb64e54
     else:
         remoteargs = ['-f', fname]
 
